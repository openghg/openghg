addict
dask
h5netcdf
icoscp
matplotlib
msgpack
<<<<<<< HEAD
netcdf4
=======
nbformat
>>>>>>> 86b7d7fe
numexpr
numpy
nc-time-axis
pandas
plotly
pyvis
rapidfuzz
requests >= 2.25
scipy
tinydb
toml
tqdm
xarray==2022.9.0
urllib3 >= 1.26.3<|MERGE_RESOLUTION|>--- conflicted
+++ resolved
@@ -4,11 +4,8 @@
 icoscp
 matplotlib
 msgpack
-<<<<<<< HEAD
 netcdf4
-=======
 nbformat
->>>>>>> 86b7d7fe
 numexpr
 numpy
 nc-time-axis

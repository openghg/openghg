<<<<<<< HEAD
{% set data = load_setup_py_data() %}
=======

{% set conda_env = load_file_data('../environment.yaml', from_recipe_dir=True) %}
# We trim the pip dictionary from the end of the list
# This is a bit fragile but pip should be at the end
{% set deps = conda_env["dependencies"][:-1] %}
>>>>>>> 6d65efb7

package:
  name: "openghg"
  version: {{ GIT_DESCRIBE_TAG }}

source:
  git_url: https://github.com/openghg/openghg.git
  git_rev: {{ GIT_DESCRIBE_TAG }}
  git_depth: 1

build:
  noarch: python
  preserve_egg_dir: True
  script: "{{ PYTHON }} -m pip install . -vv"

requirements:
  host:
    - pip
    - python
    - setuptools
  # These differ slightly from requirements as some
  # packages such as icoscp aren't available on conda
  run:
<<<<<<< HEAD
    - addict
    - dask
    - h5netcdf
    - matplotlib
    - msgpack-python
    - netcdf4
    - nbformat
    - numexpr
    - numpy
    - nc-time-axis
    - pandas<2.0
    - plotly
    - pyvis
    - rapidfuzz
    - requests>=2.25
    - scipy
    - tinydb
    - toml
    - tqdm
    - xarray
    - urllib3>=1.26.3

=======
    {% for package in deps %}
    - {{ package }}
    {% endfor %}
>>>>>>> 6d65efb7

test:
  imports:
    - openghg
    - openghg.analyse
    - openghg.dataobjects
    - openghg.objectstore
    - openghg.plotting
    - openghg.retrieve
    - openghg.retrieve.icos
    - openghg.retrieve.ceda
    - openghg.service
    - openghg.standardise
    - openghg.standardise.meta
    - openghg.standardise.surface
    - openghg.store
    - openghg.store.base
    - openghg.transform
    - openghg.types
    - openghg.util

about:
  home: "https://github.com/openghg/openghg"
  license: Apache-2.0
  license_family: APACHE
  summary: "OpenGHG - a cloud platform for greenhouse gas data analysis"
  doc_url: https://docs.openghg.org
  dev_url: "https://github.com/openghg/openghg"

extra:
  recipe-maintainers:
    - gareth-j<|MERGE_RESOLUTION|>--- conflicted
+++ resolved
@@ -1,12 +1,8 @@
-<<<<<<< HEAD
-{% set data = load_setup_py_data() %}
-=======
 
 {% set conda_env = load_file_data('../environment.yaml', from_recipe_dir=True) %}
 # We trim the pip dictionary from the end of the list
 # This is a bit fragile but pip should be at the end
 {% set deps = conda_env["dependencies"][:-1] %}
->>>>>>> 6d65efb7
 
 package:
   name: "openghg"
@@ -30,34 +26,9 @@
   # These differ slightly from requirements as some
   # packages such as icoscp aren't available on conda
   run:
-<<<<<<< HEAD
-    - addict
-    - dask
-    - h5netcdf
-    - matplotlib
-    - msgpack-python
-    - netcdf4
-    - nbformat
-    - numexpr
-    - numpy
-    - nc-time-axis
-    - pandas<2.0
-    - plotly
-    - pyvis
-    - rapidfuzz
-    - requests>=2.25
-    - scipy
-    - tinydb
-    - toml
-    - tqdm
-    - xarray
-    - urllib3>=1.26.3
-
-=======
     {% for package in deps %}
     - {{ package }}
     {% endfor %}
->>>>>>> 6d65efb7
 
 test:
   imports:

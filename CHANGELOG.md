# Changelog

All notable changes to OpenGHG will be documented in this file.

The format is based on [Keep a Changelog](https://keepachangelog.com/en/1.0.0/),
and this project adheres to [Semantic Versioning](https://semver.org/spec/v2.0.0.html).

## [Unreleased](https://github.com/openghg/openghg/compare/0.9.0...HEAD)

### Updated

<<<<<<< HEAD
- Updated parse_* functions for surface data type to accept `filepath` rather than `data_filepath`. This maps better to the `standardise_surface` input and makes this consistent with the other data types. [PR #1101](https://github.com/openghg/openghg/pull/1101)
=======
- Separated data variable formatting from assign attributes function into dataset_formatter function.- [PR #1102](https://github.com/openghg/openghg/pull/1102)
- Required and optional keys for "column" data type were updated to reflect the two sources of this data (site, satellite) [PR #1104](https://github.com/openghg/openghg/pull/1104)
>>>>>>> 4fb67a7d

### Fixed

- Bug where an input filepath list to standardise_surface was only storing the last file hash. This allowed for some files to bypass the check for the same files depending on where they were in the original filepath list. [PR #1100](https://github.com/openghg/openghg/pull/1100)
- Bug where filepath needed to be a Path object when storing the file hash values. [PR #1108](https://github.com/openghg/openghg/pull/1108)

## [0.9.0] - 2024-08-14

### Added

- In `get_obs_surface`, if `inlet` is passed a slice and multiple search results are found, they will be combined into a single `ObsData` object with a "inlet" data variable. [PR #1066](https://github.com/openghg/openghg/pull/1066)
- Packaging and release documentation. [PR #961](https://github.com/openghg/openghg/pull/961)
- Options to search metastore by "negative lookup" and by "test functions"; the latter is used to implement 
  searching by a `slice` object to find a range of values - [PR #1064](https://github.com/openghg/openghg/pull/1064)
- Code to combine multiple data objects - [PR #1063](https://github.com/openghg/openghg/pull/1063)
- A new object store config file to allow customisation of metadata keys used to store data in unique Datasources - [PR #1041](https://github.com/openghg/openghg/pull/1041)
- Adds `data_level` and `data_sublevel` as additional keys which can be used to distinguish observation surface data - [PR #1051](https://github.com/openghg/openghg/pull/1051)
- New keywords `data_level` and `data_sublevel` as additional keys which can be used to distinguish observation surface data - [PR #1051](https://github.com/openghg/openghg/pull/1051)
- The `dataset_source` keyword previously only used for retrieved data is now available when using `standardise_surface` as well. This allows an origin key for the dataset to be included e.g. "InGOS", "European ObsPack". [PR #1083](https://github.com/openghg/openghg/pull/1083)
- Footprint parser for "paris" footprint format which includes the new format used for both the NAME and FLEXPART LPDM models - [PR #1070](https://github.com/openghg/openghg/pull/1070)
- Added `AGAGE` as a source format in the `standardise_surface` function, and associated parser functions and tests. Reads in output files from Matt Rigby's agage-archive - [PR #912](https://github.com/openghg/openghg/pull/912)
- Added feature of file sorting at standardise level before processing and remove `filepaths` input option - [PR #1074](https://github.com/openghg/openghg/pull/1074)
- Utility functions to combine multiple "data objects" (e.g. `ObsData`, or anything with `.data` and `.metadata` attributes) - [PR #1063](https://github.com/openghg/openghg/pull/1063) 

### Updated

- Updated `base` to `offset` in `resample` due to xarray deprecation. [PR #1073](https://github.com/openghg/openghg/pull/1073)
- Updated `get_obs_column` to output mole fraction details. This involves using the apriori level data above a maximum level and applying a correction to the column data (aligned with this process within [acrg code](https://github.com/ACRG-Bristol/acrg)). [PR #1050](https://github.com/openghg/openghg/pull/1050)
- The `data_source` keyword is now included as "internal" when using `standardise_surface` to distinguish this from data retrieved from external sources (e.g. "icos", "noaa_obspack"). [PR #1083](https://github.com/openghg/openghg/pull/1083)
- Added interactive timeseries plots in Search and Plotting tutorial. [PR #953](https://github.com/openghg/openghg/pull/953) 
- Pinned the `icoscp` version within requirements to 0.1.17 based on new authentication requirements. [PR #1084](https://github.com/openghg/openghg/pull/1084)
- The `icos_data_level` metadata keyword is now retired and replaced with `data_level` when using the `retrieve.icos.retrieve_atmopsheric` workflow to access data from the ICOS Carbon Portal. [PR #1087](https://github.com/openghg/openghg/pull/1087)
- Removing 'station_long_name' and 'data_type' as required keys from the metadata config file as these do not need to be used as keys to distinguish datasources when adding new data. [PR #1088](https://github.com/openghg/openghg/pull/1088)
- The sort flag can now be passed via the SearchResults.retrieve interfaces to choose whether the data is returned sorted along the time axis. [PR #1090](https://github.com/openghg/openghg/pull/1090)

### Fixed

- Bug in test when checking customised chunks were stored correctly in the zarr store. dask v2024.8 now changed the chunk shape after this was sorted was test was updated to ensure this didn't sort when retrieving the data. [PR #1090](https://github.com/openghg/openghg/pull/1090)
- Error reporting for `BaseStore` context manager. [PR #1059](https://github.com/openghg/openghg/pull/1059)
- Formatting of `inlet` (and related keys) in search, so that float values of inlet can be retrieved - [PR #1057](https://github.com/openghg/openghg/pull/1057)
- Test for zarr compression `test_bytes_stored_compression` that was failing due to a slight mismatch between actual and expected values. The test now uses a bound on relative error - [PR #1065](https://github.com/openghg/openghg/pull/1065)
- Typo and possible performance issue in `analysis._scenario.combine_datasets` - [PR #1047](https://github.com/openghg/openghg/pull/1047)
- Pinned numpy to < 2.0 and netcdf4 to <= 1.6.5. Numpy 2.0 release caused some minor bugs in OpenGHG, and netCDF4's updates to numpy 2.0 were also causing tests to fail - [PR #1043](https://github.com/openghg/openghg/pull/1043)
- Fixed bug where slightly different latitude and longitude values were being standardised and not aligned later down the line. These are now all fixed to the openghg_defs domain definitions where applicable upon standardisation. [PR #1049](https://github.com/openghg/openghg/pull/1049) 

## [0.8.2] - 2024-06-06

### Fixed

- Updated incorrect import for data_manager within tutorial. This now shows the import from `openghg.dataobjects` not `openghg.store` - [PR #1007](https://github.com/openghg/openghg/pull/1007)
- Issue causing missing data when standardising multiple files in a loop - [PR #1032](https://github.com/openghg/openghg/pull/1032)

### Added

- Added ability to process CRF data as `flux_timeseries` datatype (one dimensional data) - [PR #870](https://github.com/openghg/openghg/pull/870)

## [0.8.1] - 2024-05-17

### Added

- Ability to convert from an old style NetCDF object store to the new Zarr based store format - [PR #967](https://github.com/openghg/openghg/pull/967)
- Updated `parse_edgar` function to handle processing of v8.0 Edgar datasets. [PR #965](https://github.com/openghg/openghg/pull/965)
- Argument `time_resolved` is added as phase 1 change for `high_time_resolution`, also metadata is updated and added deprecation warning. - [PR #968](https://github.com/openghg/openghg/pull/968)
- Added ability to pass additional tags as optional metadata through `standardising_*` and `transform_flux_data functions`. [PR #981](https://github.com/openghg/openghg/pull/981)
- Renaming `high_time_resolution` argument to `time_resolved` in metadata as more appropriate description for footprints going forward and added deprecation warning. - [PR #968](https://github.com/openghg/openghg/pull/968)
- Added explicit backwards compatability when searching previous object stores containing the `high_time_resolution` keyword rather than `time_resolved` - [PR #990](https://github.com/openghg/openghg/pull/990)
- Added ability to pass additional tags as optional metadata through `standardise_*` and `transform_flux_data functions`. [PR #981](https://github.com/openghg/openghg/pull/981)
- Check added object stores listed in the configuration which are in the previous format with a warning raised for this [PR #962](https://github.com/openghg/openghg/pull/962)

### Fixed

- `source` can be passed to `transform_flux_data` with the EDGAR parser; `date` isn't stored with the transformed EDGAR data, since this is used for choosing what data to add, but doesn't describe all of the data in the object store. Fixed bug due to string split over two lines in logging message - [#PR 1010](https://github.com/openghg/openghg/pull/1010)
- Fixed problem where the zarr store check raised an error for empty stores, preventing new zarr stores from being created - [#PR 993](https://github.com/openghg/openghg/pull/993)
- Retrieval of level 1 data from the ICOS Carbon Portal now no longer tries to retrieve a large number of CSV files - [#PR 868](https://github.com/openghg/openghg/pull/868)
- Added check for duplicate object store path being added under different store name, if detected raises `ValueError`. - [PR #904](https://github.com/openghg/openghg/pull/904)
- Added check to verify if `obs` and `footprint` have overlapping time coordinates when creating a `ModelScenario` object, if not then raise `ValueError` - [PR #954](https://github.com/openghg/openghg/pull/954)
- Added fix to make sure data could be returned within a date range when the data had been added non-sequentially to an object store - [PR #997](https://github.com/openghg/openghg/pull/997)
- Replace references to old `supplementary_data` repository with `openghg_defs` - [PR #999](https://github.com/openghg/openghg/pull/999)
- Added call to synonyms for species while standardising - [PR #984](https://github.com/openghg/openghg/pull/984)

## [0.8.0] - 2024-03-19

This version brings a breaking change with the move to use the [Zarr](https://zarr.dev/) file format for data storage. This means that object stores created with previous versions of OpenGHG will need to be repopulated to use this version. You should notice improvements in time taken for standardisation, memory consumption and disk usage. With the use of Zarr comes the ability for the user to control the way which data is processed and stored. Please see [the documentation](https://docs.openghg.org/tutorials/local/Adding_data/Adding_ancillary_data.html#chunking) for more on this.

### Added

- Added option to pass `store` argument to `ModelScenario` init method. [PR #928](https://github.com/openghg/openghg/pull/928)

### Fixed

- Issue caused when passing a list of files to be processed. If OpenGHG had seen some of the files before it would refuse to process any of them - [PR #890](https://github.com/openghg/openghg/pull/890)

### Changed

- Moved to store data in [Zarr](https://github.com/zarr-developers/zarr-python) stores, this should reduce both the size of the object store and memory consumption whilst processing and retrieving data - [PR #803](https://github.com/openghg/openghg/pull/803)
- standardise_footprint was updated to allow a source_format input to be specified. This currently only supports "acrg_org" type but can be expanded upon [PR #914](https://github.com/openghg/openghg/pull/914).
- Internal format for "footprint" data type was updated to rename meteorological variable names to standard names [PR #918](https://github.com/openghg/openghg/pull/918).
- Standardise_footprint now uses the meterological model input as a distinguishing keyword when adding data. [PR #955](https://github.com/openghg/openghg/pull/955).
- Meterological model input renamed from `metmodel` to `met_model` [PR #957](https://github.com/openghg/openghg/pull/957).
- Updated internal naming and input data_type to use "flux" rather than "emissions" consistently. - [PR #827](https://github.com/openghg/openghg/pull/827)

### Added

- More more explanation regarding use of `search_*` and `get_*` function in tutorial 1 [PR #952](https://github.com/openghg/openghg/pull/952)

## [0.7.1] - 2024-03-01

### Fixed

- Bug fix for conversion of species parameter with its synonym value inside get_obs_surface_local. [PR #871](https://github.com/openghg/openghg/pull/871)
- Missing requirement for filelock package added to conda environment file [PR #857](https://github.com/openghg/openghg/pull/857)
- Missing store argument adding to search function allow searching within specific object stores [PR #859](https://github.com/openghg/openghg/pull/859)
- Bug fix for allowing a period to be specified when this cannot be inferred from the input data [PR #899](https://github.com/openghg/openghg/pull/899)

### Fixed

- Bug fix for passing calibration_scale as optional parameter to the parser function. [PR #872](https://github.com/openghg/openghg/pull/872)

## [0.7.0] - 2023-12-15

### Added

- Added `DeprecationWarning` to the functions `parse_cranfield` and  `parse_btt`. - [PR #792](https://github.com/openghg/openghg/pull/792)
- Added `environment-dev.yaml` file for developer conda environment - [PR #769](https://github.com/openghg/openghg/pull/769)
- Added generic `standardise` function that accepts a bucket as an argument, and used this to refactor `standardise_surface` etc, and tests that standardise data - [PR #760](https://github.com/openghg/openghg/pull/760)
- Added `MetaStore` abstract base class as interface for metastore classes, and a `ClassicMetaStore` subclass implements the same bucket/key structure as the previous metastore.
  All references to TinyDB are now in the `objectstore` module, meaning that there is only one place where code needs to change to use a different backend with the metastore - [PR #771](https://github.com/openghg/openghg/pull/771)
- Added compression to `Datasource.save` and modified `Datasource.load` to take advantage of lazy loading via `xarray.open_dataset` - [PR #755](https://github.com/openghg/openghg/pull/755)
- Added progress bars using `rich` package - [PR #718](https://github.com/openghg/openghg/pull/718)
- Added config for Black to `pyproject.toml` - [PR #822](https://github.com/openghg/openghg/pull/822)
- Added `force` option to `retrieve_atmospheric` and `ObsSurface.store_data` so that retrieved hashes can be ignored - [PR #819](https://github.com/openghg/openghg/pull/819)
- Added `SafetyCachingMiddleware` to metastore, which caches writes and only saves them to disk if the underlying file
has not changed. This is to prevent errors when concurrent writes are made to the metastore. [PR #836](https://github.com/openghg/openghg/pull/836)

### Fixed

- Bug fix for sampling period attribute having a value of "NOT_SET" and combining the observation and footprint data. Previously this was raising a ValueError. [PR #808](https://github.com/openghg/openghg/pull/808)
- Bug where `radon` was not fetched using `retrieve_atmospheric` from icos data. - [PR #794](https://github.com/openghg/openghg/pull/794)
- Bug with CRDS parse function where data for all species was being dropped if only one species was missing - [PR #829](https://github.com/openghg/openghg/pull/829)
- Datetime processing has been updated to be compatible with Pandas 2.0: the `date_parser` argument of `read_csv` was deprecated in favour of `date_format`. [PR #816](https://github.com/openghg/openghg/pull/816)
- Updated ICOS retrieval functionality to match new metadata retrieved from ICOS Carbon Portal - [PR #806](https://github.com/openghg/openghg/pull/806)
- Added "parse_intem" function to parse intem emissions files - [PR #804](https://github.com/openghg/openghg/pull/804)

### Changed

- Datasource UUIDs are no longer stored in the storage class and are now only stored in the metadata store - [PR #752](https://github.com/openghg/openghg/pull/752)
- Support dropped for Python 3.8 - [PR #818](https://github.com/openghg/openghg/pull/818). OpenGHG now supports Python >= 3.9.


## [0.6.2] - 2023-08-07

### Fixed

- Bug where the object store path being written to JSON led to an invalid path being given to some users - [PR #741](https://github.com/openghg/openghg/pull/741)

### Changed

- Added read-only opening of the metadata store of each storage class when searching. This is done using a `mode` argument pased to the `load_metastore` function - [PR #763](https://github.com/openghg/openghg/pull/763)

## [0.6.1] - 2023-08-04

### Added

- Added `rich` package to printing out SearchResults object in a table format. If using an editable install please update your environment to match requirements.txt / environment.yml - [PR #696](https://github.com/openghg/openghg/pull/696)

### Fixed

- Bug in `get_readable_buckets`: missing check for tutorial store - [PR #729](https://github.com/openghg/openghg/pull/729)
- Bug when adding high time resolution footprints to object store: they were not being distinguished from low resolution footprints - [PR #720](https://github.com/openghg/openghg/pull/720)
- Bug due to `object_store` key not being present in `Datasource` metadata - [PR #725](https://github.com/openghg/openghg/pull/725)
- Bug in `DataManager` where a string was interpreted as a list when processing metadata keys to be deleted - [PR #713](https://github.com/openghg/openghg/pull/713)

## [0.6.0] - 2023-07-18

### Added

- Multiple object stores are now supported. Any number of stores may be accessed and read from and written to - [PR #664](https://github.com/openghg/openghg/pull/664)
- Added `standardise_column()` wrapper function - [PR #569](https://github.com/openghg/openghg/pull/643)
- The 'height_name' definition from the [openghg/supplementary_data repository](https://github.com/openghg/supplementary_data) for each site can now be accessed, used and interpreted - [PR #648](https://github.com/openghg/openghg/pull/648)
- Allow metadata within metastore to be updated for existing data sources for the latest version, start and end dates of the data - [PR #652](https://github.com/openghg/openghg/pull/652)
- Allow mismatches between values in metadata and data attributes to be updated to either match to the metadata or attribute collated details - [PR #682](https://github.com/openghg/openghg/pull/682)

### Changed

- Configuration file format has been updated to support multiple object stores, note directing users to upgrade has been added
- The `openghg --quickstart` functionality has been updated to allow multiple objects stores to be added and migrate users from the previous version of the configuration file
- Synchronise metadata within metastore to align with data sources when updating (including latest version, start and end dates of the data) - [PR #652](https://github.com/openghg/openghg/pull/652) and [PR #664](https://github.com/openghg/openghg/pull/664)
- The name of the `DataHandler` class has been changed to `DataManager` to better reflect its function.

### Removed

- Reading multi-site AQMesh data is no longer possible. This may be reintroduced if required.

## [0.5.1] - 2023-05-10

### Fixed

- Fix for the sampling period of data files being read incorrectly - [PR #584](https://github.com/openghg/openghg/pull/584)
- Fix for overlapping dateranges being created when adding new data to a Datasource. This introduced errors when keys were being removed and updated - [PR #570](https://github.com/openghg/openghg/pull/570)
- Incorrect data being retrieved by the ICOS retrieval function - [PR #611](https://github.com/openghg/openghg/pull/611)
- Error raised on attempt to delete object store after it wasn't created by some tests - [PR #626](https://github.com/openghg/openghg/pull/626)
- Very small (nanosecond) changes in period between measurements resulting in error due to `pandas.infer_period` not being able to return a period - [PR #634](https://github.com/openghg/openghg/pull/634)
- Processing of ObsPack resulted in errors due to limited metadata read and data overwrite, temporary fix in place for now - [PR #642](https://github.com/openghg/openghg/pull/642)

### Changed

- Mock for `openghg_defs` data to remove external dependency for tests - [PR #582](https://github.com/openghg/openghg/pull/582)
- Removed use of environment variable for test store, moved to mock - [PR # 580](https://github.com/openghg/openghg/pull/580)
- Temporary pinning of pandas < 2.0 due to changes that introduced errors - [PR #619](https://github.com/openghg/openghg/pull/619)
- `ObsData.plot_timeseries` now uses `openghg.plotting.plot_timeseries` to avoid duplication in efforts/code - [PR #624](https://github.com/openghg/openghg/pull/624)
- `openghg.util._user.get_user_config_path` now creates `openghg.conf` in `~/.openghg` - [PR #690](https://github.com/openghg/openghg/pull/690)

## [0.5.0] - 2023-03-14

### Added

- New tutorial on changing object store path using command line
- New tutorial on adding data from EDGAR database
- Ability to use separate
- New keywords to allow metadata for emissions data to be more specific
- New command-line tool to setup user configuration file using `openghg --quickstart`
- New installation guide for users and developers
- Added check for 0-dimension time coordinates in some NetCDFs

### Fixed

- Fix for retrieval of different ICOS datasets
- Fix for user configuration file not being written out correctly

### Removed

- Supplementary site and species data moved to separate [supplementary_data](https://github.com/openghg/supplementary_data) repository
- Unused test data files

### Changed

- Print statements changed to logging
- Updated version of mypy used to 0.991
- Converted all tutorial notebooks to restructured text files

## [0.4.0] - 2022-11-12

### Added

- A new `DataHandler` class for modification and deletion of metadata and added a matching tutorial.
- Move to a new user configuration file.
- A new `ObsColumn` class for handing satellite data

### Fixed

- Fixes for search parameters such as inlet height, sampling height
- Removed `date` parameter from Flux data to improve searchability
- Inlet and height are now aliases for each other for footprints and obs_surface
- Check for tuple of data and precisions file on processing of GCWERKS data

### Changed

- Documentation overhaul to ensure all functions are visible in either the user or developer documentation
- The `OPENGHG_PATH` environment variable check has been deprecated in favour of the user config file.

## [0.3.1] - 2022-07-19

### Fixed

- Removed old `footprints_data_merge` workflow which is superceded by `ModelScenario`.
- Tidied and updated tutorial notebooks
- Updated the conda build recipe

### Removed

- Removed unused `jobs` submodule

## [0.3.0] - 2022-08-31

### Added

- Full ICOS and CEDA archive pulling capabilities in the cloud and locally.
- Adds logging to logfile, stored at `~/openghg_log` when run locally.
- Improved schema checking for different file formats, including footprint files.

### Fixed

- Fixes the `clean_string` function of `openghg.util` to allow dashes as these are commonly used in species names.
- Improves local routing functionality within cloud functions

### Changed

- OpenGHG now only supports Python >= 3.8

## [0.2.1] - 2022-07-27

### Added

- Adds improved `get_obs_surface` behaviour for cloud usage.
- Added shortcut routing for serverless functions, see `openghg.cloud.call_function`. This differentiates between running on the hub or the cloud, where cloud is classed as running within a serverless function environment.
- Added new `running_locally` function in addition to the `running_in_cloud` or `running_on_hub` to allower easier checks with the `openghg.client` functions.

### Fixed

- Fix to metadata storage for different sampling period formats
- Fix to `SearchResults` where environment checks were resulting in attemping to access a local object store even though we were in a Hub environment.

## [0.2.0] - 2022-07-19

### Added

- New `openghg.client` functions for our cloud platform. Standardisation, searching and retrieval of data is passed to either the local or cloud function call depending on platform setup.

### Fixed

- Extra checks added to reading of emissions NetCDF datasets that have a single time value. Previously an error occurred due to performing a `len` on an unsized object.

### Removed

- The `openghg.client.process` functions have been removed. These have been replaced with `openghg.client.standardise` functions.

### Changed

- A split in the tutorials for cloud and local platforms. We've updated all the tutorials to better cover the differences in running OpenGHG with different setups.

## [0.1.0] - 2022-05-18

### Added

- Standardise measuremnts taken from many different sources - Tutorial 1 - Adding observation data
- Rank observations to ensure use of the best measurements - Tutorial 2 - Ranking observations
- Compare observations with emissions - Tutorial 3 - Comparing observations to emissions
- Create workflows using high time resolution CO2 data - Tutorial 4 - Working with high time resolution CO2
- Search for data in the OpenGHG data store and create plots to compare measurements - Tutorial 5 - Searching and plotting
- Retrieve and explore NOAA ObsPack data - Tutorial 6 - Exploring the NOAA ObsPack data
- Pull data from the ICOS Carbon Portal and the CEDA archive - Tutorial 7 - Retrieving data from ICOS and CEDA<|MERGE_RESOLUTION|>--- conflicted
+++ resolved
@@ -9,12 +9,9 @@
 
 ### Updated
 
-<<<<<<< HEAD
 - Updated parse_* functions for surface data type to accept `filepath` rather than `data_filepath`. This maps better to the `standardise_surface` input and makes this consistent with the other data types. [PR #1101](https://github.com/openghg/openghg/pull/1101)
-=======
 - Separated data variable formatting from assign attributes function into dataset_formatter function.- [PR #1102](https://github.com/openghg/openghg/pull/1102)
 - Required and optional keys for "column" data type were updated to reflect the two sources of this data (site, satellite) [PR #1104](https://github.com/openghg/openghg/pull/1104)
->>>>>>> 4fb67a7d
 
 ### Fixed
 

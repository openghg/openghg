--- conflicted
+++ resolved
@@ -7,13 +7,10 @@
 
 ## [Unreleased](https://github.com/openghg/openghg/compare/0.11.1...HEAD)
 
-<<<<<<< HEAD
 ## Added
 
 - New `datapack` submodule to allow output obspacks to be created. This includes the `create_obspack` function which takes an input search file and produces an obspack within a defined structure from this. [PR #1117](https://github.com/openghg/openghg/pull/1117)
 
-## [0.11.0] - 2024-12-12
-=======
 ## [0.11.1] - 2025-01-10
 
 ### Fixed
@@ -24,7 +21,6 @@
 - Added exist_ok = true argument to create_config_folder and removed ObjectStoreError call.[PR #1198](https://github.com/openghg/openghg/pull/1198)
 
 ## [0.11.0] - 2024-12-16
->>>>>>> f8ea0a0e
 
 ### Fixed
 

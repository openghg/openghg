--- conflicted
+++ resolved
@@ -7,15 +7,13 @@
 
 ## [Unreleased](https://github.com/openghg/openghg/compare/0.7.0...HEAD)
 
-<<<<<<< HEAD
+### Fixed
+
+- Bug fix for conversion of species parameter with its synonym value inside get_obs_surface_local. [PR #871](https://github.com/openghg/openghg/pull/871)
+
 
 ### Fixed
 - Added check's if the new paths provided by user are present in the object store and raises `ValueError`. - [PR #742](https://github.com/openghg/openghg/pull/904)
-=======
-### Fixed
-
-- Bug fix for conversion of species parameter with its synonym value inside get_obs_surface_local. [PR #871](https://github.com/openghg/openghg/pull/871)
->>>>>>> 027a1662
 
 ## [0.7.0] - 2023-12-15
 

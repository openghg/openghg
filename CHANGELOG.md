# Changelog

All notable changes to OpenGHG will be documented in this file.

The format is based on [Keep a Changelog](https://keepachangelog.com/en/1.0.0/),
and this project adheres to [Semantic Versioning](https://semver.org/spec/v2.0.0.html).

## [Unreleased](https://github.com/openghg/openghg/compare/0.6.1...HEAD)

## [0.6.1] - 2023-07-xx

### Fixed

<<<<<<< HEAD
- Fix for `KeyError` being raised during data retrieval by `SearchResults` due to `object_store` not being present in metadata in object stores in OpenGHG version < 0.6.0 - [PR #711](https://github.com/openghg/openghg/pull/711)
=======
- Bug in `DataManager` where a string was interpreted as a list when processing metadata keys to be deleted - [PR #713](https://github.com/openghg/openghg/pull/713)
>>>>>>> fe38ee30

## [0.6.0] - 2023-07-18

### Added

- Multiple object stores are now supported. Any number of stores may be accessed and read from and written to - [PR #664](https://github.com/openghg/openghg/pull/664)
- Added `standardise_column()` wrapper function - [PR #569](https://github.com/openghg/openghg/pull/643)
- The 'height_name' definition from the [openghg/supplementary_data repository](https://github.com/openghg/supplementary_data) for each site can now be accessed, used and interpreted - [PR #648](https://github.com/openghg/openghg/pull/648)
- Allow metadata within metastore to be updated for existing data sources for the latest version, start and end dates of the data - [PR #652](https://github.com/openghg/openghg/pull/652)
- Allow mismatches between values in metadata and data attributes to be updated to either match to the metadata or attribute collated details - [PR #682](https://github.com/openghg/openghg/pull/682)

### Changed

- Configuration file format has been updated to support multiple object stores, note directing users to upgrade has been added
- The `openghg --quickstart` functionality has been updated to allow multiple objects stores to be added and migrate users from the previous version of the configuration file
- Synchronise metadata within metastore to align with data sources when updating (including latest version, start and end dates of the data) - [PR #652](https://github.com/openghg/openghg/pull/652) and [PR #664](https://github.com/openghg/openghg/pull/664)
- The name of the `DataHandler` class has been changed to `DataManager` to better reflect its function.

### Removed

- Reading multi-site AQMesh data is no longer possible. This may be reintroduced if required.

## [0.5.1] - 2023-05-10

### Fixed

- Fix for the sampling period of data files being read incorrectly - [PR #584](https://github.com/openghg/openghg/pull/584)
- Fix for overlapping dateranges being created when adding new data to a Datasource. This introduced errors when keys were being removed and updated - [PR #570](https://github.com/openghg/openghg/pull/570)
- Incorrect data being retrieved by the ICOS retrieval function - [PR #611](https://github.com/openghg/openghg/pull/611)
- Error raised on attempt to delete object store after it wasn't created by some tests - [PR #626](https://github.com/openghg/openghg/pull/626)
- Very small (nanosecond) changes in period between measurements resulting in error due to `pandas.infer_period` not being able to return a period - [PR #634](https://github.com/openghg/openghg/pull/634)
- Processing of ObsPack resulted in errors due to limited metadata read and data overwrite, temporary fix in place for now - [PR #642](https://github.com/openghg/openghg/pull/642)

### Changed

- Mock for `openghg_defs` data to remove external dependency for tests - [PR #582](https://github.com/openghg/openghg/pull/582)
- Removed use of environment variable for test store, moved to mock - [PR # 580](https://github.com/openghg/openghg/pull/580)
- Temporary pinning of pandas < 2.0 due to changes that introduced errors - [PR #619](https://github.com/openghg/openghg/pull/619)
- `ObsData.plot_timeseries` now uses `openghg.plotting.plot_timeseries` to avoid duplication in efforts/code - [PR #624](https://github.com/openghg/openghg/pull/624)
- `openghg.util._user.get_user_config_path` now creates `openghg.conf` in `~/.openghg` - [PR #690](https://github.com/openghg/openghg/pull/690)

## [0.5.0] - 2023-03-14

### Added

- New tutorial on changing object store path using command line
- New tutorial on adding data from EDGAR database
- Ability to use separate
- New keywords to allow metadata for emissions data to be more specific
- New command-line tool to setup user configuration file using `openghg --quickstart`
- New installation guide for users and developers
- Added check for 0-dimension time coordinates in some NetCDFs

### Fixed

- Fix for retrieval of different ICOS datasets
- Fix for user configuration file not being written out correctly

### Removed

- Supplementary site and species data moved to separate [supplementary_data](https://github.com/openghg/supplementary_data) repository
- Unused test data files

### Changed

- Print statements changed to logging
- Updated version of mypy used to 0.991
- Converted all tutorial notebooks to restructured text files

## [0.4.0] - 2022-11-12

### Added

- A new `DataHandler` class for modification and deletion of metadata and added a matching tutorial.
- Move to a new user configuration file.
- A new `ObsColumn` class for handing satellite data

### Fixed

- Fixes for search parameters such as inlet height, sampling height
- Removed `date` parameter from Flux data to improve searchability
- Inlet and height are now aliases for each other for footprints and obs_surface
- Check for tuple of data and precisions file on processing of GCWERKS data

### Changed

- Documentation overhaul to ensure all functions are visible in either the user or developer documentation
- The `OPENGHG_PATH` environment variable check has been deprecated in favour of the user config file.

## [0.3.1] - 2022-07-19

### Fixed

- Removed old `footprints_data_merge` workflow which is superceded by `ModelScenario`.
- Tidied and updated tutorial notebooks
- Updated the conda build recipe

### Removed

- Removed unused `jobs` submodule

## [0.3.0] - 2022-08-31

### Added

- Full ICOS and CEDA archive pulling capabilities in the cloud and locally.
- Adds logging to logfile, stored at `~/openghg_log` when run locally.
- Improved schema checking for different file formats, including footprint files.

### Fixed

- Fixes the `clean_string` function of `openghg.util` to allow dashes as these are commonly used in species names.
- Improves local routing functionality within cloud functions

### Changed

- OpenGHG now only supports Python >= 3.8

## [0.2.1] - 2022-07-27

### Added

- Adds improved `get_obs_surface` behaviour for cloud usage.
- Added shortcut routing for serverless functions, see `openghg.cloud.call_function`. This differentiates between running on the hub or the cloud, where cloud is classed as running within a serverless function environment.
- Added new `running_locally` function in addition to the `running_in_cloud` or `running_on_hub` to allower easier checks with the `openghg.client` functions.

### Fixed

- Fix to metadata storage for different sampling period formats
- Fix to `SearchResults` where environment checks were resulting in attemping to access a local object store even though we were in a Hub environment.

## [0.2.0] - 2022-07-19

### Added

- New `openghg.client` functions for our cloud platform. Standardisation, searching and retrieval of data is passed to either the local or cloud function call depending on platform setup.

### Fixed

- Extra checks added to reading of emissions NetCDF datasets that have a single time value. Previously an error occurred due to performing a `len` on an unsized object.

### Removed

- The `openghg.client.process` functions have been removed. These have been replaced with `openghg.client.standardise` functions.

### Changed

- A split in the tutorials for cloud and local platforms. We've updated all the tutorials to better cover the differences in running OpenGHG with different setups.

## [0.1.0] - 2022-05-18

### Added

- Standardise measuremnts taken from many different sources - Tutorial 1 - Adding observation data
- Rank observations to ensure use of the best measurements - Tutorial 2 - Ranking observations
- Compare observations with emissions - Tutorial 3 - Comparing observations to emissions
- Create workflows using high time resolution CO2 data - Tutorial 4 - Working with high time resolution CO2
- Search for data in the OpenGHG data store and create plots to compare measurements - Tutorial 5 - Searching and plotting
- Retrieve and explore NOAA ObsPack data - Tutorial 6 - Exploring the NOAA ObsPack data
- Pull data from the ICOS Carbon Portal and the CEDA archive - Tutorial 7 - Retrieving data from ICOS and CEDA<|MERGE_RESOLUTION|>--- conflicted
+++ resolved
@@ -11,11 +11,8 @@
 
 ### Fixed
 
-<<<<<<< HEAD
 - Fix for `KeyError` being raised during data retrieval by `SearchResults` due to `object_store` not being present in metadata in object stores in OpenGHG version < 0.6.0 - [PR #711](https://github.com/openghg/openghg/pull/711)
-=======
 - Bug in `DataManager` where a string was interpreted as a list when processing metadata keys to be deleted - [PR #713](https://github.com/openghg/openghg/pull/713)
->>>>>>> fe38ee30
 
 ## [0.6.0] - 2023-07-18
 

# Changelog

All notable changes to OpenGHG will be documented in this file.

The format is based on [Keep a Changelog](https://keepachangelog.com/en/1.0.0/),
and this project adheres to [Semantic Versioning](https://semver.org/spec/v2.0.0.html).

## [Unreleased](https://github.com/openghg/openghg/compare/0.8.0...HEAD)

### Added

- Ability to convert from an old style NetCDF object store to the new Zarr based store format - [PR #967](https://github.com/openghg/openghg/pull/967)
- Updated `parse_edgar` function to handle processing of v8.0 Edgar datasets. [PR #965](https://github.com/openghg/openghg/pull/965)
- Argument `time_resolved` is added as phase 1 change for `high_time_resolution`, also metadata is updated and added deprecation warning. - [PR #968](https://github.com/openghg/openghg/pull/968)
- Added explicit backwards compatability when searching previous object stores containing the `high_time_resolution` keyword rather than `time_resolved` - [PR #990](https://github.com/openghg/openghg/pull/990)
- Added ability to pass additional tags as optional metadata through `standardising_*` and `transform_flux_data functions`. [PR #981](https://github.com/openghg/openghg/pull/981)

### Fixed

- Problem where the zarr store check raised an error for empty stores, preventing new zarr stores from being created - [#PR 993](https://github.com/openghg/openghg/pull/993)
- Retrieval of level 1 data from the ICOS Carbon Portal now no longer tries to retrieve a large number of CSV files - [#PR 868](https://github.com/openghg/openghg/pull/868)
- Added check for duplicate object store path being added under different store name, if detected raises `ValueError`. - [PR #742](https://github.com/openghg/openghg/pull/904)
- Added check to verify if `obs` and `footprint` have overlapping time coordinates when creating a `ModelScenario` object, if not then raise `ValueError` - [PR #954](https://github.com/openghg/openghg/pull/954)
<<<<<<< HEAD
- Added call to synonyms for species while standardising - [PR #984](https://github.com/openghg/openghg/pull/984)
=======
- Added fix to make sure data could be returned within a date range when the data had been added non-sequentially to an object store - [PR #997](https://github.com/openghg/openghg/pull/997)
- Replace references to old `supplementary_data` repository with `openghg_defs` - [PR #999](https://github.com/openghg/openghg/pull/999)
>>>>>>> e39c62d5

## [0.8.0] - 2024-03-19

This version brings a breaking change with the move to use the [Zarr](https://zarr.dev/) file format for data storage. This means that object stores created with previous versions of OpenGHG will need to be repopulated to use this version. You should notice improvements in time taken for standardisation, memory consumption and disk usage. With the use of Zarr comes the ability for the user to control the way which data is processed and stored. Please see [the documentation](https://docs.openghg.org/tutorials/local/Adding_data/Adding_ancillary_data.html#chunking) for more on this.

### Added

- Added option to pass `store` argument to `ModelScenario` init method. [PR #928](https://github.com/openghg/openghg/pull/928)

### Fixed

- Issue caused when passing a list of files to be processed. If OpenGHG had seen some of the files before it would refuse to process any of them - [PR #890](https://github.com/openghg/openghg/pull/890)

### Changed

- Moved to store data in [Zarr](https://github.com/zarr-developers/zarr-python) stores, this should reduce both the size of the object store and memory consumption whilst processing and retrieving data - [PR #803](https://github.com/openghg/openghg/pull/803)
- standardise_footprint was updated to allow a source_format input to be specified. This currently only supports "acrg_org" type but can be expanded upon [PR #914](https://github.com/openghg/openghg/pull/914).
- Internal format for "footprint" data type was updated to rename meteorological variable names to standard names [PR #918](https://github.com/openghg/openghg/pull/918).
- Standardise_footprint now uses the meterological model input as a distinguishing keyword when adding data. [PR #955](https://github.com/openghg/openghg/pull/955).
- Meterological model input renamed from `metmodel` to `met_model` [PR #957](https://github.com/openghg/openghg/pull/957).
- Updated internal naming and input data_type to use "flux" rather than "emissions" consistently. - [PR #827](https://github.com/openghg/openghg/pull/827)

### Added

- More more explanation regarding use of `search_*` and `get_*` function in tutorial 1 [PR #952](https://github.com/openghg/openghg/pull/952)

## [0.7.1] - 2024-03-01

### Fixed

- Bug fix for conversion of species parameter with its synonym value inside get_obs_surface_local. [PR #871](https://github.com/openghg/openghg/pull/871)
- Missing requirement for filelock package added to conda environment file [PR #857](https://github.com/openghg/openghg/pull/857)
- Missing store argument adding to search function allow searching within specific object stores [PR #859](https://github.com/openghg/openghg/pull/859)
- Bug fix for allowing a period to be specified when this cannot be inferred from the input data [PR #899](https://github.com/openghg/openghg/pull/899)

### Fixed

- Bug fix for passing calibration_scale as optional parameter to the parser function. [PR #872](https://github.com/openghg/openghg/pull/872)

## [0.7.0] - 2023-12-15

### Added

- Added `DeprecationWarning` to the functions `parse_cranfield` and  `parse_btt`. - [PR #792](https://github.com/openghg/openghg/pull/792)
- Added `environment-dev.yaml` file for developer conda environment - [PR #769](https://github.com/openghg/openghg/pull/769)
- Added generic `standardise` function that accepts a bucket as an argument, and used this to refactor `standardise_surface` etc, and tests that standardise data - [PR #760](https://github.com/openghg/openghg/pull/760)
- Added `MetaStore` abstract base class as interface for metastore classes, and a `ClassicMetaStore` subclass implements the same bucket/key structure as the previous metastore.
  All references to TinyDB are now in the `objectstore` module, meaning that there is only one place where code needs to change to use a different backend with the metastore - [PR #771](https://github.com/openghg/openghg/pull/771)
- Added compression to `Datasource.save` and modified `Datasource.load` to take advantage of lazy loading via `xarray.open_dataset` - [PR #755](https://github.com/openghg/openghg/pull/755)
- Added progress bars using `rich` package - [PR #718](https://github.com/openghg/openghg/pull/718)
- Added config for Black to `pyproject.toml` - [PR #822](https://github.com/openghg/openghg/pull/822)
- Added `force` option to `retrieve_atmospheric` and `ObsSurface.store_data` so that retrieved hashes can be ignored - [PR #819](https://github.com/openghg/openghg/pull/819)
- Added `SafetyCachingMiddleware` to metastore, which caches writes and only saves them to disk if the underlying file
has not changed. This is to prevent errors when concurrent writes are made to the metastore. [PR #836](https://github.com/openghg/openghg/pull/836)

### Fixed

- Bug fix for sampling period attribute having a value of "NOT_SET" and combining the observation and footprint data. Previously this was raising a ValueError. [PR #808](https://github.com/openghg/openghg/pull/808)
- Bug where `radon` was not fetched using `retrieve_atmospheric` from icos data. - [PR #794](https://github.com/openghg/openghg/pull/794)
- Bug with CRDS parse function where data for all species was being dropped if only one species was missing - [PR #829](https://github.com/openghg/openghg/pull/829)
- Datetime processing has been updated to be compatible with Pandas 2.0: the `date_parser` argument of `read_csv` was deprecated in favour of `date_format`. [PR #816](https://github.com/openghg/openghg/pull/816)
- Updated ICOS retrieval functionality to match new metadata retrieved from ICOS Carbon Portal - [PR #806](https://github.com/openghg/openghg/pull/806)
- Added "parse_intem" function to parse intem emissions files - [PR #804](https://github.com/openghg/openghg/pull/804)

### Changed

- Datasource UUIDs are no longer stored in the storage class and are now only stored in the metadata store - [PR #752](https://github.com/openghg/openghg/pull/752)
- Support dropped for Python 3.8 - [PR #818](https://github.com/openghg/openghg/pull/818). OpenGHG now supports Python >= 3.9.


## [0.6.2] - 2023-08-07

### Fixed

- Bug where the object store path being written to JSON led to an invalid path being given to some users - [PR #741](https://github.com/openghg/openghg/pull/741)

### Changed

- Added read-only opening of the metadata store of each storage class when searching. This is done using a `mode` argument pased to the `load_metastore` function - [PR #763](https://github.com/openghg/openghg/pull/763)

## [0.6.1] - 2023-08-04

### Added

- Added `rich` package to printing out SearchResults object in a table format. If using an editable install please update your environment to match requirements.txt / environment.yml - [PR #696](https://github.com/openghg/openghg/pull/696)

### Fixed

- Bug in `get_readable_buckets`: missing check for tutorial store - [PR #729](https://github.com/openghg/openghg/pull/729)
- Bug when adding high time resolution footprints to object store: they were not being distinguished from low resolution footprints - [PR #720](https://github.com/openghg/openghg/pull/720)
- Bug due to `object_store` key not being present in `Datasource` metadata - [PR #725](https://github.com/openghg/openghg/pull/725)
- Bug in `DataManager` where a string was interpreted as a list when processing metadata keys to be deleted - [PR #713](https://github.com/openghg/openghg/pull/713)

## [0.6.0] - 2023-07-18

### Added

- Multiple object stores are now supported. Any number of stores may be accessed and read from and written to - [PR #664](https://github.com/openghg/openghg/pull/664)
- Added `standardise_column()` wrapper function - [PR #569](https://github.com/openghg/openghg/pull/643)
- The 'height_name' definition from the [openghg/supplementary_data repository](https://github.com/openghg/supplementary_data) for each site can now be accessed, used and interpreted - [PR #648](https://github.com/openghg/openghg/pull/648)
- Allow metadata within metastore to be updated for existing data sources for the latest version, start and end dates of the data - [PR #652](https://github.com/openghg/openghg/pull/652)
- Allow mismatches between values in metadata and data attributes to be updated to either match to the metadata or attribute collated details - [PR #682](https://github.com/openghg/openghg/pull/682)

### Changed

- Configuration file format has been updated to support multiple object stores, note directing users to upgrade has been added
- The `openghg --quickstart` functionality has been updated to allow multiple objects stores to be added and migrate users from the previous version of the configuration file
- Synchronise metadata within metastore to align with data sources when updating (including latest version, start and end dates of the data) - [PR #652](https://github.com/openghg/openghg/pull/652) and [PR #664](https://github.com/openghg/openghg/pull/664)
- The name of the `DataHandler` class has been changed to `DataManager` to better reflect its function.

### Removed

- Reading multi-site AQMesh data is no longer possible. This may be reintroduced if required.

## [0.5.1] - 2023-05-10

### Fixed

- Fix for the sampling period of data files being read incorrectly - [PR #584](https://github.com/openghg/openghg/pull/584)
- Fix for overlapping dateranges being created when adding new data to a Datasource. This introduced errors when keys were being removed and updated - [PR #570](https://github.com/openghg/openghg/pull/570)
- Incorrect data being retrieved by the ICOS retrieval function - [PR #611](https://github.com/openghg/openghg/pull/611)
- Error raised on attempt to delete object store after it wasn't created by some tests - [PR #626](https://github.com/openghg/openghg/pull/626)
- Very small (nanosecond) changes in period between measurements resulting in error due to `pandas.infer_period` not being able to return a period - [PR #634](https://github.com/openghg/openghg/pull/634)
- Processing of ObsPack resulted in errors due to limited metadata read and data overwrite, temporary fix in place for now - [PR #642](https://github.com/openghg/openghg/pull/642)

### Changed

- Mock for `openghg_defs` data to remove external dependency for tests - [PR #582](https://github.com/openghg/openghg/pull/582)
- Removed use of environment variable for test store, moved to mock - [PR # 580](https://github.com/openghg/openghg/pull/580)
- Temporary pinning of pandas < 2.0 due to changes that introduced errors - [PR #619](https://github.com/openghg/openghg/pull/619)
- `ObsData.plot_timeseries` now uses `openghg.plotting.plot_timeseries` to avoid duplication in efforts/code - [PR #624](https://github.com/openghg/openghg/pull/624)
- `openghg.util._user.get_user_config_path` now creates `openghg.conf` in `~/.openghg` - [PR #690](https://github.com/openghg/openghg/pull/690)

## [0.5.0] - 2023-03-14

### Added

- New tutorial on changing object store path using command line
- New tutorial on adding data from EDGAR database
- Ability to use separate
- New keywords to allow metadata for emissions data to be more specific
- New command-line tool to setup user configuration file using `openghg --quickstart`
- New installation guide for users and developers
- Added check for 0-dimension time coordinates in some NetCDFs

### Fixed

- Fix for retrieval of different ICOS datasets
- Fix for user configuration file not being written out correctly

### Removed

- Supplementary site and species data moved to separate [supplementary_data](https://github.com/openghg/supplementary_data) repository
- Unused test data files

### Changed

- Print statements changed to logging
- Updated version of mypy used to 0.991
- Converted all tutorial notebooks to restructured text files

## [0.4.0] - 2022-11-12

### Added

- A new `DataHandler` class for modification and deletion of metadata and added a matching tutorial.
- Move to a new user configuration file.
- A new `ObsColumn` class for handing satellite data

### Fixed

- Fixes for search parameters such as inlet height, sampling height
- Removed `date` parameter from Flux data to improve searchability
- Inlet and height are now aliases for each other for footprints and obs_surface
- Check for tuple of data and precisions file on processing of GCWERKS data

### Changed

- Documentation overhaul to ensure all functions are visible in either the user or developer documentation
- The `OPENGHG_PATH` environment variable check has been deprecated in favour of the user config file.

## [0.3.1] - 2022-07-19

### Fixed

- Removed old `footprints_data_merge` workflow which is superceded by `ModelScenario`.
- Tidied and updated tutorial notebooks
- Updated the conda build recipe

### Removed

- Removed unused `jobs` submodule

## [0.3.0] - 2022-08-31

### Added

- Full ICOS and CEDA archive pulling capabilities in the cloud and locally.
- Adds logging to logfile, stored at `~/openghg_log` when run locally.
- Improved schema checking for different file formats, including footprint files.

### Fixed

- Fixes the `clean_string` function of `openghg.util` to allow dashes as these are commonly used in species names.
- Improves local routing functionality within cloud functions

### Changed

- OpenGHG now only supports Python >= 3.8

## [0.2.1] - 2022-07-27

### Added

- Adds improved `get_obs_surface` behaviour for cloud usage.
- Added shortcut routing for serverless functions, see `openghg.cloud.call_function`. This differentiates between running on the hub or the cloud, where cloud is classed as running within a serverless function environment.
- Added new `running_locally` function in addition to the `running_in_cloud` or `running_on_hub` to allower easier checks with the `openghg.client` functions.

### Fixed

- Fix to metadata storage for different sampling period formats
- Fix to `SearchResults` where environment checks were resulting in attemping to access a local object store even though we were in a Hub environment.

## [0.2.0] - 2022-07-19

### Added

- New `openghg.client` functions for our cloud platform. Standardisation, searching and retrieval of data is passed to either the local or cloud function call depending on platform setup.

### Fixed

- Extra checks added to reading of emissions NetCDF datasets that have a single time value. Previously an error occurred due to performing a `len` on an unsized object.

### Removed

- The `openghg.client.process` functions have been removed. These have been replaced with `openghg.client.standardise` functions.

### Changed

- A split in the tutorials for cloud and local platforms. We've updated all the tutorials to better cover the differences in running OpenGHG with different setups.

## [0.1.0] - 2022-05-18

### Added

- Standardise measuremnts taken from many different sources - Tutorial 1 - Adding observation data
- Rank observations to ensure use of the best measurements - Tutorial 2 - Ranking observations
- Compare observations with emissions - Tutorial 3 - Comparing observations to emissions
- Create workflows using high time resolution CO2 data - Tutorial 4 - Working with high time resolution CO2
- Search for data in the OpenGHG data store and create plots to compare measurements - Tutorial 5 - Searching and plotting
- Retrieve and explore NOAA ObsPack data - Tutorial 6 - Exploring the NOAA ObsPack data
- Pull data from the ICOS Carbon Portal and the CEDA archive - Tutorial 7 - Retrieving data from ICOS and CEDA<|MERGE_RESOLUTION|>--- conflicted
+++ resolved
@@ -21,12 +21,9 @@
 - Retrieval of level 1 data from the ICOS Carbon Portal now no longer tries to retrieve a large number of CSV files - [#PR 868](https://github.com/openghg/openghg/pull/868)
 - Added check for duplicate object store path being added under different store name, if detected raises `ValueError`. - [PR #742](https://github.com/openghg/openghg/pull/904)
 - Added check to verify if `obs` and `footprint` have overlapping time coordinates when creating a `ModelScenario` object, if not then raise `ValueError` - [PR #954](https://github.com/openghg/openghg/pull/954)
-<<<<<<< HEAD
-- Added call to synonyms for species while standardising - [PR #984](https://github.com/openghg/openghg/pull/984)
-=======
 - Added fix to make sure data could be returned within a date range when the data had been added non-sequentially to an object store - [PR #997](https://github.com/openghg/openghg/pull/997)
 - Replace references to old `supplementary_data` repository with `openghg_defs` - [PR #999](https://github.com/openghg/openghg/pull/999)
->>>>>>> e39c62d5
+- Added call to synonyms for species while standardising - [PR #984](https://github.com/openghg/openghg/pull/984)
 
 ## [0.8.0] - 2024-03-19
 

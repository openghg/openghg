--- conflicted
+++ resolved
@@ -36,11 +36,10 @@
 
 - Bug where `radon` was not fetched using `retrieve_atmospheric` from icos data. - [PR #794](https://github.com/openghg/openghg/pull/794)
 
-<<<<<<< HEAD
+- Bug with CRDS parse function where data for all species was being dropped if only one species was missing - [PR #829](https://github.com/openghg/openghg/pull/829)
+
 - Datetime processing has been updated to be compatible with Pandas 2.0: the `date_parser` argument of `read_csv` was deprecated in favour of `date_format`. [PR #816](https://github.com/openghg/openghg/pull/816)
-=======
-- Bug with CRDS parse function where data for all species was being dropped if only one species was missing - [PR #829](https://github.com/openghg/openghg/pull/829)
->>>>>>> fd5b83b3
+
 
 ### Changed
 

# Changelog

All notable changes to OpenGHG will be documented in this file.

The format is based on [Keep a Changelog](https://keepachangelog.com/en/1.0.0/),
and this project adheres to [Semantic Versioning](https://semver.org/spec/v2.0.0.html).

## [Unreleased](https://github.com/openghg/openghg/compare/0.6.2...HEAD)

### Added

<<<<<<< HEAD
- Generic `standardise` function that accepts a bucket as an argument, and used this to refactor `standardise_surface` etc, and tests that standardise data - [PR #760](https://github.com/openghg/openghg/pull/760)
- Added compression to `Datasource.save` and modified `Datasource.load` to take advantage of
  lazy loading via `xarray.open_dataset` - [PR #755](https://github.com/openghg/openghg/pull/755)

### Changed

- Datasource UUIDs are no longer stored in the storage class and are now only stored in the metadata store - [PR #752](https://github.com/openghg/openghg/pull/752)

=======
- Added generic `standardise` function that accepts a bucket as an argument, and used this to refactor `standardise_surface` etc, and tests that standardise data - [PR #760](https://github.com/openghg/openghg/pull/760)

- Added compression to `Datasource.save` and modified `Datasource.load` to take advantage of
  lazy loading via `xarray.open_dataset` - [PR #755](https://github.com/openghg/openghg/pull/755)

- Added progress bars using `rich` package - [PR #718](https://github.com/openghg/openghg/pull/718) 
>>>>>>> f16c7cee

## [0.6.2] - 2023-08-07

### Fixed

- Bug where the object store path being written to JSON led to an invalid path being given to some users - [PR #741](https://github.com/openghg/openghg/pull/741)

### Changes

- Added read-only opening of the metadata store of each storage class when searching. This is done using a `mode` argument pased to the `load_metastore` function - [PR #763](https://github.com/openghg/openghg/pull/763)

## [0.6.1] - 2023-08-04

### Added

- Added `rich` package to printing out SearchResults object in a table format. If using an editable install please update your environment to match requirements.txt / environment.yml - [PR #696](https://github.com/openghg/openghg/pull/696)

### Fixed

- Bug in `get_readable_buckets`: missing check for tutorial store - [PR #729](https://github.com/openghg/openghg/pull/729)
- Bug when adding high time resolution footprints to object store: they were not being distinguished from low resolution footprints - [PR #720](https://github.com/openghg/openghg/pull/720)
- Bug due to `object_store` key not being present in `Datasource` metadata - [PR #725](https://github.com/openghg/openghg/pull/725)
- Bug in `DataManager` where a string was interpreted as a list when processing metadata keys to be deleted - [PR #713](https://github.com/openghg/openghg/pull/713)

## [0.6.0] - 2023-07-18

### Added

- Multiple object stores are now supported. Any number of stores may be accessed and read from and written to - [PR #664](https://github.com/openghg/openghg/pull/664)
- Added `standardise_column()` wrapper function - [PR #569](https://github.com/openghg/openghg/pull/643)
- The 'height_name' definition from the [openghg/supplementary_data repository](https://github.com/openghg/supplementary_data) for each site can now be accessed, used and interpreted - [PR #648](https://github.com/openghg/openghg/pull/648)
- Allow metadata within metastore to be updated for existing data sources for the latest version, start and end dates of the data - [PR #652](https://github.com/openghg/openghg/pull/652)
- Allow mismatches between values in metadata and data attributes to be updated to either match to the metadata or attribute collated details - [PR #682](https://github.com/openghg/openghg/pull/682)

### Changed

- Configuration file format has been updated to support multiple object stores, note directing users to upgrade has been added
- The `openghg --quickstart` functionality has been updated to allow multiple objects stores to be added and migrate users from the previous version of the configuration file
- Synchronise metadata within metastore to align with data sources when updating (including latest version, start and end dates of the data) - [PR #652](https://github.com/openghg/openghg/pull/652) and [PR #664](https://github.com/openghg/openghg/pull/664)
- The name of the `DataHandler` class has been changed to `DataManager` to better reflect its function.

### Removed

- Reading multi-site AQMesh data is no longer possible. This may be reintroduced if required.

## [0.5.1] - 2023-05-10

### Fixed

- Fix for the sampling period of data files being read incorrectly - [PR #584](https://github.com/openghg/openghg/pull/584)
- Fix for overlapping dateranges being created when adding new data to a Datasource. This introduced errors when keys were being removed and updated - [PR #570](https://github.com/openghg/openghg/pull/570)
- Incorrect data being retrieved by the ICOS retrieval function - [PR #611](https://github.com/openghg/openghg/pull/611)
- Error raised on attempt to delete object store after it wasn't created by some tests - [PR #626](https://github.com/openghg/openghg/pull/626)
- Very small (nanosecond) changes in period between measurements resulting in error due to `pandas.infer_period` not being able to return a period - [PR #634](https://github.com/openghg/openghg/pull/634)
- Processing of ObsPack resulted in errors due to limited metadata read and data overwrite, temporary fix in place for now - [PR #642](https://github.com/openghg/openghg/pull/642)

### Changed

- Mock for `openghg_defs` data to remove external dependency for tests - [PR #582](https://github.com/openghg/openghg/pull/582)
- Removed use of environment variable for test store, moved to mock - [PR # 580](https://github.com/openghg/openghg/pull/580)
- Temporary pinning of pandas < 2.0 due to changes that introduced errors - [PR #619](https://github.com/openghg/openghg/pull/619)
- `ObsData.plot_timeseries` now uses `openghg.plotting.plot_timeseries` to avoid duplication in efforts/code - [PR #624](https://github.com/openghg/openghg/pull/624)
- `openghg.util._user.get_user_config_path` now creates `openghg.conf` in `~/.openghg` - [PR #690](https://github.com/openghg/openghg/pull/690)

## [0.5.0] - 2023-03-14

### Added

- New tutorial on changing object store path using command line
- New tutorial on adding data from EDGAR database
- Ability to use separate
- New keywords to allow metadata for emissions data to be more specific
- New command-line tool to setup user configuration file using `openghg --quickstart`
- New installation guide for users and developers
- Added check for 0-dimension time coordinates in some NetCDFs

### Fixed

- Fix for retrieval of different ICOS datasets
- Fix for user configuration file not being written out correctly

### Removed

- Supplementary site and species data moved to separate [supplementary_data](https://github.com/openghg/supplementary_data) repository
- Unused test data files

### Changed

- Print statements changed to logging
- Updated version of mypy used to 0.991
- Converted all tutorial notebooks to restructured text files

## [0.4.0] - 2022-11-12

### Added

- A new `DataHandler` class for modification and deletion of metadata and added a matching tutorial.
- Move to a new user configuration file.
- A new `ObsColumn` class for handing satellite data

### Fixed

- Fixes for search parameters such as inlet height, sampling height
- Removed `date` parameter from Flux data to improve searchability
- Inlet and height are now aliases for each other for footprints and obs_surface
- Check for tuple of data and precisions file on processing of GCWERKS data

### Changed

- Documentation overhaul to ensure all functions are visible in either the user or developer documentation
- The `OPENGHG_PATH` environment variable check has been deprecated in favour of the user config file.

## [0.3.1] - 2022-07-19

### Fixed

- Removed old `footprints_data_merge` workflow which is superceded by `ModelScenario`.
- Tidied and updated tutorial notebooks
- Updated the conda build recipe

### Removed

- Removed unused `jobs` submodule

## [0.3.0] - 2022-08-31

### Added

- Full ICOS and CEDA archive pulling capabilities in the cloud and locally.
- Adds logging to logfile, stored at `~/openghg_log` when run locally.
- Improved schema checking for different file formats, including footprint files.

### Fixed

- Fixes the `clean_string` function of `openghg.util` to allow dashes as these are commonly used in species names.
- Improves local routing functionality within cloud functions

### Changed

- OpenGHG now only supports Python >= 3.8

## [0.2.1] - 2022-07-27

### Added

- Adds improved `get_obs_surface` behaviour for cloud usage.
- Added shortcut routing for serverless functions, see `openghg.cloud.call_function`. This differentiates between running on the hub or the cloud, where cloud is classed as running within a serverless function environment.
- Added new `running_locally` function in addition to the `running_in_cloud` or `running_on_hub` to allower easier checks with the `openghg.client` functions.

### Fixed

- Fix to metadata storage for different sampling period formats
- Fix to `SearchResults` where environment checks were resulting in attemping to access a local object store even though we were in a Hub environment.

## [0.2.0] - 2022-07-19

### Added

- New `openghg.client` functions for our cloud platform. Standardisation, searching and retrieval of data is passed to either the local or cloud function call depending on platform setup.

### Fixed

- Extra checks added to reading of emissions NetCDF datasets that have a single time value. Previously an error occurred due to performing a `len` on an unsized object.

### Removed

- The `openghg.client.process` functions have been removed. These have been replaced with `openghg.client.standardise` functions.

### Changed

- A split in the tutorials for cloud and local platforms. We've updated all the tutorials to better cover the differences in running OpenGHG with different setups.

## [0.1.0] - 2022-05-18

### Added

- Standardise measuremnts taken from many different sources - Tutorial 1 - Adding observation data
- Rank observations to ensure use of the best measurements - Tutorial 2 - Ranking observations
- Compare observations with emissions - Tutorial 3 - Comparing observations to emissions
- Create workflows using high time resolution CO2 data - Tutorial 4 - Working with high time resolution CO2
- Search for data in the OpenGHG data store and create plots to compare measurements - Tutorial 5 - Searching and plotting
- Retrieve and explore NOAA ObsPack data - Tutorial 6 - Exploring the NOAA ObsPack data
- Pull data from the ICOS Carbon Portal and the CEDA archive - Tutorial 7 - Retrieving data from ICOS and CEDA<|MERGE_RESOLUTION|>--- conflicted
+++ resolved
@@ -9,23 +9,17 @@
 
 ### Added
 
-<<<<<<< HEAD
-- Generic `standardise` function that accepts a bucket as an argument, and used this to refactor `standardise_surface` etc, and tests that standardise data - [PR #760](https://github.com/openghg/openghg/pull/760)
+- Added generic `standardise` function that accepts a bucket as an argument, and used this to refactor `standardise_surface` etc, and tests that standardise data - [PR #760](https://github.com/openghg/openghg/pull/760)
+
 - Added compression to `Datasource.save` and modified `Datasource.load` to take advantage of
   lazy loading via `xarray.open_dataset` - [PR #755](https://github.com/openghg/openghg/pull/755)
 
+- Added progress bars using `rich` package - [PR #718](https://github.com/openghg/openghg/pull/718) 
+
 ### Changed
 
 - Datasource UUIDs are no longer stored in the storage class and are now only stored in the metadata store - [PR #752](https://github.com/openghg/openghg/pull/752)
 
-=======
-- Added generic `standardise` function that accepts a bucket as an argument, and used this to refactor `standardise_surface` etc, and tests that standardise data - [PR #760](https://github.com/openghg/openghg/pull/760)
-
-- Added compression to `Datasource.save` and modified `Datasource.load` to take advantage of
-  lazy loading via `xarray.open_dataset` - [PR #755](https://github.com/openghg/openghg/pull/755)
-
-- Added progress bars using `rich` package - [PR #718](https://github.com/openghg/openghg/pull/718) 
->>>>>>> f16c7cee
 
 ## [0.6.2] - 2023-08-07
 

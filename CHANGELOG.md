--- conflicted
+++ resolved
@@ -7,11 +7,6 @@
 
 ## [Unreleased](https://github.com/openghg/openghg/compare/0.8.0...HEAD)
 
-<<<<<<< HEAD
-### Fixed
-
-- Added check for duplicate object store path being added under different store name, if detected raises `ValueError`. - [PR #742](https://github.com/openghg/openghg/pull/904)
-=======
 ### Added
 
 - Ability to convert from an old style NetCDF object store to the new Zarr based store format - [PR #967](https://github.com/openghg/openghg/pull/967)
@@ -20,7 +15,7 @@
 ### Fixed
 
 - Retrieval of level 1 data from the ICOS Carbon Portal now no longer tries to retrieve a large number of CSV files - [#PR 868](https://github.com/openghg/openghg/pull/868)
->>>>>>> fa5d1ba1
+- Added check for duplicate object store path being added under different store name, if detected raises `ValueError`. - [PR #742](https://github.com/openghg/openghg/pull/904)
 
 ## [0.8.0] - 2024-03-19
 

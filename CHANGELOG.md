--- conflicted
+++ resolved
@@ -9,15 +9,13 @@
 
 ## Updated
 
-<<<<<<< HEAD
+- Refactored individual `read_file` methods on data_type classes in `openghg.store` to use a central `read_file` method on `BaseStore` parent class (`openghg.store.base`). This centralises the `read_file` functionality and ensures the steps for each subclass are consistent. Each data_type class now requires a `format_inputs` method to apply the formatting steps to the input kwargs when standardising. [PR #1415](https://github.com/openghg/openghg/pull/1415)
 - Removed pinning of `icoscp` from 0.17.0 and adding details of how to use the new authentication method to the tutorials. [PR #1447](https://github.com/openghg/openghg/pull/1447)
-=======
-- Refactored individual `read_file` methods on data_type classes in `openghg.store` to use a central `read_file` method on `BaseStore` parent class (`openghg.store.base`). This centralises the `read_file` functionality and ensures the steps for each subclass are consistent. Each data_type class now requires a `format_inputs` method to apply the formatting steps to the input kwargs when standardising. [PR #1415](https://github.com/openghg/openghg/pull/1415)
->>>>>>> db7c3684
 
 ## [0.16.0] - 2025-08-29
 
 ### Added
+
 - Support for TCCON data: implemented a dedicated parser and integrated with standardise_footprint, get_obs_column, and related workflow steps. Renamed _surface_obs_resampler_dict to _obs_resampler_dict in openghg/data_processing/_resampling.py for generalisation beyond surface data. [PR #1407] (https://github.com/openghg/openghg/pull/1407)
 - The `standardise_flux`, `standardise_bc`, `standardise_eulerian` and `standardise_column` can now all accept a list of input netcdf files for filepath (rather than just a single file). This pre-processes the data and concatenates the files when opening them. [PR #1393](https://github.com/openghg/openghg/pull/1393)
 - `retrieve` method to `ObjectStore` and related methods that allow metadata from the metastore and datasources to be combined on retrieval. [PR #1408](https://github.com/openghg/openghg/pull/1408)
@@ -35,6 +33,7 @@
 - Allowed `mf_variability` to be read in from AGAGE-style obs files. [PR #1416](https://github.com/openghg/openghg/pull/1416)
 
 ### Fixed
+
 - Bug with chunking when standardising PARIS and FLEXPART CO2 footprints. [PR #1399](https://github.com/openghg/openghg/pull/1399)
 - Fixed bug to process deltao2n2 flask level 2 corso data. [PR #1394](https://github.com/openghg/openghg/pull/1394)
 - Typo in variability calculation causing the wrong values to be filled. [PR #1424](https://github.com/openghg/openghg/pull/1424)
@@ -73,6 +72,7 @@
 ## [0.14.0] - 2025-04-16
 
 ### Added
+
 - Added new tutorial for satellite ModelScenario processing.[PR #1304](https://github.com/openghg/openghg/pull/1304)
 - Improved the check for nans in surface_obs_resampler function: drop data for times where any of `f"{species}"` or `"inlet"` variables are nan, or when both `f"{species}_variability"` and `f"{species}_repeatability"` are nans.[PR #1298](https://github.com/openghg/openghg/pull/1298)
 - Added a `"keep_variables"` parameter in `get_obs_surface` to choose which variables we want to keep when retrieving data. This can be use to prevent resampling functions to try to resample unused variables filled with nans or string [PR #1283](https://github.com/openghg/openghg/pull/1283)

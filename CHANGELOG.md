--- conflicted
+++ resolved
@@ -15,11 +15,8 @@
 - Option to compute modelled obs (and "fp x flux") by flux sector/source in `ModelScenario.footprints_data_merge`. [PR #1330](https://github.com/openghg/openghg/pull/1330)
 - Option to return "fp x flux" from `ModelScenario.footprints_data_merge`. [PR #1328](https://github.com/openghg/openghg/pull/1328)
 - Function to compute baseline sensitivities for NESW. This is used in `calc_modelled_baseline` and will be useful for OpenGHG inversions. [PR #1326](https://github.com/openghg/openghg/pull/1326)
-<<<<<<< HEAD
 - Added "tag" keyword as an option when standardising data. This allows a list of user-specified tags to be included. This allows users to search and connect data which includes the chosen tags. [PR #1354](https://github.com/openghg/openghg/pull/1354)
-=======
-- Added support for converting `calibration_scale` before plotting in the `plot_timeseries` function.[PR #1361](https://github.com/openghg/openghg/pull/1361)
->>>>>>> e86ac69d
+- Added support for converting `calibration_scale` before plotting in the `plot_timeseries` function. [PR #1361](https://github.com/openghg/openghg/pull/1361)
 
 ### Updated
 

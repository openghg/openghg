# Changelog

All notable changes to OpenGHG will be documented in this file.

The format is based on [Keep a Changelog](https://keepachangelog.com/en/1.0.0/),
and this project adheres to [Semantic Versioning](https://semver.org/spec/v2.0.0.html).

## [Unreleased](https://github.com/openghg/openghg/compare/0.6.2...HEAD)

## [0.6.1] - 2023-07-04

### Added

- Added `rich` package to printing out SearchResults object in a table format. If using an editable install please update your environment to match requirements.txt / environment.yml. - [PR #696](https://github.com/openghg/openghg/pull/696)

### Fixed

<<<<<<< HEAD
- Bug when adding high time resolution footprints to object store: they were not
being distinguished from low resolution footprints - [PR #720](https://github.com/openghg/openghg/pull/720)
=======
- Bug due to `object_store` key not being present in `Datasource` metadata - [PR #725](https://github.com/openghg/openghg/pull/725)
>>>>>>> 3b2e988f
- Bug in `DataManager` where a string was interpreted as a list when processing metadata keys to be deleted - [PR #713](https://github.com/openghg/openghg/pull/713)

## [0.6.0] - 2023-07-18

### Added

- Multiple object stores are now supported. Any number of stores may be accessed and read from and written to - [PR #664](https://github.com/openghg/openghg/pull/664)
- Added `standardise_column()` wrapper function - [PR #569](https://github.com/openghg/openghg/pull/643)
- The 'height_name' definition from the [openghg/supplementary_data repository](https://github.com/openghg/supplementary_data) for each site can now be accessed, used and interpreted - [PR #648](https://github.com/openghg/openghg/pull/648)
- Allow metadata within metastore to be updated for existing data sources for the latest version, start and end dates of the data - [PR #652](https://github.com/openghg/openghg/pull/652)
- Allow mismatches between values in metadata and data attributes to be updated to either match to the metadata or attribute collated details - [PR #682](https://github.com/openghg/openghg/pull/682)

### Changed

- Configuration file format has been updated to support multiple object stores, note directing users to upgrade has been added
- The `openghg --quickstart` functionality has been updated to allow multiple objects stores to be added and migrate users from the previous version of the configuration file
- Synchronise metadata within metastore to align with data sources when updating (including latest version, start and end dates of the data) - [PR #652](https://github.com/openghg/openghg/pull/652) and [PR #664](https://github.com/openghg/openghg/pull/664)
- The name of the `DataHandler` class has been changed to `DataManager` to better reflect its function.

### Removed

- Reading multi-site AQMesh data is no longer possible. This may be reintroduced if required.

## [0.5.1] - 2023-05-10

### Fixed

- Fix for the sampling period of data files being read incorrectly - [PR #584](https://github.com/openghg/openghg/pull/584)
- Fix for overlapping dateranges being created when adding new data to a Datasource. This introduced errors when keys were being removed and updated - [PR #570](https://github.com/openghg/openghg/pull/570)
- Incorrect data being retrieved by the ICOS retrieval function - [PR #611](https://github.com/openghg/openghg/pull/611)
- Error raised on attempt to delete object store after it wasn't created by some tests - [PR #626](https://github.com/openghg/openghg/pull/626)
- Very small (nanosecond) changes in period between measurements resulting in error due to `pandas.infer_period` not being able to return a period - [PR #634](https://github.com/openghg/openghg/pull/634)
- Processing of ObsPack resulted in errors due to limited metadata read and data overwrite, temporary fix in place for now - [PR #642](https://github.com/openghg/openghg/pull/642)

### Changed

- Mock for `openghg_defs` data to remove external dependency for tests - [PR #582](https://github.com/openghg/openghg/pull/582)
- Removed use of environment variable for test store, moved to mock - [PR # 580](https://github.com/openghg/openghg/pull/580)
- Temporary pinning of pandas < 2.0 due to changes that introduced errors - [PR #619](https://github.com/openghg/openghg/pull/619)
- `ObsData.plot_timeseries` now uses `openghg.plotting.plot_timeseries` to avoid duplication in efforts/code - [PR #624](https://github.com/openghg/openghg/pull/624)
- `openghg.util._user.get_user_config_path` now creates `openghg.conf` in `~/.openghg` - [PR #690](https://github.com/openghg/openghg/pull/690)

## [0.5.0] - 2023-03-14

### Added

- New tutorial on changing object store path using command line
- New tutorial on adding data from EDGAR database
- Ability to use separate
- New keywords to allow metadata for emissions data to be more specific
- New command-line tool to setup user configuration file using `openghg --quickstart`
- New installation guide for users and developers
- Added check for 0-dimension time coordinates in some NetCDFs

### Fixed

- Fix for retrieval of different ICOS datasets
- Fix for user configuration file not being written out correctly

### Removed

- Supplementary site and species data moved to separate [supplementary_data](https://github.com/openghg/supplementary_data) repository
- Unused test data files

### Changed

- Print statements changed to logging
- Updated version of mypy used to 0.991
- Converted all tutorial notebooks to restructured text files

## [0.4.0] - 2022-11-12

### Added

- A new `DataHandler` class for modification and deletion of metadata and added a matching tutorial.
- Move to a new user configuration file.
- A new `ObsColumn` class for handing satellite data

### Fixed

- Fixes for search parameters such as inlet height, sampling height
- Removed `date` parameter from Flux data to improve searchability
- Inlet and height are now aliases for each other for footprints and obs_surface
- Check for tuple of data and precisions file on processing of GCWERKS data

### Changed

- Documentation overhaul to ensure all functions are visible in either the user or developer documentation
- The `OPENGHG_PATH` environment variable check has been deprecated in favour of the user config file.

## [0.3.1] - 2022-07-19

### Fixed

- Removed old `footprints_data_merge` workflow which is superceded by `ModelScenario`.
- Tidied and updated tutorial notebooks
- Updated the conda build recipe

### Removed

- Removed unused `jobs` submodule

## [0.3.0] - 2022-08-31

### Added

- Full ICOS and CEDA archive pulling capabilities in the cloud and locally.
- Adds logging to logfile, stored at `~/openghg_log` when run locally.
- Improved schema checking for different file formats, including footprint files.

### Fixed

- Fixes the `clean_string` function of `openghg.util` to allow dashes as these are commonly used in species names.
- Improves local routing functionality within cloud functions

### Changed

- OpenGHG now only supports Python >= 3.8

## [0.2.1] - 2022-07-27

### Added

- Adds improved `get_obs_surface` behaviour for cloud usage.
- Added shortcut routing for serverless functions, see `openghg.cloud.call_function`. This differentiates between running on the hub or the cloud, where cloud is classed as running within a serverless function environment.
- Added new `running_locally` function in addition to the `running_in_cloud` or `running_on_hub` to allower easier checks with the `openghg.client` functions.

### Fixed

- Fix to metadata storage for different sampling period formats
- Fix to `SearchResults` where environment checks were resulting in attemping to access a local object store even though we were in a Hub environment.

## [0.2.0] - 2022-07-19

### Added

- New `openghg.client` functions for our cloud platform. Standardisation, searching and retrieval of data is passed to either the local or cloud function call depending on platform setup.

### Fixed

- Extra checks added to reading of emissions NetCDF datasets that have a single time value. Previously an error occurred due to performing a `len` on an unsized object.

### Removed

- The `openghg.client.process` functions have been removed. These have been replaced with `openghg.client.standardise` functions.

### Changed

- A split in the tutorials for cloud and local platforms. We've updated all the tutorials to better cover the differences in running OpenGHG with different setups.

## [0.1.0] - 2022-05-18

### Added

- Standardise measuremnts taken from many different sources - Tutorial 1 - Adding observation data
- Rank observations to ensure use of the best measurements - Tutorial 2 - Ranking observations
- Compare observations with emissions - Tutorial 3 - Comparing observations to emissions
- Create workflows using high time resolution CO2 data - Tutorial 4 - Working with high time resolution CO2
- Search for data in the OpenGHG data store and create plots to compare measurements - Tutorial 5 - Searching and plotting
- Retrieve and explore NOAA ObsPack data - Tutorial 6 - Exploring the NOAA ObsPack data
- Pull data from the ICOS Carbon Portal and the CEDA archive - Tutorial 7 - Retrieving data from ICOS and CEDA<|MERGE_RESOLUTION|>--- conflicted
+++ resolved
@@ -5,22 +5,18 @@
 The format is based on [Keep a Changelog](https://keepachangelog.com/en/1.0.0/),
 and this project adheres to [Semantic Versioning](https://semver.org/spec/v2.0.0.html).
 
-## [Unreleased](https://github.com/openghg/openghg/compare/0.6.2...HEAD)
+## [Unreleased](https://github.com/openghg/openghg/compare/0.6.1...HEAD)
 
-## [0.6.1] - 2023-07-04
+## [0.6.1] - 2023-08-04
 
 ### Added
 
-- Added `rich` package to printing out SearchResults object in a table format. If using an editable install please update your environment to match requirements.txt / environment.yml. - [PR #696](https://github.com/openghg/openghg/pull/696)
+- Added `rich` package to printing out SearchResults object in a table format. If using an editable install please update your environment to match requirements.txt / environment.yml - [PR #696](https://github.com/openghg/openghg/pull/696)
 
 ### Fixed
 
-<<<<<<< HEAD
-- Bug when adding high time resolution footprints to object store: they were not
-being distinguished from low resolution footprints - [PR #720](https://github.com/openghg/openghg/pull/720)
-=======
+- Bug when adding high time resolution footprints to object store: they were not being distinguished from low resolution footprints - [PR #720](https://github.com/openghg/openghg/pull/720)
 - Bug due to `object_store` key not being present in `Datasource` metadata - [PR #725](https://github.com/openghg/openghg/pull/725)
->>>>>>> 3b2e988f
 - Bug in `DataManager` where a string was interpreted as a list when processing metadata keys to be deleted - [PR #713](https://github.com/openghg/openghg/pull/713)
 
 ## [0.6.0] - 2023-07-18

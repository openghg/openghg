--- conflicted
+++ resolved
@@ -28,12 +28,8 @@
 - Bug fix for sampling period attribute having a value of "NOT_SET" and combining the observation and footprint data. Previously this was raising a ValueError. [PR #808](https://github.com/openghg/openghg/pull/808)
 - Bug where `radon` was not fetched using `retrieve_atmospheric` from icos data. - [PR #794](https://github.com/openghg/openghg/pull/794)
 - Bug with CRDS parse function where data for all species was being dropped if only one species was missing - [PR #829](https://github.com/openghg/openghg/pull/829)
-<<<<<<< HEAD
 - Datetime processing has been updated to be compatible with Pandas 2.0: the `date_parser` argument of `read_csv` was deprecated in favour of `date_format`. [PR #816](https://github.com/openghg/openghg/pull/816)
-=======
 - Updated ICOS retrieval functionality to match new metadata retrieved from ICOS Carbon Portal - [PR #806](https://github.com/openghg/openghg/pull/806)
-
->>>>>>> ec02f3dc
 - Added "parse_intem" function to parse intem emissions files - [PR #804](https://github.com/openghg/openghg/pull/804)
 
 ### Changed

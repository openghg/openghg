# Changelog

All notable changes to OpenGHG will be documented in this file.

The format is based on [Keep a Changelog](https://keepachangelog.com/en/1.0.0/),
and this project adheres to [Semantic Versioning](https://semver.org/spec/v2.0.0.html).

## [Unreleased](https://github.com/openghg/openghg/compare/0.9.0...HEAD)

### Updated

- Updated parse_* functions for surface data type to accept `filepath` rather than `data_filepath`. This maps better to the `standardise_surface` input and makes this consistent with the other data types. [PR #1101](https://github.com/openghg/openghg/pull/1101)
- Separated data variable formatting from assign attributes function into dataset_formatter function.- [PR #1102](https://github.com/openghg/openghg/pull/1102)
- Required and optional keys for "column" data type were updated to reflect the two sources of this data (site, satellite) [PR #1104](https://github.com/openghg/openghg/pull/1104)
- Ensure metadata keywords for NOAA obspack are consistent with wider definitions including renaming data_source to dataset_source (data_source would be "internal"). [PR #1110](https://github.com/openghg/openghg/pull/1110)
- Updated data type classes to dynamically select inputs to pass to parse function and to include any required/optional keys not passed to the parse function within the metadata. [PR #1111](https://github.com/openghg/openghg/pull/1111)
- When adding new data sources, updated how lookup keys add optional keys. This used to only extract these from the optional_metadata input but this now allows keys to be added through any metadata. [PR #1112](https://github.com/openghg/openghg/pull/1112)
- Formalising metadata data merging logic within new util.metadata_util functions. [PR #1113](https://github.com/openghg/openghg/pull/1113)

### Fixed

- Bug where an input filepath list to standardise_surface was only storing the last file hash. This allowed for some files to bypass the check for the same files depending on where they were in the original filepath list. [PR #1100](https://github.com/openghg/openghg/pull/1100)
- Bug where filepath needed to be a Path object when storing the file hash values. [PR #1108](https://github.com/openghg/openghg/pull/1108)
- Catch an `AttributeError` when trying synchronise attributes and metadata and a user passes a `bool` - [PR #1029](https://github.com/openghg/openghg/pull/1029)
- Mypy issue fixed for `util.download_data()` function based on updates described [requests Issue 465](https://github.com/psf/requests/issues/465) and included in [urllib3 PR 159](https://github.com/urllib3/urllib3/pull/159/files). This allowed the `decode_content` flag to be set directly rather than needing to patch the method. [PR #1118](https://github.com/openghg/openghg/pull/1118)


## [0.9.0] - 2024-08-14

### Added
<<<<<<< HEAD
- Added `build_workflow.yaml` file for github workflow actions containing build and publish steps for pypi and conda. - [PR #759](https://github.com/openghg/openghg/pull/759)

- Added `environment-dev.yaml` file for developer conda environment - [PR #769](https://github.com/openghg/openghg/pull/769)
=======
>>>>>>> 56fe6df4

- In `get_obs_surface`, if `inlet` is passed a slice and multiple search results are found, they will be combined into a single `ObsData` object with a "inlet" data variable. [PR #1066](https://github.com/openghg/openghg/pull/1066)
- Packaging and release documentation. [PR #961](https://github.com/openghg/openghg/pull/961)
- Options to search metastore by "negative lookup" and by "test functions"; the latter is used to implement 
  searching by a `slice` object to find a range of values - [PR #1064](https://github.com/openghg/openghg/pull/1064)
- Code to combine multiple data objects - [PR #1063](https://github.com/openghg/openghg/pull/1063)
- A new object store config file to allow customisation of metadata keys used to store data in unique Datasources - [PR #1041](https://github.com/openghg/openghg/pull/1041)
- Adds `data_level` and `data_sublevel` as additional keys which can be used to distinguish observation surface data - [PR #1051](https://github.com/openghg/openghg/pull/1051)
- New keywords `data_level` and `data_sublevel` as additional keys which can be used to distinguish observation surface data - [PR #1051](https://github.com/openghg/openghg/pull/1051)
- The `dataset_source` keyword previously only used for retrieved data is now available when using `standardise_surface` as well. This allows an origin key for the dataset to be included e.g. "InGOS", "European ObsPack". [PR #1083](https://github.com/openghg/openghg/pull/1083)
- Footprint parser for "paris" footprint format which includes the new format used for both the NAME and FLEXPART LPDM models - [PR #1070](https://github.com/openghg/openghg/pull/1070)
- Added `AGAGE` as a source format in the `standardise_surface` function, and associated parser functions and tests. Reads in output files from Matt Rigby's agage-archive - [PR #912](https://github.com/openghg/openghg/pull/912)
- Added feature of file sorting at standardise level before processing and remove `filepaths` input option - [PR #1074](https://github.com/openghg/openghg/pull/1074)
- Utility functions to combine multiple "data objects" (e.g. `ObsData`, or anything with `.data` and `.metadata` attributes) - [PR #1063](https://github.com/openghg/openghg/pull/1063) 

### Updated

- Updated `base` to `offset` in `resample` due to xarray deprecation. [PR #1073](https://github.com/openghg/openghg/pull/1073)
- Updated `get_obs_column` to output mole fraction details. This involves using the apriori level data above a maximum level and applying a correction to the column data (aligned with this process within [acrg code](https://github.com/ACRG-Bristol/acrg)). [PR #1050](https://github.com/openghg/openghg/pull/1050)
- The `data_source` keyword is now included as "internal" when using `standardise_surface` to distinguish this from data retrieved from external sources (e.g. "icos", "noaa_obspack"). [PR #1083](https://github.com/openghg/openghg/pull/1083)
- Added interactive timeseries plots in Search and Plotting tutorial. [PR #953](https://github.com/openghg/openghg/pull/953) 
- Pinned the `icoscp` version within requirements to 0.1.17 based on new authentication requirements. [PR #1084](https://github.com/openghg/openghg/pull/1084)
- The `icos_data_level` metadata keyword is now retired and replaced with `data_level` when using the `retrieve.icos.retrieve_atmopsheric` workflow to access data from the ICOS Carbon Portal. [PR #1087](https://github.com/openghg/openghg/pull/1087)
- Removing 'station_long_name' and 'data_type' as required keys from the metadata config file as these do not need to be used as keys to distinguish datasources when adding new data. [PR #1088](https://github.com/openghg/openghg/pull/1088)
- The sort flag can now be passed via the SearchResults.retrieve interfaces to choose whether the data is returned sorted along the time axis. [PR #1090](https://github.com/openghg/openghg/pull/1090)

### Fixed

- Bug in test when checking customised chunks were stored correctly in the zarr store. dask v2024.8 now changed the chunk shape after this was sorted was test was updated to ensure this didn't sort when retrieving the data. [PR #1090](https://github.com/openghg/openghg/pull/1090)
- Error reporting for `BaseStore` context manager. [PR #1059](https://github.com/openghg/openghg/pull/1059)
- Formatting of `inlet` (and related keys) in search, so that float values of inlet can be retrieved - [PR #1057](https://github.com/openghg/openghg/pull/1057)
- Test for zarr compression `test_bytes_stored_compression` that was failing due to a slight mismatch between actual and expected values. The test now uses a bound on relative error - [PR #1065](https://github.com/openghg/openghg/pull/1065)
- Typo and possible performance issue in `analysis._scenario.combine_datasets` - [PR #1047](https://github.com/openghg/openghg/pull/1047)
- Pinned numpy to < 2.0 and netcdf4 to <= 1.6.5. Numpy 2.0 release caused some minor bugs in OpenGHG, and netCDF4's updates to numpy 2.0 were also causing tests to fail - [PR #1043](https://github.com/openghg/openghg/pull/1043)
- Fixed bug where slightly different latitude and longitude values were being standardised and not aligned later down the line. These are now all fixed to the openghg_defs domain definitions where applicable upon standardisation. [PR #1049](https://github.com/openghg/openghg/pull/1049) 

## [0.8.2] - 2024-06-06

### Fixed

- Updated incorrect import for data_manager within tutorial. This now shows the import from `openghg.dataobjects` not `openghg.store` - [PR #1007](https://github.com/openghg/openghg/pull/1007)
- Issue causing missing data when standardising multiple files in a loop - [PR #1032](https://github.com/openghg/openghg/pull/1032)

### Added

- Added ability to process CRF data as `flux_timeseries` datatype (one dimensional data) - [PR #870](https://github.com/openghg/openghg/pull/870)

## [0.8.1] - 2024-05-17

### Added

- Ability to convert from an old style NetCDF object store to the new Zarr based store format - [PR #967](https://github.com/openghg/openghg/pull/967)
- Updated `parse_edgar` function to handle processing of v8.0 Edgar datasets. [PR #965](https://github.com/openghg/openghg/pull/965)
- Argument `time_resolved` is added as phase 1 change for `high_time_resolution`, also metadata is updated and added deprecation warning. - [PR #968](https://github.com/openghg/openghg/pull/968)
- Added ability to pass additional tags as optional metadata through `standardising_*` and `transform_flux_data functions`. [PR #981](https://github.com/openghg/openghg/pull/981)
- Renaming `high_time_resolution` argument to `time_resolved` in metadata as more appropriate description for footprints going forward and added deprecation warning. - [PR #968](https://github.com/openghg/openghg/pull/968)
- Added explicit backwards compatability when searching previous object stores containing the `high_time_resolution` keyword rather than `time_resolved` - [PR #990](https://github.com/openghg/openghg/pull/990)
- Added ability to pass additional tags as optional metadata through `standardise_*` and `transform_flux_data functions`. [PR #981](https://github.com/openghg/openghg/pull/981)
- Check added object stores listed in the configuration which are in the previous format with a warning raised for this [PR #962](https://github.com/openghg/openghg/pull/962)

### Fixed

- `source` can be passed to `transform_flux_data` with the EDGAR parser; `date` isn't stored with the transformed EDGAR data, since this is used for choosing what data to add, but doesn't describe all of the data in the object store. Fixed bug due to string split over two lines in logging message - [#PR 1010](https://github.com/openghg/openghg/pull/1010)
- Fixed problem where the zarr store check raised an error for empty stores, preventing new zarr stores from being created - [#PR 993](https://github.com/openghg/openghg/pull/993)
- Retrieval of level 1 data from the ICOS Carbon Portal now no longer tries to retrieve a large number of CSV files - [#PR 868](https://github.com/openghg/openghg/pull/868)
- Added check for duplicate object store path being added under different store name, if detected raises `ValueError`. - [PR #904](https://github.com/openghg/openghg/pull/904)
- Added check to verify if `obs` and `footprint` have overlapping time coordinates when creating a `ModelScenario` object, if not then raise `ValueError` - [PR #954](https://github.com/openghg/openghg/pull/954)
- Added fix to make sure data could be returned within a date range when the data had been added non-sequentially to an object store - [PR #997](https://github.com/openghg/openghg/pull/997)
- Replace references to old `supplementary_data` repository with `openghg_defs` - [PR #999](https://github.com/openghg/openghg/pull/999)
- Added call to synonyms for species while standardising - [PR #984](https://github.com/openghg/openghg/pull/984)

## [0.8.0] - 2024-03-19

This version brings a breaking change with the move to use the [Zarr](https://zarr.dev/) file format for data storage. This means that object stores created with previous versions of OpenGHG will need to be repopulated to use this version. You should notice improvements in time taken for standardisation, memory consumption and disk usage. With the use of Zarr comes the ability for the user to control the way which data is processed and stored. Please see [the documentation](https://docs.openghg.org/tutorials/local/Adding_data/Adding_ancillary_data.html#chunking) for more on this.

### Added

- Added option to pass `store` argument to `ModelScenario` init method. [PR #928](https://github.com/openghg/openghg/pull/928)

### Fixed

- Issue caused when passing a list of files to be processed. If OpenGHG had seen some of the files before it would refuse to process any of them - [PR #890](https://github.com/openghg/openghg/pull/890)

### Changed

- Moved to store data in [Zarr](https://github.com/zarr-developers/zarr-python) stores, this should reduce both the size of the object store and memory consumption whilst processing and retrieving data - [PR #803](https://github.com/openghg/openghg/pull/803)
- standardise_footprint was updated to allow a source_format input to be specified. This currently only supports "acrg_org" type but can be expanded upon [PR #914](https://github.com/openghg/openghg/pull/914).
- Internal format for "footprint" data type was updated to rename meteorological variable names to standard names [PR #918](https://github.com/openghg/openghg/pull/918).
- Standardise_footprint now uses the meterological model input as a distinguishing keyword when adding data. [PR #955](https://github.com/openghg/openghg/pull/955).
- Meterological model input renamed from `metmodel` to `met_model` [PR #957](https://github.com/openghg/openghg/pull/957).
- Updated internal naming and input data_type to use "flux" rather than "emissions" consistently. - [PR #827](https://github.com/openghg/openghg/pull/827)

### Added

- More more explanation regarding use of `search_*` and `get_*` function in tutorial 1 [PR #952](https://github.com/openghg/openghg/pull/952)

## [0.7.1] - 2024-03-01

### Fixed

- Bug fix for conversion of species parameter with its synonym value inside get_obs_surface_local. [PR #871](https://github.com/openghg/openghg/pull/871)
- Missing requirement for filelock package added to conda environment file [PR #857](https://github.com/openghg/openghg/pull/857)
- Missing store argument adding to search function allow searching within specific object stores [PR #859](https://github.com/openghg/openghg/pull/859)
- Bug fix for allowing a period to be specified when this cannot be inferred from the input data [PR #899](https://github.com/openghg/openghg/pull/899)

### Fixed

- Bug fix for passing calibration_scale as optional parameter to the parser function. [PR #872](https://github.com/openghg/openghg/pull/872)

## [0.7.0] - 2023-12-15

### Added

- Added `DeprecationWarning` to the functions `parse_cranfield` and  `parse_btt`. - [PR #792](https://github.com/openghg/openghg/pull/792)
- Added `environment-dev.yaml` file for developer conda environment - [PR #769](https://github.com/openghg/openghg/pull/769)
- Added generic `standardise` function that accepts a bucket as an argument, and used this to refactor `standardise_surface` etc, and tests that standardise data - [PR #760](https://github.com/openghg/openghg/pull/760)
- Added `MetaStore` abstract base class as interface for metastore classes, and a `ClassicMetaStore` subclass implements the same bucket/key structure as the previous metastore.
  All references to TinyDB are now in the `objectstore` module, meaning that there is only one place where code needs to change to use a different backend with the metastore - [PR #771](https://github.com/openghg/openghg/pull/771)
- Added compression to `Datasource.save` and modified `Datasource.load` to take advantage of lazy loading via `xarray.open_dataset` - [PR #755](https://github.com/openghg/openghg/pull/755)
- Added progress bars using `rich` package - [PR #718](https://github.com/openghg/openghg/pull/718)
- Added config for Black to `pyproject.toml` - [PR #822](https://github.com/openghg/openghg/pull/822)
- Added `force` option to `retrieve_atmospheric` and `ObsSurface.store_data` so that retrieved hashes can be ignored - [PR #819](https://github.com/openghg/openghg/pull/819)
- Added `SafetyCachingMiddleware` to metastore, which caches writes and only saves them to disk if the underlying file
has not changed. This is to prevent errors when concurrent writes are made to the metastore. [PR #836](https://github.com/openghg/openghg/pull/836)

### Fixed

- Bug fix for sampling period attribute having a value of "NOT_SET" and combining the observation and footprint data. Previously this was raising a ValueError. [PR #808](https://github.com/openghg/openghg/pull/808)
- Bug where `radon` was not fetched using `retrieve_atmospheric` from icos data. - [PR #794](https://github.com/openghg/openghg/pull/794)
- Bug with CRDS parse function where data for all species was being dropped if only one species was missing - [PR #829](https://github.com/openghg/openghg/pull/829)
- Datetime processing has been updated to be compatible with Pandas 2.0: the `date_parser` argument of `read_csv` was deprecated in favour of `date_format`. [PR #816](https://github.com/openghg/openghg/pull/816)
- Updated ICOS retrieval functionality to match new metadata retrieved from ICOS Carbon Portal - [PR #806](https://github.com/openghg/openghg/pull/806)
- Added "parse_intem" function to parse intem emissions files - [PR #804](https://github.com/openghg/openghg/pull/804)

### Changed

- Datasource UUIDs are no longer stored in the storage class and are now only stored in the metadata store - [PR #752](https://github.com/openghg/openghg/pull/752)
- Support dropped for Python 3.8 - [PR #818](https://github.com/openghg/openghg/pull/818). OpenGHG now supports Python >= 3.9.


## [0.6.2] - 2023-08-07

### Fixed

- Bug where the object store path being written to JSON led to an invalid path being given to some users - [PR #741](https://github.com/openghg/openghg/pull/741)

### Changed

- Added read-only opening of the metadata store of each storage class when searching. This is done using a `mode` argument pased to the `load_metastore` function - [PR #763](https://github.com/openghg/openghg/pull/763)

## [0.6.1] - 2023-08-04

### Added

- Added `rich` package to printing out SearchResults object in a table format. If using an editable install please update your environment to match requirements.txt / environment.yml - [PR #696](https://github.com/openghg/openghg/pull/696)

### Fixed

- Bug in `get_readable_buckets`: missing check for tutorial store - [PR #729](https://github.com/openghg/openghg/pull/729)
- Bug when adding high time resolution footprints to object store: they were not being distinguished from low resolution footprints - [PR #720](https://github.com/openghg/openghg/pull/720)
- Bug due to `object_store` key not being present in `Datasource` metadata - [PR #725](https://github.com/openghg/openghg/pull/725)
- Bug in `DataManager` where a string was interpreted as a list when processing metadata keys to be deleted - [PR #713](https://github.com/openghg/openghg/pull/713)

## [0.6.0] - 2023-07-18

### Added

- Multiple object stores are now supported. Any number of stores may be accessed and read from and written to - [PR #664](https://github.com/openghg/openghg/pull/664)
- Added `standardise_column()` wrapper function - [PR #569](https://github.com/openghg/openghg/pull/643)
- The 'height_name' definition from the [openghg/supplementary_data repository](https://github.com/openghg/supplementary_data) for each site can now be accessed, used and interpreted - [PR #648](https://github.com/openghg/openghg/pull/648)
- Allow metadata within metastore to be updated for existing data sources for the latest version, start and end dates of the data - [PR #652](https://github.com/openghg/openghg/pull/652)
- Allow mismatches between values in metadata and data attributes to be updated to either match to the metadata or attribute collated details - [PR #682](https://github.com/openghg/openghg/pull/682)

### Changed

- Configuration file format has been updated to support multiple object stores, note directing users to upgrade has been added
- The `openghg --quickstart` functionality has been updated to allow multiple objects stores to be added and migrate users from the previous version of the configuration file
- Synchronise metadata within metastore to align with data sources when updating (including latest version, start and end dates of the data) - [PR #652](https://github.com/openghg/openghg/pull/652) and [PR #664](https://github.com/openghg/openghg/pull/664)
- The name of the `DataHandler` class has been changed to `DataManager` to better reflect its function.

### Removed

- Reading multi-site AQMesh data is no longer possible. This may be reintroduced if required.

## [0.5.1] - 2023-05-10

### Fixed

- Fix for the sampling period of data files being read incorrectly - [PR #584](https://github.com/openghg/openghg/pull/584)
- Fix for overlapping dateranges being created when adding new data to a Datasource. This introduced errors when keys were being removed and updated - [PR #570](https://github.com/openghg/openghg/pull/570)
- Incorrect data being retrieved by the ICOS retrieval function - [PR #611](https://github.com/openghg/openghg/pull/611)
- Error raised on attempt to delete object store after it wasn't created by some tests - [PR #626](https://github.com/openghg/openghg/pull/626)
- Very small (nanosecond) changes in period between measurements resulting in error due to `pandas.infer_period` not being able to return a period - [PR #634](https://github.com/openghg/openghg/pull/634)
- Processing of ObsPack resulted in errors due to limited metadata read and data overwrite, temporary fix in place for now - [PR #642](https://github.com/openghg/openghg/pull/642)

### Changed

- Mock for `openghg_defs` data to remove external dependency for tests - [PR #582](https://github.com/openghg/openghg/pull/582)
- Removed use of environment variable for test store, moved to mock - [PR # 580](https://github.com/openghg/openghg/pull/580)
- Temporary pinning of pandas < 2.0 due to changes that introduced errors - [PR #619](https://github.com/openghg/openghg/pull/619)
- `ObsData.plot_timeseries` now uses `openghg.plotting.plot_timeseries` to avoid duplication in efforts/code - [PR #624](https://github.com/openghg/openghg/pull/624)
- `openghg.util._user.get_user_config_path` now creates `openghg.conf` in `~/.openghg` - [PR #690](https://github.com/openghg/openghg/pull/690)

## [0.5.0] - 2023-03-14

### Added

- New tutorial on changing object store path using command line
- New tutorial on adding data from EDGAR database
- Ability to use separate
- New keywords to allow metadata for emissions data to be more specific
- New command-line tool to setup user configuration file using `openghg --quickstart`
- New installation guide for users and developers
- Added check for 0-dimension time coordinates in some NetCDFs

### Fixed

- Fix for retrieval of different ICOS datasets
- Fix for user configuration file not being written out correctly

### Removed

- Supplementary site and species data moved to separate [supplementary_data](https://github.com/openghg/supplementary_data) repository
- Unused test data files

### Changed

- Print statements changed to logging
- Updated version of mypy used to 0.991
- Converted all tutorial notebooks to restructured text files

## [0.4.0] - 2022-11-12

### Added

- A new `DataHandler` class for modification and deletion of metadata and added a matching tutorial.
- Move to a new user configuration file.
- A new `ObsColumn` class for handing satellite data

### Fixed

- Fixes for search parameters such as inlet height, sampling height
- Removed `date` parameter from Flux data to improve searchability
- Inlet and height are now aliases for each other for footprints and obs_surface
- Check for tuple of data and precisions file on processing of GCWERKS data

### Changed

- Documentation overhaul to ensure all functions are visible in either the user or developer documentation
- The `OPENGHG_PATH` environment variable check has been deprecated in favour of the user config file.

## [0.3.1] - 2022-07-19

### Fixed

- Removed old `footprints_data_merge` workflow which is superceded by `ModelScenario`.
- Tidied and updated tutorial notebooks
- Updated the conda build recipe

### Removed

- Removed unused `jobs` submodule

## [0.3.0] - 2022-08-31

### Added

- Full ICOS and CEDA archive pulling capabilities in the cloud and locally.
- Adds logging to logfile, stored at `~/openghg_log` when run locally.
- Improved schema checking for different file formats, including footprint files.

### Fixed

- Fixes the `clean_string` function of `openghg.util` to allow dashes as these are commonly used in species names.
- Improves local routing functionality within cloud functions

### Changed

- OpenGHG now only supports Python >= 3.8

## [0.2.1] - 2022-07-27

### Added

- Adds improved `get_obs_surface` behaviour for cloud usage.
- Added shortcut routing for serverless functions, see `openghg.cloud.call_function`. This differentiates between running on the hub or the cloud, where cloud is classed as running within a serverless function environment.
- Added new `running_locally` function in addition to the `running_in_cloud` or `running_on_hub` to allower easier checks with the `openghg.client` functions.

### Fixed

- Fix to metadata storage for different sampling period formats
- Fix to `SearchResults` where environment checks were resulting in attemping to access a local object store even though we were in a Hub environment.

## [0.2.0] - 2022-07-19

### Added

- New `openghg.client` functions for our cloud platform. Standardisation, searching and retrieval of data is passed to either the local or cloud function call depending on platform setup.

### Fixed

- Extra checks added to reading of emissions NetCDF datasets that have a single time value. Previously an error occurred due to performing a `len` on an unsized object.

### Removed

- The `openghg.client.process` functions have been removed. These have been replaced with `openghg.client.standardise` functions.

### Changed

- A split in the tutorials for cloud and local platforms. We've updated all the tutorials to better cover the differences in running OpenGHG with different setups.

## [0.1.0] - 2022-05-18

### Added

- Standardise measuremnts taken from many different sources - Tutorial 1 - Adding observation data
- Rank observations to ensure use of the best measurements - Tutorial 2 - Ranking observations
- Compare observations with emissions - Tutorial 3 - Comparing observations to emissions
- Create workflows using high time resolution CO2 data - Tutorial 4 - Working with high time resolution CO2
- Search for data in the OpenGHG data store and create plots to compare measurements - Tutorial 5 - Searching and plotting
- Retrieve and explore NOAA ObsPack data - Tutorial 6 - Exploring the NOAA ObsPack data
- Pull data from the ICOS Carbon Portal and the CEDA archive - Tutorial 7 - Retrieving data from ICOS and CEDA<|MERGE_RESOLUTION|>--- conflicted
+++ resolved
@@ -28,12 +28,6 @@
 ## [0.9.0] - 2024-08-14
 
 ### Added
-<<<<<<< HEAD
-- Added `build_workflow.yaml` file for github workflow actions containing build and publish steps for pypi and conda. - [PR #759](https://github.com/openghg/openghg/pull/759)
-
-- Added `environment-dev.yaml` file for developer conda environment - [PR #769](https://github.com/openghg/openghg/pull/769)
-=======
->>>>>>> 56fe6df4
 
 - In `get_obs_surface`, if `inlet` is passed a slice and multiple search results are found, they will be combined into a single `ObsData` object with a "inlet" data variable. [PR #1066](https://github.com/openghg/openghg/pull/1066)
 - Packaging and release documentation. [PR #961](https://github.com/openghg/openghg/pull/961)

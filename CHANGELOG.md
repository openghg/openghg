--- conflicted
+++ resolved
@@ -7,14 +7,7 @@
 
 ## [Unreleased](https://github.com/openghg/openghg/compare/0.6.1...HEAD)
 
-<<<<<<< HEAD
 ## [0.6.1] - 2023-08-04
-
-### Fixed
-
-- Bug in `get_readable_buckets`: missing check for tutorial store - [PR #729](https://github.com/openghg/openghg/pull/729)
-=======
-## [0.6.1] - 2023-07-04
 
 ### Added
 
@@ -22,8 +15,8 @@
 
 ### Fixed
 
+- Bug in `get_readable_buckets`: missing check for tutorial store - [PR #729](https://github.com/openghg/openghg/pull/729)
 - Bug due to `object_store` key not being present in `Datasource` metadata - [PR #725](https://github.com/openghg/openghg/pull/725)
->>>>>>> 3b2e988f
 - Bug in `DataManager` where a string was interpreted as a list when processing metadata keys to be deleted - [PR #713](https://github.com/openghg/openghg/pull/713)
 
 ## [0.6.0] - 2023-07-18

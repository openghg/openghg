# Changelog

All notable changes to OpenGHG will be documented in this file.

The format is based on [Keep a Changelog](https://keepachangelog.com/en/1.0.0/),
and this project adheres to [Semantic Versioning](https://semver.org/spec/v2.0.0.html).

## [Unreleased](https://github.com/openghg/openghg/compare/0.13.0...HEAD)

### Added

- Added ability to retrieve ICOS combined Obspack .nc data. [PR #1212](https://github.com/openghg/openghg/pull/1212)
- Added ability to process ModelScenario for Observation and Footprint satellite data. Added `platform` keyword to split the process and added ability to pass `satellite` as argument.[#PR 1244](https://github.com/openghg/openghg/pull/1244)

### Updated

- For new object stores, a config file copied into this by default. If no config file is detected the internal defaults for the config are used instead. A custom config file can stil be created as needed. [PR #1260](https://github.com/openghg/openghg/pull/1260)

### Fixed
<<<<<<< HEAD
- Fixed bug where `period="varies"` could not be used or set when determining the time period associated with the input data. [#PR 1259](https://github.com/openghg/openghg/pull/1259) and [#PR 1267](https://github.com/openghg/openghg/pull/1267)
=======

- Dropped `exposure_id` variable for GOSAT data to avoid change in dimension size error raised from `to_zarr`. [PR #1243](https://github.com/openghg/openghg/pull/1243) [PR #1257](https://github.com/openghg/openghg/pull/1257)
- Drop `id` coordinate for GOSAT data to avoid merging errors [PR #1257](https://github.com/openghg/openghg/pull/1257)
>>>>>>> 4ec5fc45
- Fixed bugs in ModelScenario for satellite data e.g. requiring max_level as argument [#PR 1261](https://github.com/openghg/openghg/pull/1261)

## [0.13.0] - 2025-03-10

### Added

- New `datapack` submodule to allow output obspacks to be created. This includes the `create_obspack` function which takes an input search file and produces an obspack within a defined structure from this. [PR #1117](https://github.com/openghg/openghg/pull/1117)

### Updated

- Unpinned numpy so that we can now use numpy 2.0. [PR #1235](https://github.com/openghg/openghg/pull/1235)
- When combining obs and footprint data in ModelScenario, allow resample_to to be set to None so that the data is aligned but not resampled. This is also turned on by default by passing the `platform` keyword and setting to any name which contains "flask" to the relevant ModelScenario methods. [PR #1236](https://github.com/openghg/openghg/pull/1236)
- Extracted `align_obs_and_other` from `ModelScenario.align_obs_footprint` into `analyse._alignment`. [PR #1234](https://github.com/openghg/openghg/pull/1234)

### Fixed

- Bug where attributes were not preserved during some resampling operations. [PR #1233](https://github.com/openghg/openghg/pull/1233)

## [0.12.0] - 2025-02-27

### Updated

- Update `standardise_column` inputs to include more explicit keywords around selection of satellite points. This includes adding the `obs_region` keyword to describe an area selected for satellite points (not necessarily the same as `domain`) and updating the definition of `selection` to be linked to any additional selection filters included for the satellite data. [#PR 1217](https://github.com/openghg/openghg/pull/1217/)
- Update `standardise_footprint` inputs to include more explicit keywords around selection of satellite points. This includes adding the `obs_region` keyword to describe an area selected for satellite points (not necessarily the same as `domain`) and updating the definition of `selection` to be linked to any additional selection filters included for the satellite data. [#PR 1218](https://github.com/openghg/openghg/pull/1218/)
- Output of parsers changed from nested dictionary to list of `MetadataAndData` objects. [PR #1199](https://github.com/openghg/openghg/pull/1199)

### Added

- Added parser to process and add "NIWA" network data to the object store. [PR #1208](https://github.com/openghg/openghg/pull/1208)
- Improved resampling of variability when number of observations is present. Also added methods for customising resampling, and a `Registry` class to "register" functions. [PR #1156](https://github.com/openghg/openghg/pull/1156)
- Allow parsers to return a list of `MetadataAndData` directly. [PR #1222](https://github.com/openghg/openghg/pull/1222)

### Fixed

- Changed `icos_data_level` to `data_level` in `ObsSurface.store_data` to fix bug where ICOS data was not distinguished by data level. [PR #1211](https://github.com/openghg/openghg/pull/1211)
- Fixed permissions for file locks [PR #1221](https://github.com/openghg/openghg/pull/1221)

## [0.11.1] - 2025-01-10

### Fixed

- Added `align_metadata_attributes` to retrieve_remote and shifted function defination to standardise/meta. [PR #1197](https://github.com/openghg/openghg/pull/1197)
- Added `icos flags` to handle data that is flagged bad for remote icos data.[PR #1200](https://github.com/openghg/openghg/pull/1200)
- Pinned Zarr to `2.18.3` as github runners are picking `zarr 3.0` which is still in significant development state.[PR #1205](https://github.com/openghg/openghg/pull/1205)
- Added exist_ok = true argument to create_config_folder and removed ObjectStoreError call.[PR #1198](https://github.com/openghg/openghg/pull/1198)

## [0.11.0] - 2024-12-16

### Fixed

- Fixed options used with `xr.Dataset.to_zarr` in reponse to updates in xarray. [PR #1160](https://github.com/openghg/openghg/pull/1160)
- Added xfail for `cfchecker` tests due to broken link. [PR #1178](https://github.com/openghg/openghg/pull/1178)
- Removed duplicate code from `read_file` method in `BoundaryConditions` and `EulerianModel`. [PR #1192](https://github.com/openghg/openghg/pull/1192)

### Added

- Check for file lock permissions with helpful error message. File locks are now created with rw permissions for user and group. [PR #1168](https://github.com/openghg/openghg/pull/1168)
- Removed parsers that are unused. [PR #1129](https://github.com/openghg/openghg/pull/1129)
- Added `data_owner` and `inlet_height_magl` as attributes to parse_icos. [PR #1147](https://github.com/openghg/openghg/pull/1147)
- Align the dataset(s) when opening the data while standardising footprints data to prevent error due to misalign coordinates. [PR #1164](https://github.com/openghg/openghg/pull/1164)
- Moved `sync_surface_metadata` to ObsSurface.read_file function so this is applied for all input data regardless of source_format. [PR #1138](https://github.com/openghg/openghg/pull/1138)
- Added `parse_co2_games` parser splitting multiple model from one file into separate datasources. [PR #1170](https://github.com/openghg/openghg/pull/1170)
- Added `dobj_url` as attribute to icos `retrieve_atmospheric` function. [PR #1174](https://github.com/openghg/openghg/pull/1174)
- Added parser for BoundaryConditions class. [PR #1180](https://github.com/openghg/openghg/pull/1180)
- Added parser for Eulerian Model class. [PR #1181](https://github.com/openghg/openghg/pull/1181)

### Updated

- Removed serverless/cloud code since it is not being used. [PR #1177](https://github.com/openghg/openghg/pull/1177)
- Minimum version of python to 3.10. [PR #1175](https://github.com/openghg/openghg/pull/1175)
- Updated ICOS standardise function to reflect changes in ASCII file format. [PR #1140](https://github.com/openghg/openghg/pull/1140)
- Added `rename_vars` option to `get_obs_surface` to allow variable names based around species to be returned. [PR #1130](https://github.com/openghg/openghg/pull/1130)
- Added option to `get_obs_column` to return the column data directly rather than converting to mole fractions. [PR #1131](https://github.com/openghg/openghg/pull/1131)
- Made calculations in `ModelScenario._calc_modelled_obs_HiTRes` more efficient. [PR #1062](https://github.com/openghg/openghg/pull/1062)
- Updated type hints and `typing` imports for Python 3.10 [PR #1193](https://github.com/openghg/openghg/pull/1193)

## [0.10.1] - 2024-09-27

### Fixed

- Bug where `search_surface` couldn't accept a dictionary argument for `data_level`. [PR #1133](https://github.com/openghg/openghg/pull/1133)
- GIT_TAG variable passed to build step of release_conda and also environment activation is executed for publishing to conda step. [PR #1135](https://github.com/openghg/openghg/pull/1135)

## [0.10.0] - 2024-09-24

### Updated

- Updated parse_* functions for surface data type to accept `filepath` rather than `data_filepath`. This maps better to the `standardise_surface` input and makes this consistent with the other data types. [PR #1101](https://github.com/openghg/openghg/pull/1101)
- Separated data variable formatting from assign attributes function into dataset_formatter function.- [PR #1102](https://github.com/openghg/openghg/pull/1102)
- Required and optional keys for "column" data type were updated to reflect the two sources of this data (site, satellite) [PR #1104](https://github.com/openghg/openghg/pull/1104)
- Ensure metadata keywords for NOAA obspack are consistent with wider definitions including renaming data_source to dataset_source (data_source would be "internal"). [PR #1110](https://github.com/openghg/openghg/pull/1110)
- Updated data type classes to dynamically select inputs to pass to parse function and to include any required/optional keys not passed to the parse function within the metadata. [PR #1111](https://github.com/openghg/openghg/pull/1111)
- When adding new data sources, updated how lookup keys add optional keys. This used to only extract these from the optional_metadata input but this now allows keys to be added through any metadata. [PR #1112](https://github.com/openghg/openghg/pull/1112)
- Formalising metadata data merging logic within new util.metadata_util functions. [PR #1113](https://github.com/openghg/openghg/pull/1113)
- Splited build and publish steps in the workflow and check for `-` and `.` in the tags for build and publish. [PR #759](https://github.com/openghg/openghg/pull/759)

### Fixed

- Bug where a datasource's folder in the `data` directory was not deleted by `Datasource.delete_all_data()`. This was causing `check_zarr_store` in `util/_user.py` to give a false negative. [PR #1126](https://github.com/openghg/openghg/pull/1126)
- Bug where an input filepath list to standardise_surface was only storing the last file hash. This allowed for some files to bypass the check for the same files depending on where they were in the original filepath list. [PR #1100](https://github.com/openghg/openghg/pull/1100)
- Bug where filepath needed to be a Path object when storing the file hash values. [PR #1108](https://github.com/openghg/openghg/pull/1108)
- Catch an `AttributeError` when trying synchronise attributes and metadata and a user passes a `bool` - [PR #1029](https://github.com/openghg/openghg/pull/1029)
- Mypy issue fixed for `util.download_data()` function based on updates described [requests Issue 465](https://github.com/psf/requests/issues/465) and included in [urllib3 PR 159](https://github.com/urllib3/urllib3/pull/159/files). This allowed the `decode_content` flag to be set directly rather than needing to patch the method. [PR #1118](https://github.com/openghg/openghg/pull/1118)


## [0.9.0] - 2024-08-14

### Added

- In `get_obs_surface`, if `inlet` is passed a slice and multiple search results are found, they will be combined into a single `ObsData` object with a "inlet" data variable. [PR #1066](https://github.com/openghg/openghg/pull/1066)
- Packaging and release documentation. [PR #961](https://github.com/openghg/openghg/pull/961)
- Options to search metastore by "negative lookup" and by "test functions"; the latter is used to implement
  searching by a `slice` object to find a range of values - [PR #1064](https://github.com/openghg/openghg/pull/1064)
- Code to combine multiple data objects - [PR #1063](https://github.com/openghg/openghg/pull/1063)
- A new object store config file to allow customisation of metadata keys used to store data in unique Datasources - [PR #1041](https://github.com/openghg/openghg/pull/1041)
- Adds `data_level` and `data_sublevel` as additional keys which can be used to distinguish observation surface data - [PR #1051](https://github.com/openghg/openghg/pull/1051)
- New keywords `data_level` and `data_sublevel` as additional keys which can be used to distinguish observation surface data - [PR #1051](https://github.com/openghg/openghg/pull/1051)
- The `dataset_source` keyword previously only used for retrieved data is now available when using `standardise_surface` as well. This allows an origin key for the dataset to be included e.g. "InGOS", "European ObsPack". [PR #1083](https://github.com/openghg/openghg/pull/1083)
- Footprint parser for "paris" footprint format which includes the new format used for both the NAME and FLEXPART LPDM models - [PR #1070](https://github.com/openghg/openghg/pull/1070)
- Added `AGAGE` as a source format in the `standardise_surface` function, and associated parser functions and tests. Reads in output files from Matt Rigby's agage-archive - [PR #912](https://github.com/openghg/openghg/pull/912)
- Added feature of file sorting at standardise level before processing and remove `filepaths` input option - [PR #1074](https://github.com/openghg/openghg/pull/1074)
- Utility functions to combine multiple "data objects" (e.g. `ObsData`, or anything with `.data` and `.metadata` attributes) - [PR #1063](https://github.com/openghg/openghg/pull/1063)

### Updated

- Updated `base` to `offset` in `resample` due to xarray deprecation. [PR #1073](https://github.com/openghg/openghg/pull/1073)
- Updated `get_obs_column` to output mole fraction details. This involves using the apriori level data above a maximum level and applying a correction to the column data (aligned with this process within [acrg code](https://github.com/ACRG-Bristol/acrg)). [PR #1050](https://github.com/openghg/openghg/pull/1050)
- The `data_source` keyword is now included as "internal" when using `standardise_surface` to distinguish this from data retrieved from external sources (e.g. "icos", "noaa_obspack"). [PR #1083](https://github.com/openghg/openghg/pull/1083)
- Added interactive timeseries plots in Search and Plotting tutorial. [PR #953](https://github.com/openghg/openghg/pull/953)
- Pinned the `icoscp` version within requirements to 0.1.17 based on new authentication requirements. [PR #1084](https://github.com/openghg/openghg/pull/1084)
- The `icos_data_level` metadata keyword is now retired and replaced with `data_level` when using the `retrieve.icos.retrieve_atmopsheric` workflow to access data from the ICOS Carbon Portal. [PR #1087](https://github.com/openghg/openghg/pull/1087)
- Removing 'station_long_name' and 'data_type' as required keys from the metadata config file as these do not need to be used as keys to distinguish datasources when adding new data. [PR #1088](https://github.com/openghg/openghg/pull/1088)
- The sort flag can now be passed via the SearchResults.retrieve interfaces to choose whether the data is returned sorted along the time axis. [PR #1090](https://github.com/openghg/openghg/pull/1090)

### Fixed

- Bug in test when checking customised chunks were stored correctly in the zarr store. dask v2024.8 now changed the chunk shape after this was sorted was test was updated to ensure this didn't sort when retrieving the data. [PR #1090](https://github.com/openghg/openghg/pull/1090)
- Error reporting for `BaseStore` context manager. [PR #1059](https://github.com/openghg/openghg/pull/1059)
- Formatting of `inlet` (and related keys) in search, so that float values of inlet can be retrieved - [PR #1057](https://github.com/openghg/openghg/pull/1057)
- Test for zarr compression `test_bytes_stored_compression` that was failing due to a slight mismatch between actual and expected values. The test now uses a bound on relative error - [PR #1065](https://github.com/openghg/openghg/pull/1065)
- Typo and possible performance issue in `analysis._scenario.combine_datasets` - [PR #1047](https://github.com/openghg/openghg/pull/1047)
- Pinned numpy to < 2.0 and netcdf4 to <= 1.6.5. Numpy 2.0 release caused some minor bugs in OpenGHG, and netCDF4's updates to numpy 2.0 were also causing tests to fail - [PR #1043](https://github.com/openghg/openghg/pull/1043)
- Fixed bug where slightly different latitude and longitude values were being standardised and not aligned later down the line. These are now all fixed to the openghg_defs domain definitions where applicable upon standardisation. [PR #1049](https://github.com/openghg/openghg/pull/1049)

## [0.8.2] - 2024-06-06

### Fixed

- Updated incorrect import for data_manager within tutorial. This now shows the import from `openghg.dataobjects` not `openghg.store` - [PR #1007](https://github.com/openghg/openghg/pull/1007)
- Issue causing missing data when standardising multiple files in a loop - [PR #1032](https://github.com/openghg/openghg/pull/1032)

### Added

- Added ability to process CRF data as `flux_timeseries` datatype (one dimensional data) - [PR #870](https://github.com/openghg/openghg/pull/870)

## [0.8.1] - 2024-05-17

### Added

- Ability to convert from an old style NetCDF object store to the new Zarr based store format - [PR #967](https://github.com/openghg/openghg/pull/967)
- Updated `parse_edgar` function to handle processing of v8.0 Edgar datasets. [PR #965](https://github.com/openghg/openghg/pull/965)
- Argument `time_resolved` is added as phase 1 change for `high_time_resolution`, also metadata is updated and added deprecation warning. - [PR #968](https://github.com/openghg/openghg/pull/968)
- Added ability to pass additional tags as optional metadata through `standardising_*` and `transform_flux_data functions`. [PR #981](https://github.com/openghg/openghg/pull/981)
- Renaming `high_time_resolution` argument to `time_resolved` in metadata as more appropriate description for footprints going forward and added deprecation warning. - [PR #968](https://github.com/openghg/openghg/pull/968)
- Added explicit backwards compatability when searching previous object stores containing the `high_time_resolution` keyword rather than `time_resolved` - [PR #990](https://github.com/openghg/openghg/pull/990)
- Added ability to pass additional tags as optional metadata through `standardise_*` and `transform_flux_data functions`. [PR #981](https://github.com/openghg/openghg/pull/981)
- Check added object stores listed in the configuration which are in the previous format with a warning raised for this [PR #962](https://github.com/openghg/openghg/pull/962)

### Fixed

- `source` can be passed to `transform_flux_data` with the EDGAR parser; `date` isn't stored with the transformed EDGAR data, since this is used for choosing what data to add, but doesn't describe all of the data in the object store. Fixed bug due to string split over two lines in logging message - [#PR 1010](https://github.com/openghg/openghg/pull/1010)
- Fixed problem where the zarr store check raised an error for empty stores, preventing new zarr stores from being created - [#PR 993](https://github.com/openghg/openghg/pull/993)
- Retrieval of level 1 data from the ICOS Carbon Portal now no longer tries to retrieve a large number of CSV files - [#PR 868](https://github.com/openghg/openghg/pull/868)
- Added check for duplicate object store path being added under different store name, if detected raises `ValueError`. - [PR #904](https://github.com/openghg/openghg/pull/904)
- Added check to verify if `obs` and `footprint` have overlapping time coordinates when creating a `ModelScenario` object, if not then raise `ValueError` - [PR #954](https://github.com/openghg/openghg/pull/954)
- Added fix to make sure data could be returned within a date range when the data had been added non-sequentially to an object store - [PR #997](https://github.com/openghg/openghg/pull/997)
- Replace references to old `supplementary_data` repository with `openghg_defs` - [PR #999](https://github.com/openghg/openghg/pull/999)
- Added call to synonyms for species while standardising - [PR #984](https://github.com/openghg/openghg/pull/984)

## [0.8.0] - 2024-03-19

This version brings a breaking change with the move to use the [Zarr](https://zarr.dev/) file format for data storage. This means that object stores created with previous versions of OpenGHG will need to be repopulated to use this version. You should notice improvements in time taken for standardisation, memory consumption and disk usage. With the use of Zarr comes the ability for the user to control the way which data is processed and stored. Please see [the documentation](https://docs.openghg.org/tutorials/local/Adding_data/Adding_ancillary_data.html#chunking) for more on this.

### Added

- Added option to pass `store` argument to `ModelScenario` init method. [PR #928](https://github.com/openghg/openghg/pull/928)

### Fixed

- Issue caused when passing a list of files to be processed. If OpenGHG had seen some of the files before it would refuse to process any of them - [PR #890](https://github.com/openghg/openghg/pull/890)

### Changed

- Moved to store data in [Zarr](https://github.com/zarr-developers/zarr-python) stores, this should reduce both the size of the object store and memory consumption whilst processing and retrieving data - [PR #803](https://github.com/openghg/openghg/pull/803)
- standardise_footprint was updated to allow a source_format input to be specified. This currently only supports "acrg_org" type but can be expanded upon [PR #914](https://github.com/openghg/openghg/pull/914).
- Internal format for "footprint" data type was updated to rename meteorological variable names to standard names [PR #918](https://github.com/openghg/openghg/pull/918).
- Standardise_footprint now uses the meterological model input as a distinguishing keyword when adding data. [PR #955](https://github.com/openghg/openghg/pull/955).
- Meterological model input renamed from `metmodel` to `met_model` [PR #957](https://github.com/openghg/openghg/pull/957).
- Updated internal naming and input data_type to use "flux" rather than "emissions" consistently. - [PR #827](https://github.com/openghg/openghg/pull/827)

### Added

- More more explanation regarding use of `search_*` and `get_*` function in tutorial 1 [PR #952](https://github.com/openghg/openghg/pull/952)

## [0.7.1] - 2024-03-01

### Fixed

- Bug fix for conversion of species parameter with its synonym value inside get_obs_surface_local. [PR #871](https://github.com/openghg/openghg/pull/871)
- Missing requirement for filelock package added to conda environment file [PR #857](https://github.com/openghg/openghg/pull/857)
- Missing store argument adding to search function allow searching within specific object stores [PR #859](https://github.com/openghg/openghg/pull/859)
- Bug fix for allowing a period to be specified when this cannot be inferred from the input data [PR #899](https://github.com/openghg/openghg/pull/899)

### Fixed

- Bug fix for passing calibration_scale as optional parameter to the parser function. [PR #872](https://github.com/openghg/openghg/pull/872)

## [0.7.0] - 2023-12-15

### Added

- Added `DeprecationWarning` to the functions `parse_cranfield` and  `parse_btt`. - [PR #792](https://github.com/openghg/openghg/pull/792)
- Added `environment-dev.yaml` file for developer conda environment - [PR #769](https://github.com/openghg/openghg/pull/769)
- Added generic `standardise` function that accepts a bucket as an argument, and used this to refactor `standardise_surface` etc, and tests that standardise data - [PR #760](https://github.com/openghg/openghg/pull/760)
- Added `MetaStore` abstract base class as interface for metastore classes, and a `ClassicMetaStore` subclass implements the same bucket/key structure as the previous metastore.
  All references to TinyDB are now in the `objectstore` module, meaning that there is only one place where code needs to change to use a different backend with the metastore - [PR #771](https://github.com/openghg/openghg/pull/771)
- Added compression to `Datasource.save` and modified `Datasource.load` to take advantage of lazy loading via `xarray.open_dataset` - [PR #755](https://github.com/openghg/openghg/pull/755)
- Added progress bars using `rich` package - [PR #718](https://github.com/openghg/openghg/pull/718)
- Added config for Black to `pyproject.toml` - [PR #822](https://github.com/openghg/openghg/pull/822)
- Added `force` option to `retrieve_atmospheric` and `ObsSurface.store_data` so that retrieved hashes can be ignored - [PR #819](https://github.com/openghg/openghg/pull/819)
- Added `SafetyCachingMiddleware` to metastore, which caches writes and only saves them to disk if the underlying file
has not changed. This is to prevent errors when concurrent writes are made to the metastore. [PR #836](https://github.com/openghg/openghg/pull/836)

### Fixed

- Bug fix for sampling period attribute having a value of "NOT_SET" and combining the observation and footprint data. Previously this was raising a ValueError. [PR #808](https://github.com/openghg/openghg/pull/808)
- Bug where `radon` was not fetched using `retrieve_atmospheric` from icos data. - [PR #794](https://github.com/openghg/openghg/pull/794)
- Bug with CRDS parse function where data for all species was being dropped if only one species was missing - [PR #829](https://github.com/openghg/openghg/pull/829)
- Datetime processing has been updated to be compatible with Pandas 2.0: the `date_parser` argument of `read_csv` was deprecated in favour of `date_format`. [PR #816](https://github.com/openghg/openghg/pull/816)
- Updated ICOS retrieval functionality to match new metadata retrieved from ICOS Carbon Portal - [PR #806](https://github.com/openghg/openghg/pull/806)
- Added "parse_intem" function to parse intem emissions files - [PR #804](https://github.com/openghg/openghg/pull/804)

### Changed

- Datasource UUIDs are no longer stored in the storage class and are now only stored in the metadata store - [PR #752](https://github.com/openghg/openghg/pull/752)
- Support dropped for Python 3.8 - [PR #818](https://github.com/openghg/openghg/pull/818). OpenGHG now supports Python >= 3.9.


## [0.6.2] - 2023-08-07

### Fixed

- Bug where the object store path being written to JSON led to an invalid path being given to some users - [PR #741](https://github.com/openghg/openghg/pull/741)

### Changed

- Added read-only opening of the metadata store of each storage class when searching. This is done using a `mode` argument pased to the `load_metastore` function - [PR #763](https://github.com/openghg/openghg/pull/763)

## [0.6.1] - 2023-08-04

### Added

- Added `rich` package to printing out SearchResults object in a table format. If using an editable install please update your environment to match requirements.txt / environment.yml - [PR #696](https://github.com/openghg/openghg/pull/696)

### Fixed

- Bug in `get_readable_buckets`: missing check for tutorial store - [PR #729](https://github.com/openghg/openghg/pull/729)
- Bug when adding high time resolution footprints to object store: they were not being distinguished from low resolution footprints - [PR #720](https://github.com/openghg/openghg/pull/720)
- Bug due to `object_store` key not being present in `Datasource` metadata - [PR #725](https://github.com/openghg/openghg/pull/725)
- Bug in `DataManager` where a string was interpreted as a list when processing metadata keys to be deleted - [PR #713](https://github.com/openghg/openghg/pull/713)

## [0.6.0] - 2023-07-18

### Added

- Multiple object stores are now supported. Any number of stores may be accessed and read from and written to - [PR #664](https://github.com/openghg/openghg/pull/664)
- Added `standardise_column()` wrapper function - [PR #569](https://github.com/openghg/openghg/pull/643)
- The 'height_name' definition from the [openghg/supplementary_data repository](https://github.com/openghg/supplementary_data) for each site can now be accessed, used and interpreted - [PR #648](https://github.com/openghg/openghg/pull/648)
- Allow metadata within metastore to be updated for existing data sources for the latest version, start and end dates of the data - [PR #652](https://github.com/openghg/openghg/pull/652)
- Allow mismatches between values in metadata and data attributes to be updated to either match to the metadata or attribute collated details - [PR #682](https://github.com/openghg/openghg/pull/682)

### Changed

- Configuration file format has been updated to support multiple object stores, note directing users to upgrade has been added
- The `openghg --quickstart` functionality has been updated to allow multiple objects stores to be added and migrate users from the previous version of the configuration file
- Synchronise metadata within metastore to align with data sources when updating (including latest version, start and end dates of the data) - [PR #652](https://github.com/openghg/openghg/pull/652) and [PR #664](https://github.com/openghg/openghg/pull/664)
- The name of the `DataHandler` class has been changed to `DataManager` to better reflect its function.

### Removed

- Reading multi-site AQMesh data is no longer possible. This may be reintroduced if required.

## [0.5.1] - 2023-05-10

### Fixed

- Fix for the sampling period of data files being read incorrectly - [PR #584](https://github.com/openghg/openghg/pull/584)
- Fix for overlapping dateranges being created when adding new data to a Datasource. This introduced errors when keys were being removed and updated - [PR #570](https://github.com/openghg/openghg/pull/570)
- Incorrect data being retrieved by the ICOS retrieval function - [PR #611](https://github.com/openghg/openghg/pull/611)
- Error raised on attempt to delete object store after it wasn't created by some tests - [PR #626](https://github.com/openghg/openghg/pull/626)
- Very small (nanosecond) changes in period between measurements resulting in error due to `pandas.infer_period` not being able to return a period - [PR #634](https://github.com/openghg/openghg/pull/634)
- Processing of ObsPack resulted in errors due to limited metadata read and data overwrite, temporary fix in place for now - [PR #642](https://github.com/openghg/openghg/pull/642)

### Changed

- Mock for `openghg_defs` data to remove external dependency for tests - [PR #582](https://github.com/openghg/openghg/pull/582)
- Removed use of environment variable for test store, moved to mock - [PR # 580](https://github.com/openghg/openghg/pull/580)
- Temporary pinning of pandas < 2.0 due to changes that introduced errors - [PR #619](https://github.com/openghg/openghg/pull/619)
- `ObsData.plot_timeseries` now uses `openghg.plotting.plot_timeseries` to avoid duplication in efforts/code - [PR #624](https://github.com/openghg/openghg/pull/624)
- `openghg.util._user.get_user_config_path` now creates `openghg.conf` in `~/.openghg` - [PR #690](https://github.com/openghg/openghg/pull/690)

## [0.5.0] - 2023-03-14

### Added

- New tutorial on changing object store path using command line
- New tutorial on adding data from EDGAR database
- Ability to use separate
- New keywords to allow metadata for emissions data to be more specific
- New command-line tool to setup user configuration file using `openghg --quickstart`
- New installation guide for users and developers
- Added check for 0-dimension time coordinates in some NetCDFs

### Fixed

- Fix for retrieval of different ICOS datasets
- Fix for user configuration file not being written out correctly

### Removed

- Supplementary site and species data moved to separate [supplementary_data](https://github.com/openghg/supplementary_data) repository
- Unused test data files

### Changed

- Print statements changed to logging
- Updated version of mypy used to 0.991
- Converted all tutorial notebooks to restructured text files

## [0.4.0] - 2022-11-12

### Added

- A new `DataHandler` class for modification and deletion of metadata and added a matching tutorial.
- Move to a new user configuration file.
- A new `ObsColumn` class for handing satellite data

### Fixed

- Fixes for search parameters such as inlet height, sampling height
- Removed `date` parameter from Flux data to improve searchability
- Inlet and height are now aliases for each other for footprints and obs_surface
- Check for tuple of data and precisions file on processing of GCWERKS data

### Changed

- Documentation overhaul to ensure all functions are visible in either the user or developer documentation
- The `OPENGHG_PATH` environment variable check has been deprecated in favour of the user config file.

## [0.3.1] - 2022-07-19

### Fixed

- Removed old `footprints_data_merge` workflow which is superceded by `ModelScenario`.
- Tidied and updated tutorial notebooks
- Updated the conda build recipe

### Removed

- Removed unused `jobs` submodule

## [0.3.0] - 2022-08-31

### Added

- Full ICOS and CEDA archive pulling capabilities in the cloud and locally.
- Adds logging to logfile, stored at `~/openghg_log` when run locally.
- Improved schema checking for different file formats, including footprint files.

### Fixed

- Fixes the `clean_string` function of `openghg.util` to allow dashes as these are commonly used in species names.
- Improves local routing functionality within cloud functions

### Changed

- OpenGHG now only supports Python >= 3.8

## [0.2.1] - 2022-07-27

### Added

- Adds improved `get_obs_surface` behaviour for cloud usage.
- Added shortcut routing for serverless functions, see `openghg.cloud.call_function`. This differentiates between running on the hub or the cloud, where cloud is classed as running within a serverless function environment.
- Added new `running_locally` function in addition to the `running_in_cloud` or `running_on_hub` to allower easier checks with the `openghg.client` functions.

### Fixed

- Fix to metadata storage for different sampling period formats
- Fix to `SearchResults` where environment checks were resulting in attemping to access a local object store even though we were in a Hub environment.

## [0.2.0] - 2022-07-19

### Added

- New `openghg.client` functions for our cloud platform. Standardisation, searching and retrieval of data is passed to either the local or cloud function call depending on platform setup.

### Fixed

- Extra checks added to reading of emissions NetCDF datasets that have a single time value. Previously an error occurred due to performing a `len` on an unsized object.

### Removed

- The `openghg.client.process` functions have been removed. These have been replaced with `openghg.client.standardise` functions.

### Changed

- A split in the tutorials for cloud and local platforms. We've updated all the tutorials to better cover the differences in running OpenGHG with different setups.

## [0.1.0] - 2022-05-18

### Added

- Standardise measuremnts taken from many different sources - Tutorial 1 - Adding observation data
- Rank observations to ensure use of the best measurements - Tutorial 2 - Ranking observations
- Compare observations with emissions - Tutorial 3 - Comparing observations to emissions
- Create workflows using high time resolution CO2 data - Tutorial 4 - Working with high time resolution CO2
- Search for data in the OpenGHG data store and create plots to compare measurements - Tutorial 5 - Searching and plotting
- Retrieve and explore NOAA ObsPack data - Tutorial 6 - Exploring the NOAA ObsPack data
- Pull data from the ICOS Carbon Portal and the CEDA archive - Tutorial 7 - Retrieving data from ICOS and CEDA<|MERGE_RESOLUTION|>--- conflicted
+++ resolved
@@ -17,13 +17,9 @@
 - For new object stores, a config file copied into this by default. If no config file is detected the internal defaults for the config are used instead. A custom config file can stil be created as needed. [PR #1260](https://github.com/openghg/openghg/pull/1260)
 
 ### Fixed
-<<<<<<< HEAD
 - Fixed bug where `period="varies"` could not be used or set when determining the time period associated with the input data. [#PR 1259](https://github.com/openghg/openghg/pull/1259) and [#PR 1267](https://github.com/openghg/openghg/pull/1267)
-=======
-
 - Dropped `exposure_id` variable for GOSAT data to avoid change in dimension size error raised from `to_zarr`. [PR #1243](https://github.com/openghg/openghg/pull/1243) [PR #1257](https://github.com/openghg/openghg/pull/1257)
 - Drop `id` coordinate for GOSAT data to avoid merging errors [PR #1257](https://github.com/openghg/openghg/pull/1257)
->>>>>>> 4ec5fc45
 - Fixed bugs in ModelScenario for satellite data e.g. requiring max_level as argument [#PR 1261](https://github.com/openghg/openghg/pull/1261)
 
 ## [0.13.0] - 2025-03-10

--- conflicted
+++ resolved
@@ -13,13 +13,11 @@
 - Drop `id` coordinate for GOSAT data to avoid merging errors [PR #1257](https://github.com/openghg/openghg/pull/1257)
 - Added ability to process ModelScenario for Observation and Footprint satellite data. Added `platform` keyword to split the process and added ability to pass `satellite` as argument.[#PR 1244](https://github.com/openghg/openghg/pull/1244)
 
-<<<<<<< HEAD
+### Fixed
+- Fixed bugs in ModelScenario for satellite data e.g. requiring max_level as argument [#PR 1261](https://github.com/openghg/openghg/pull/1261)
+
 ### Updated
 - Introduced functionality to process data with the time_period set to "varies," with a default value of '1 second'. Additionally, the inferred_freq has been updated to input_freq when the continuous flag is set to False.[#1259](https://github.com/openghg/openghg/pull/1259)
-=======
-### Fixed
-- Fixed bugs in ModelScenario for satellite data e.g. requiring max_level as argument [#PR 1261](https://github.com/openghg/openghg/pull/1261)
->>>>>>> 6f3427fa
 
 ## [0.13.0] - 2025-03-10
 

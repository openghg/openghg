# Changelog

All notable changes to OpenGHG will be documented in this file.

The format is based on [Keep a Changelog](https://keepachangelog.com/en/1.0.0/),
and this project adheres to [Semantic Versioning](https://semver.org/spec/v2.0.0.html).

## [Unreleased](https://github.com/openghg/openghg/compare/0.10.1...HEAD)

### Fixed

- Fixed options used with `xr.Dataset.to_zarr` in reponse to updates in xarray. [PR #1160](https://github.com/openghg/openghg/pull/1160)

### Added

- Check for file lock permissions with helpful error message. File locks are now created with rw permissions for user and group. [PR #1168](https://github.com/openghg/openghg/pull/1168)
- Removed parsers that are unused. [PR #1129](https://github.com/openghg/openghg/pull/1129)
- Added `data_owner` and `inlet_height_magl` as attributes to parse_icos. [PR #1147](https://github.com/openghg/openghg/pull/1147)
<<<<<<< HEAD
- Align the dataset(s) when opening the data while standardising footprints data to prevent error due to misalign coordinates. [PR #1164](https://github.com/openghg/openghg/pull/1164)
=======
- Moved `sync_surface_metadata` to ObsSurface.read_file function so this is applied for all input data regardless of source_format. [PR #1138](https://github.com/openghg/openghg/pull/1138)
- Added `parse_co2_games` parser splitting multiple model from one file into separate datasources. [PR #1170](https://github.com/openghg/openghg/pull/1170)
>>>>>>> 8345ae4f

### Updated

- Updated ICOS standardise function to reflect changes in ASCII file format. [PR #1140](https://github.com/openghg/openghg/pull/1140)
- Added `rename_vars` option to `get_obs_surface` to allow variable names based around species to be returned. [PR #1130](https://github.com/openghg/openghg/pull/1130)
- Added option to `get_obs_column` to return the column data directly rather than converting to mole fractions. [PR #1131](https://github.com/openghg/openghg/pull/1131)

## [0.10.1] - 2024-09-27

### Fixed

- Bug where `search_surface` couldn't accept a dictionary argument for `data_level`. [PR #1133](https://github.com/openghg/openghg/pull/1133)
- GIT_TAG variable passed to build step of release_conda and also environment activation is executed for publishing to conda step. [PR #1135](https://github.com/openghg/openghg/pull/1135) 

## [0.10.0] - 2024-09-24

### Updated

- Updated parse_* functions for surface data type to accept `filepath` rather than `data_filepath`. This maps better to the `standardise_surface` input and makes this consistent with the other data types. [PR #1101](https://github.com/openghg/openghg/pull/1101)
- Separated data variable formatting from assign attributes function into dataset_formatter function.- [PR #1102](https://github.com/openghg/openghg/pull/1102)
- Required and optional keys for "column" data type were updated to reflect the two sources of this data (site, satellite) [PR #1104](https://github.com/openghg/openghg/pull/1104)
- Ensure metadata keywords for NOAA obspack are consistent with wider definitions including renaming data_source to dataset_source (data_source would be "internal"). [PR #1110](https://github.com/openghg/openghg/pull/1110)
- Updated data type classes to dynamically select inputs to pass to parse function and to include any required/optional keys not passed to the parse function within the metadata. [PR #1111](https://github.com/openghg/openghg/pull/1111)
- When adding new data sources, updated how lookup keys add optional keys. This used to only extract these from the optional_metadata input but this now allows keys to be added through any metadata. [PR #1112](https://github.com/openghg/openghg/pull/1112)
- Formalising metadata data merging logic within new util.metadata_util functions. [PR #1113](https://github.com/openghg/openghg/pull/1113)
- Splited build and publish steps in the workflow and check for `-` and `.` in the tags for build and publish. [PR #759](https://github.com/openghg/openghg/pull/759)

### Fixed

- Bug where a datasource's folder in the `data` directory was not deleted by `Datasource.delete_all_data()`. This was causing `check_zarr_store` in `util/_user.py` to give a false negative. [PR #1126](https://github.com/openghg/openghg/pull/1126) 
- Bug where an input filepath list to standardise_surface was only storing the last file hash. This allowed for some files to bypass the check for the same files depending on where they were in the original filepath list. [PR #1100](https://github.com/openghg/openghg/pull/1100)
- Bug where filepath needed to be a Path object when storing the file hash values. [PR #1108](https://github.com/openghg/openghg/pull/1108)
- Catch an `AttributeError` when trying synchronise attributes and metadata and a user passes a `bool` - [PR #1029](https://github.com/openghg/openghg/pull/1029)
- Mypy issue fixed for `util.download_data()` function based on updates described [requests Issue 465](https://github.com/psf/requests/issues/465) and included in [urllib3 PR 159](https://github.com/urllib3/urllib3/pull/159/files). This allowed the `decode_content` flag to be set directly rather than needing to patch the method. [PR #1118](https://github.com/openghg/openghg/pull/1118)


## [0.9.0] - 2024-08-14

### Added

- In `get_obs_surface`, if `inlet` is passed a slice and multiple search results are found, they will be combined into a single `ObsData` object with a "inlet" data variable. [PR #1066](https://github.com/openghg/openghg/pull/1066)
- Packaging and release documentation. [PR #961](https://github.com/openghg/openghg/pull/961)
- Options to search metastore by "negative lookup" and by "test functions"; the latter is used to implement 
  searching by a `slice` object to find a range of values - [PR #1064](https://github.com/openghg/openghg/pull/1064)
- Code to combine multiple data objects - [PR #1063](https://github.com/openghg/openghg/pull/1063)
- A new object store config file to allow customisation of metadata keys used to store data in unique Datasources - [PR #1041](https://github.com/openghg/openghg/pull/1041)
- Adds `data_level` and `data_sublevel` as additional keys which can be used to distinguish observation surface data - [PR #1051](https://github.com/openghg/openghg/pull/1051)
- New keywords `data_level` and `data_sublevel` as additional keys which can be used to distinguish observation surface data - [PR #1051](https://github.com/openghg/openghg/pull/1051)
- The `dataset_source` keyword previously only used for retrieved data is now available when using `standardise_surface` as well. This allows an origin key for the dataset to be included e.g. "InGOS", "European ObsPack". [PR #1083](https://github.com/openghg/openghg/pull/1083)
- Footprint parser for "paris" footprint format which includes the new format used for both the NAME and FLEXPART LPDM models - [PR #1070](https://github.com/openghg/openghg/pull/1070)
- Added `AGAGE` as a source format in the `standardise_surface` function, and associated parser functions and tests. Reads in output files from Matt Rigby's agage-archive - [PR #912](https://github.com/openghg/openghg/pull/912)
- Added feature of file sorting at standardise level before processing and remove `filepaths` input option - [PR #1074](https://github.com/openghg/openghg/pull/1074)
- Utility functions to combine multiple "data objects" (e.g. `ObsData`, or anything with `.data` and `.metadata` attributes) - [PR #1063](https://github.com/openghg/openghg/pull/1063) 

### Updated

- Updated `base` to `offset` in `resample` due to xarray deprecation. [PR #1073](https://github.com/openghg/openghg/pull/1073)
- Updated `get_obs_column` to output mole fraction details. This involves using the apriori level data above a maximum level and applying a correction to the column data (aligned with this process within [acrg code](https://github.com/ACRG-Bristol/acrg)). [PR #1050](https://github.com/openghg/openghg/pull/1050)
- The `data_source` keyword is now included as "internal" when using `standardise_surface` to distinguish this from data retrieved from external sources (e.g. "icos", "noaa_obspack"). [PR #1083](https://github.com/openghg/openghg/pull/1083)
- Added interactive timeseries plots in Search and Plotting tutorial. [PR #953](https://github.com/openghg/openghg/pull/953) 
- Pinned the `icoscp` version within requirements to 0.1.17 based on new authentication requirements. [PR #1084](https://github.com/openghg/openghg/pull/1084)
- The `icos_data_level` metadata keyword is now retired and replaced with `data_level` when using the `retrieve.icos.retrieve_atmopsheric` workflow to access data from the ICOS Carbon Portal. [PR #1087](https://github.com/openghg/openghg/pull/1087)
- Removing 'station_long_name' and 'data_type' as required keys from the metadata config file as these do not need to be used as keys to distinguish datasources when adding new data. [PR #1088](https://github.com/openghg/openghg/pull/1088)
- The sort flag can now be passed via the SearchResults.retrieve interfaces to choose whether the data is returned sorted along the time axis. [PR #1090](https://github.com/openghg/openghg/pull/1090)

### Fixed

- Bug in test when checking customised chunks were stored correctly in the zarr store. dask v2024.8 now changed the chunk shape after this was sorted was test was updated to ensure this didn't sort when retrieving the data. [PR #1090](https://github.com/openghg/openghg/pull/1090)
- Error reporting for `BaseStore` context manager. [PR #1059](https://github.com/openghg/openghg/pull/1059)
- Formatting of `inlet` (and related keys) in search, so that float values of inlet can be retrieved - [PR #1057](https://github.com/openghg/openghg/pull/1057)
- Test for zarr compression `test_bytes_stored_compression` that was failing due to a slight mismatch between actual and expected values. The test now uses a bound on relative error - [PR #1065](https://github.com/openghg/openghg/pull/1065)
- Typo and possible performance issue in `analysis._scenario.combine_datasets` - [PR #1047](https://github.com/openghg/openghg/pull/1047)
- Pinned numpy to < 2.0 and netcdf4 to <= 1.6.5. Numpy 2.0 release caused some minor bugs in OpenGHG, and netCDF4's updates to numpy 2.0 were also causing tests to fail - [PR #1043](https://github.com/openghg/openghg/pull/1043)
- Fixed bug where slightly different latitude and longitude values were being standardised and not aligned later down the line. These are now all fixed to the openghg_defs domain definitions where applicable upon standardisation. [PR #1049](https://github.com/openghg/openghg/pull/1049) 

## [0.8.2] - 2024-06-06

### Fixed

- Updated incorrect import for data_manager within tutorial. This now shows the import from `openghg.dataobjects` not `openghg.store` - [PR #1007](https://github.com/openghg/openghg/pull/1007)
- Issue causing missing data when standardising multiple files in a loop - [PR #1032](https://github.com/openghg/openghg/pull/1032)

### Added

- Added ability to process CRF data as `flux_timeseries` datatype (one dimensional data) - [PR #870](https://github.com/openghg/openghg/pull/870)

## [0.8.1] - 2024-05-17

### Added

- Ability to convert from an old style NetCDF object store to the new Zarr based store format - [PR #967](https://github.com/openghg/openghg/pull/967)
- Updated `parse_edgar` function to handle processing of v8.0 Edgar datasets. [PR #965](https://github.com/openghg/openghg/pull/965)
- Argument `time_resolved` is added as phase 1 change for `high_time_resolution`, also metadata is updated and added deprecation warning. - [PR #968](https://github.com/openghg/openghg/pull/968)
- Added ability to pass additional tags as optional metadata through `standardising_*` and `transform_flux_data functions`. [PR #981](https://github.com/openghg/openghg/pull/981)
- Renaming `high_time_resolution` argument to `time_resolved` in metadata as more appropriate description for footprints going forward and added deprecation warning. - [PR #968](https://github.com/openghg/openghg/pull/968)
- Added explicit backwards compatability when searching previous object stores containing the `high_time_resolution` keyword rather than `time_resolved` - [PR #990](https://github.com/openghg/openghg/pull/990)
- Added ability to pass additional tags as optional metadata through `standardise_*` and `transform_flux_data functions`. [PR #981](https://github.com/openghg/openghg/pull/981)
- Check added object stores listed in the configuration which are in the previous format with a warning raised for this [PR #962](https://github.com/openghg/openghg/pull/962)

### Fixed

- `source` can be passed to `transform_flux_data` with the EDGAR parser; `date` isn't stored with the transformed EDGAR data, since this is used for choosing what data to add, but doesn't describe all of the data in the object store. Fixed bug due to string split over two lines in logging message - [#PR 1010](https://github.com/openghg/openghg/pull/1010)
- Fixed problem where the zarr store check raised an error for empty stores, preventing new zarr stores from being created - [#PR 993](https://github.com/openghg/openghg/pull/993)
- Retrieval of level 1 data from the ICOS Carbon Portal now no longer tries to retrieve a large number of CSV files - [#PR 868](https://github.com/openghg/openghg/pull/868)
- Added check for duplicate object store path being added under different store name, if detected raises `ValueError`. - [PR #904](https://github.com/openghg/openghg/pull/904)
- Added check to verify if `obs` and `footprint` have overlapping time coordinates when creating a `ModelScenario` object, if not then raise `ValueError` - [PR #954](https://github.com/openghg/openghg/pull/954)
- Added fix to make sure data could be returned within a date range when the data had been added non-sequentially to an object store - [PR #997](https://github.com/openghg/openghg/pull/997)
- Replace references to old `supplementary_data` repository with `openghg_defs` - [PR #999](https://github.com/openghg/openghg/pull/999)
- Added call to synonyms for species while standardising - [PR #984](https://github.com/openghg/openghg/pull/984)

## [0.8.0] - 2024-03-19

This version brings a breaking change with the move to use the [Zarr](https://zarr.dev/) file format for data storage. This means that object stores created with previous versions of OpenGHG will need to be repopulated to use this version. You should notice improvements in time taken for standardisation, memory consumption and disk usage. With the use of Zarr comes the ability for the user to control the way which data is processed and stored. Please see [the documentation](https://docs.openghg.org/tutorials/local/Adding_data/Adding_ancillary_data.html#chunking) for more on this.

### Added

- Added option to pass `store` argument to `ModelScenario` init method. [PR #928](https://github.com/openghg/openghg/pull/928)

### Fixed

- Issue caused when passing a list of files to be processed. If OpenGHG had seen some of the files before it would refuse to process any of them - [PR #890](https://github.com/openghg/openghg/pull/890)

### Changed

- Moved to store data in [Zarr](https://github.com/zarr-developers/zarr-python) stores, this should reduce both the size of the object store and memory consumption whilst processing and retrieving data - [PR #803](https://github.com/openghg/openghg/pull/803)
- standardise_footprint was updated to allow a source_format input to be specified. This currently only supports "acrg_org" type but can be expanded upon [PR #914](https://github.com/openghg/openghg/pull/914).
- Internal format for "footprint" data type was updated to rename meteorological variable names to standard names [PR #918](https://github.com/openghg/openghg/pull/918).
- Standardise_footprint now uses the meterological model input as a distinguishing keyword when adding data. [PR #955](https://github.com/openghg/openghg/pull/955).
- Meterological model input renamed from `metmodel` to `met_model` [PR #957](https://github.com/openghg/openghg/pull/957).
- Updated internal naming and input data_type to use "flux" rather than "emissions" consistently. - [PR #827](https://github.com/openghg/openghg/pull/827)

### Added

- More more explanation regarding use of `search_*` and `get_*` function in tutorial 1 [PR #952](https://github.com/openghg/openghg/pull/952)

## [0.7.1] - 2024-03-01

### Fixed

- Bug fix for conversion of species parameter with its synonym value inside get_obs_surface_local. [PR #871](https://github.com/openghg/openghg/pull/871)
- Missing requirement for filelock package added to conda environment file [PR #857](https://github.com/openghg/openghg/pull/857)
- Missing store argument adding to search function allow searching within specific object stores [PR #859](https://github.com/openghg/openghg/pull/859)
- Bug fix for allowing a period to be specified when this cannot be inferred from the input data [PR #899](https://github.com/openghg/openghg/pull/899)

### Fixed

- Bug fix for passing calibration_scale as optional parameter to the parser function. [PR #872](https://github.com/openghg/openghg/pull/872)

## [0.7.0] - 2023-12-15

### Added

- Added `DeprecationWarning` to the functions `parse_cranfield` and  `parse_btt`. - [PR #792](https://github.com/openghg/openghg/pull/792)
- Added `environment-dev.yaml` file for developer conda environment - [PR #769](https://github.com/openghg/openghg/pull/769)
- Added generic `standardise` function that accepts a bucket as an argument, and used this to refactor `standardise_surface` etc, and tests that standardise data - [PR #760](https://github.com/openghg/openghg/pull/760)
- Added `MetaStore` abstract base class as interface for metastore classes, and a `ClassicMetaStore` subclass implements the same bucket/key structure as the previous metastore.
  All references to TinyDB are now in the `objectstore` module, meaning that there is only one place where code needs to change to use a different backend with the metastore - [PR #771](https://github.com/openghg/openghg/pull/771)
- Added compression to `Datasource.save` and modified `Datasource.load` to take advantage of lazy loading via `xarray.open_dataset` - [PR #755](https://github.com/openghg/openghg/pull/755)
- Added progress bars using `rich` package - [PR #718](https://github.com/openghg/openghg/pull/718)
- Added config for Black to `pyproject.toml` - [PR #822](https://github.com/openghg/openghg/pull/822)
- Added `force` option to `retrieve_atmospheric` and `ObsSurface.store_data` so that retrieved hashes can be ignored - [PR #819](https://github.com/openghg/openghg/pull/819)
- Added `SafetyCachingMiddleware` to metastore, which caches writes and only saves them to disk if the underlying file
has not changed. This is to prevent errors when concurrent writes are made to the metastore. [PR #836](https://github.com/openghg/openghg/pull/836)

### Fixed

- Bug fix for sampling period attribute having a value of "NOT_SET" and combining the observation and footprint data. Previously this was raising a ValueError. [PR #808](https://github.com/openghg/openghg/pull/808)
- Bug where `radon` was not fetched using `retrieve_atmospheric` from icos data. - [PR #794](https://github.com/openghg/openghg/pull/794)
- Bug with CRDS parse function where data for all species was being dropped if only one species was missing - [PR #829](https://github.com/openghg/openghg/pull/829)
- Datetime processing has been updated to be compatible with Pandas 2.0: the `date_parser` argument of `read_csv` was deprecated in favour of `date_format`. [PR #816](https://github.com/openghg/openghg/pull/816)
- Updated ICOS retrieval functionality to match new metadata retrieved from ICOS Carbon Portal - [PR #806](https://github.com/openghg/openghg/pull/806)
- Added "parse_intem" function to parse intem emissions files - [PR #804](https://github.com/openghg/openghg/pull/804)

### Changed

- Datasource UUIDs are no longer stored in the storage class and are now only stored in the metadata store - [PR #752](https://github.com/openghg/openghg/pull/752)
- Support dropped for Python 3.8 - [PR #818](https://github.com/openghg/openghg/pull/818). OpenGHG now supports Python >= 3.9.


## [0.6.2] - 2023-08-07

### Fixed

- Bug where the object store path being written to JSON led to an invalid path being given to some users - [PR #741](https://github.com/openghg/openghg/pull/741)

### Changed

- Added read-only opening of the metadata store of each storage class when searching. This is done using a `mode` argument pased to the `load_metastore` function - [PR #763](https://github.com/openghg/openghg/pull/763)

## [0.6.1] - 2023-08-04

### Added

- Added `rich` package to printing out SearchResults object in a table format. If using an editable install please update your environment to match requirements.txt / environment.yml - [PR #696](https://github.com/openghg/openghg/pull/696)

### Fixed

- Bug in `get_readable_buckets`: missing check for tutorial store - [PR #729](https://github.com/openghg/openghg/pull/729)
- Bug when adding high time resolution footprints to object store: they were not being distinguished from low resolution footprints - [PR #720](https://github.com/openghg/openghg/pull/720)
- Bug due to `object_store` key not being present in `Datasource` metadata - [PR #725](https://github.com/openghg/openghg/pull/725)
- Bug in `DataManager` where a string was interpreted as a list when processing metadata keys to be deleted - [PR #713](https://github.com/openghg/openghg/pull/713)

## [0.6.0] - 2023-07-18

### Added

- Multiple object stores are now supported. Any number of stores may be accessed and read from and written to - [PR #664](https://github.com/openghg/openghg/pull/664)
- Added `standardise_column()` wrapper function - [PR #569](https://github.com/openghg/openghg/pull/643)
- The 'height_name' definition from the [openghg/supplementary_data repository](https://github.com/openghg/supplementary_data) for each site can now be accessed, used and interpreted - [PR #648](https://github.com/openghg/openghg/pull/648)
- Allow metadata within metastore to be updated for existing data sources for the latest version, start and end dates of the data - [PR #652](https://github.com/openghg/openghg/pull/652)
- Allow mismatches between values in metadata and data attributes to be updated to either match to the metadata or attribute collated details - [PR #682](https://github.com/openghg/openghg/pull/682)

### Changed

- Configuration file format has been updated to support multiple object stores, note directing users to upgrade has been added
- The `openghg --quickstart` functionality has been updated to allow multiple objects stores to be added and migrate users from the previous version of the configuration file
- Synchronise metadata within metastore to align with data sources when updating (including latest version, start and end dates of the data) - [PR #652](https://github.com/openghg/openghg/pull/652) and [PR #664](https://github.com/openghg/openghg/pull/664)
- The name of the `DataHandler` class has been changed to `DataManager` to better reflect its function.

### Removed

- Reading multi-site AQMesh data is no longer possible. This may be reintroduced if required.

## [0.5.1] - 2023-05-10

### Fixed

- Fix for the sampling period of data files being read incorrectly - [PR #584](https://github.com/openghg/openghg/pull/584)
- Fix for overlapping dateranges being created when adding new data to a Datasource. This introduced errors when keys were being removed and updated - [PR #570](https://github.com/openghg/openghg/pull/570)
- Incorrect data being retrieved by the ICOS retrieval function - [PR #611](https://github.com/openghg/openghg/pull/611)
- Error raised on attempt to delete object store after it wasn't created by some tests - [PR #626](https://github.com/openghg/openghg/pull/626)
- Very small (nanosecond) changes in period between measurements resulting in error due to `pandas.infer_period` not being able to return a period - [PR #634](https://github.com/openghg/openghg/pull/634)
- Processing of ObsPack resulted in errors due to limited metadata read and data overwrite, temporary fix in place for now - [PR #642](https://github.com/openghg/openghg/pull/642)

### Changed

- Mock for `openghg_defs` data to remove external dependency for tests - [PR #582](https://github.com/openghg/openghg/pull/582)
- Removed use of environment variable for test store, moved to mock - [PR # 580](https://github.com/openghg/openghg/pull/580)
- Temporary pinning of pandas < 2.0 due to changes that introduced errors - [PR #619](https://github.com/openghg/openghg/pull/619)
- `ObsData.plot_timeseries` now uses `openghg.plotting.plot_timeseries` to avoid duplication in efforts/code - [PR #624](https://github.com/openghg/openghg/pull/624)
- `openghg.util._user.get_user_config_path` now creates `openghg.conf` in `~/.openghg` - [PR #690](https://github.com/openghg/openghg/pull/690)

## [0.5.0] - 2023-03-14

### Added

- New tutorial on changing object store path using command line
- New tutorial on adding data from EDGAR database
- Ability to use separate
- New keywords to allow metadata for emissions data to be more specific
- New command-line tool to setup user configuration file using `openghg --quickstart`
- New installation guide for users and developers
- Added check for 0-dimension time coordinates in some NetCDFs

### Fixed

- Fix for retrieval of different ICOS datasets
- Fix for user configuration file not being written out correctly

### Removed

- Supplementary site and species data moved to separate [supplementary_data](https://github.com/openghg/supplementary_data) repository
- Unused test data files

### Changed

- Print statements changed to logging
- Updated version of mypy used to 0.991
- Converted all tutorial notebooks to restructured text files

## [0.4.0] - 2022-11-12

### Added

- A new `DataHandler` class for modification and deletion of metadata and added a matching tutorial.
- Move to a new user configuration file.
- A new `ObsColumn` class for handing satellite data

### Fixed

- Fixes for search parameters such as inlet height, sampling height
- Removed `date` parameter from Flux data to improve searchability
- Inlet and height are now aliases for each other for footprints and obs_surface
- Check for tuple of data and precisions file on processing of GCWERKS data

### Changed

- Documentation overhaul to ensure all functions are visible in either the user or developer documentation
- The `OPENGHG_PATH` environment variable check has been deprecated in favour of the user config file.

## [0.3.1] - 2022-07-19

### Fixed

- Removed old `footprints_data_merge` workflow which is superceded by `ModelScenario`.
- Tidied and updated tutorial notebooks
- Updated the conda build recipe

### Removed

- Removed unused `jobs` submodule

## [0.3.0] - 2022-08-31

### Added

- Full ICOS and CEDA archive pulling capabilities in the cloud and locally.
- Adds logging to logfile, stored at `~/openghg_log` when run locally.
- Improved schema checking for different file formats, including footprint files.

### Fixed

- Fixes the `clean_string` function of `openghg.util` to allow dashes as these are commonly used in species names.
- Improves local routing functionality within cloud functions

### Changed

- OpenGHG now only supports Python >= 3.8

## [0.2.1] - 2022-07-27

### Added

- Adds improved `get_obs_surface` behaviour for cloud usage.
- Added shortcut routing for serverless functions, see `openghg.cloud.call_function`. This differentiates between running on the hub or the cloud, where cloud is classed as running within a serverless function environment.
- Added new `running_locally` function in addition to the `running_in_cloud` or `running_on_hub` to allower easier checks with the `openghg.client` functions.

### Fixed

- Fix to metadata storage for different sampling period formats
- Fix to `SearchResults` where environment checks were resulting in attemping to access a local object store even though we were in a Hub environment.

## [0.2.0] - 2022-07-19

### Added

- New `openghg.client` functions for our cloud platform. Standardisation, searching and retrieval of data is passed to either the local or cloud function call depending on platform setup.

### Fixed

- Extra checks added to reading of emissions NetCDF datasets that have a single time value. Previously an error occurred due to performing a `len` on an unsized object.

### Removed

- The `openghg.client.process` functions have been removed. These have been replaced with `openghg.client.standardise` functions.

### Changed

- A split in the tutorials for cloud and local platforms. We've updated all the tutorials to better cover the differences in running OpenGHG with different setups.

## [0.1.0] - 2022-05-18

### Added

- Standardise measuremnts taken from many different sources - Tutorial 1 - Adding observation data
- Rank observations to ensure use of the best measurements - Tutorial 2 - Ranking observations
- Compare observations with emissions - Tutorial 3 - Comparing observations to emissions
- Create workflows using high time resolution CO2 data - Tutorial 4 - Working with high time resolution CO2
- Search for data in the OpenGHG data store and create plots to compare measurements - Tutorial 5 - Searching and plotting
- Retrieve and explore NOAA ObsPack data - Tutorial 6 - Exploring the NOAA ObsPack data
- Pull data from the ICOS Carbon Portal and the CEDA archive - Tutorial 7 - Retrieving data from ICOS and CEDA<|MERGE_RESOLUTION|>--- conflicted
+++ resolved
@@ -16,12 +16,9 @@
 - Check for file lock permissions with helpful error message. File locks are now created with rw permissions for user and group. [PR #1168](https://github.com/openghg/openghg/pull/1168)
 - Removed parsers that are unused. [PR #1129](https://github.com/openghg/openghg/pull/1129)
 - Added `data_owner` and `inlet_height_magl` as attributes to parse_icos. [PR #1147](https://github.com/openghg/openghg/pull/1147)
-<<<<<<< HEAD
 - Align the dataset(s) when opening the data while standardising footprints data to prevent error due to misalign coordinates. [PR #1164](https://github.com/openghg/openghg/pull/1164)
-=======
 - Moved `sync_surface_metadata` to ObsSurface.read_file function so this is applied for all input data regardless of source_format. [PR #1138](https://github.com/openghg/openghg/pull/1138)
 - Added `parse_co2_games` parser splitting multiple model from one file into separate datasources. [PR #1170](https://github.com/openghg/openghg/pull/1170)
->>>>>>> 8345ae4f
 
 ### Updated
 

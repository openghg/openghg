# Changelog

All notable changes to OpenGHG will be documented in this file.

The format is based on [Keep a Changelog](https://keepachangelog.com/en/1.0.0/),
and this project adheres to [Semantic Versioning](https://semver.org/spec/v2.0.0.html).

## [Unreleased](https://github.com/openghg/openghg/compare/0.13.0...HEAD)

### Added
<<<<<<< HEAD

- Added ability to retrieve ICOS combined Obspack .nc data. [PR #1212](https://github.com/openghg/openghg/pull/1212)

### Fixed
=======
- Dropped `exposure_id` variable for GOSAT data to avoid change in dimension size error raised from `to_zarr`. [PR #1243](https://github.com/openghg/openghg/pull/1243)
>>>>>>> a679f82b

## [0.13.0] - 2025-03-10

### Added

- New `datapack` submodule to allow output obspacks to be created. This includes the `create_obspack` function which takes an input search file and produces an obspack within a defined structure from this. [PR #1117](https://github.com/openghg/openghg/pull/1117)

### Updated

- Unpinned numpy so that we can now use numpy 2.0. [PR #1235](https://github.com/openghg/openghg/pull/1235)
- When combining obs and footprint data in ModelScenario, allow resample_to to be set to None so that the data is aligned but not resampled. This is also turned on by default by passing the `platform` keyword and setting to any name which contains "flask" to the relevant ModelScenario methods. [PR #1236](https://github.com/openghg/openghg/pull/1236)
- Extracted `align_obs_and_other` from `ModelScenario.align_obs_footprint` into `analyse._alignment`. [PR #1234](https://github.com/openghg/openghg/pull/1234)

### Fixed

- Bug where attributes were not preserved during some resampling operations. [PR #1233](https://github.com/openghg/openghg/pull/1233)

## [0.12.0] - 2025-02-27

### Updated

- Update `standardise_column` inputs to include more explicit keywords around selection of satellite points. This includes adding the `obs_region` keyword to describe an area selected for satellite points (not necessarily the same as `domain`) and updating the definition of `selection` to be linked to any additional selection filters included for the satellite data. [#PR 1217](https://github.com/openghg/openghg/pull/1217/)
- Update `standardise_footprint` inputs to include more explicit keywords around selection of satellite points. This includes adding the `obs_region` keyword to describe an area selected for satellite points (not necessarily the same as `domain`) and updating the definition of `selection` to be linked to any additional selection filters included for the satellite data. [#PR 1218](https://github.com/openghg/openghg/pull/1218/)
- Output of parsers changed from nested dictionary to list of `MetadataAndData` objects. [PR #1199](https://github.com/openghg/openghg/pull/1199)

### Added

- Added parser to process and add "NIWA" network data to the object store. [PR #1208](https://github.com/openghg/openghg/pull/1208)
- Improved resampling of variability when number of observations is present. Also added methods for customising resampling, and a `Registry` class to "register" functions. [PR #1156](https://github.com/openghg/openghg/pull/1156)
- Allow parsers to return a list of `MetadataAndData` directly. [PR #1222](https://github.com/openghg/openghg/pull/1222)

### Fixed

- Changed `icos_data_level` to `data_level` in `ObsSurface.store_data` to fix bug where ICOS data was not distinguished by data level. [PR #1211](https://github.com/openghg/openghg/pull/1211)
- Fixed permissions for file locks [PR #1221](https://github.com/openghg/openghg/pull/1221)

## [0.11.1] - 2025-01-10

### Fixed

- Added `align_metadata_attributes` to retrieve_remote and shifted function defination to standardise/meta. [PR #1197](https://github.com/openghg/openghg/pull/1197)
- Added `icos flags` to handle data that is flagged bad for remote icos data.[PR #1200](https://github.com/openghg/openghg/pull/1200)
- Pinned Zarr to `2.18.3` as github runners are picking `zarr 3.0` which is still in significant development state.[PR #1205](https://github.com/openghg/openghg/pull/1205)
- Added exist_ok = true argument to create_config_folder and removed ObjectStoreError call.[PR #1198](https://github.com/openghg/openghg/pull/1198)

## [0.11.0] - 2024-12-16

### Fixed

- Fixed options used with `xr.Dataset.to_zarr` in reponse to updates in xarray. [PR #1160](https://github.com/openghg/openghg/pull/1160)
- Added xfail for `cfchecker` tests due to broken link. [PR #1178](https://github.com/openghg/openghg/pull/1178)
- Removed duplicate code from `read_file` method in `BoundaryConditions` and `EulerianModel`. [PR #1192](https://github.com/openghg/openghg/pull/1192)

### Added

- Check for file lock permissions with helpful error message. File locks are now created with rw permissions for user and group. [PR #1168](https://github.com/openghg/openghg/pull/1168)
- Removed parsers that are unused. [PR #1129](https://github.com/openghg/openghg/pull/1129)
- Added `data_owner` and `inlet_height_magl` as attributes to parse_icos. [PR #1147](https://github.com/openghg/openghg/pull/1147)
- Align the dataset(s) when opening the data while standardising footprints data to prevent error due to misalign coordinates. [PR #1164](https://github.com/openghg/openghg/pull/1164)
- Moved `sync_surface_metadata` to ObsSurface.read_file function so this is applied for all input data regardless of source_format. [PR #1138](https://github.com/openghg/openghg/pull/1138)
- Added `parse_co2_games` parser splitting multiple model from one file into separate datasources. [PR #1170](https://github.com/openghg/openghg/pull/1170)
- Added `dobj_url` as attribute to icos `retrieve_atmospheric` function. [PR #1174](https://github.com/openghg/openghg/pull/1174)
- Added parser for BoundaryConditions class. [PR #1180](https://github.com/openghg/openghg/pull/1180)
- Added parser for Eulerian Model class. [PR #1181](https://github.com/openghg/openghg/pull/1181)

### Updated

- Removed serverless/cloud code since it is not being used. [PR #1177](https://github.com/openghg/openghg/pull/1177)
- Minimum version of python to 3.10. [PR #1175](https://github.com/openghg/openghg/pull/1175)
- Updated ICOS standardise function to reflect changes in ASCII file format. [PR #1140](https://github.com/openghg/openghg/pull/1140)
- Added `rename_vars` option to `get_obs_surface` to allow variable names based around species to be returned. [PR #1130](https://github.com/openghg/openghg/pull/1130)
- Added option to `get_obs_column` to return the column data directly rather than converting to mole fractions. [PR #1131](https://github.com/openghg/openghg/pull/1131)
- Made calculations in `ModelScenario._calc_modelled_obs_HiTRes` more efficient. [PR #1062](https://github.com/openghg/openghg/pull/1062)
- Updated type hints and `typing` imports for Python 3.10 [PR #1193](https://github.com/openghg/openghg/pull/1193)

## [0.10.1] - 2024-09-27

### Fixed

- Bug where `search_surface` couldn't accept a dictionary argument for `data_level`. [PR #1133](https://github.com/openghg/openghg/pull/1133)
- GIT_TAG variable passed to build step of release_conda and also environment activation is executed for publishing to conda step. [PR #1135](https://github.com/openghg/openghg/pull/1135)

## [0.10.0] - 2024-09-24

### Updated

- Updated parse_* functions for surface data type to accept `filepath` rather than `data_filepath`. This maps better to the `standardise_surface` input and makes this consistent with the other data types. [PR #1101](https://github.com/openghg/openghg/pull/1101)
- Separated data variable formatting from assign attributes function into dataset_formatter function.- [PR #1102](https://github.com/openghg/openghg/pull/1102)
- Required and optional keys for "column" data type were updated to reflect the two sources of this data (site, satellite) [PR #1104](https://github.com/openghg/openghg/pull/1104)
- Ensure metadata keywords for NOAA obspack are consistent with wider definitions including renaming data_source to dataset_source (data_source would be "internal"). [PR #1110](https://github.com/openghg/openghg/pull/1110)
- Updated data type classes to dynamically select inputs to pass to parse function and to include any required/optional keys not passed to the parse function within the metadata. [PR #1111](https://github.com/openghg/openghg/pull/1111)
- When adding new data sources, updated how lookup keys add optional keys. This used to only extract these from the optional_metadata input but this now allows keys to be added through any metadata. [PR #1112](https://github.com/openghg/openghg/pull/1112)
- Formalising metadata data merging logic within new util.metadata_util functions. [PR #1113](https://github.com/openghg/openghg/pull/1113)
- Splited build and publish steps in the workflow and check for `-` and `.` in the tags for build and publish. [PR #759](https://github.com/openghg/openghg/pull/759)

### Fixed

- Bug where a datasource's folder in the `data` directory was not deleted by `Datasource.delete_all_data()`. This was causing `check_zarr_store` in `util/_user.py` to give a false negative. [PR #1126](https://github.com/openghg/openghg/pull/1126)
- Bug where an input filepath list to standardise_surface was only storing the last file hash. This allowed for some files to bypass the check for the same files depending on where they were in the original filepath list. [PR #1100](https://github.com/openghg/openghg/pull/1100)
- Bug where filepath needed to be a Path object when storing the file hash values. [PR #1108](https://github.com/openghg/openghg/pull/1108)
- Catch an `AttributeError` when trying synchronise attributes and metadata and a user passes a `bool` - [PR #1029](https://github.com/openghg/openghg/pull/1029)
- Mypy issue fixed for `util.download_data()` function based on updates described [requests Issue 465](https://github.com/psf/requests/issues/465) and included in [urllib3 PR 159](https://github.com/urllib3/urllib3/pull/159/files). This allowed the `decode_content` flag to be set directly rather than needing to patch the method. [PR #1118](https://github.com/openghg/openghg/pull/1118)


## [0.9.0] - 2024-08-14

### Added

- In `get_obs_surface`, if `inlet` is passed a slice and multiple search results are found, they will be combined into a single `ObsData` object with a "inlet" data variable. [PR #1066](https://github.com/openghg/openghg/pull/1066)
- Packaging and release documentation. [PR #961](https://github.com/openghg/openghg/pull/961)
- Options to search metastore by "negative lookup" and by "test functions"; the latter is used to implement
  searching by a `slice` object to find a range of values - [PR #1064](https://github.com/openghg/openghg/pull/1064)
- Code to combine multiple data objects - [PR #1063](https://github.com/openghg/openghg/pull/1063)
- A new object store config file to allow customisation of metadata keys used to store data in unique Datasources - [PR #1041](https://github.com/openghg/openghg/pull/1041)
- Adds `data_level` and `data_sublevel` as additional keys which can be used to distinguish observation surface data - [PR #1051](https://github.com/openghg/openghg/pull/1051)
- New keywords `data_level` and `data_sublevel` as additional keys which can be used to distinguish observation surface data - [PR #1051](https://github.com/openghg/openghg/pull/1051)
- The `dataset_source` keyword previously only used for retrieved data is now available when using `standardise_surface` as well. This allows an origin key for the dataset to be included e.g. "InGOS", "European ObsPack". [PR #1083](https://github.com/openghg/openghg/pull/1083)
- Footprint parser for "paris" footprint format which includes the new format used for both the NAME and FLEXPART LPDM models - [PR #1070](https://github.com/openghg/openghg/pull/1070)
- Added `AGAGE` as a source format in the `standardise_surface` function, and associated parser functions and tests. Reads in output files from Matt Rigby's agage-archive - [PR #912](https://github.com/openghg/openghg/pull/912)
- Added feature of file sorting at standardise level before processing and remove `filepaths` input option - [PR #1074](https://github.com/openghg/openghg/pull/1074)
- Utility functions to combine multiple "data objects" (e.g. `ObsData`, or anything with `.data` and `.metadata` attributes) - [PR #1063](https://github.com/openghg/openghg/pull/1063)

### Updated

- Updated `base` to `offset` in `resample` due to xarray deprecation. [PR #1073](https://github.com/openghg/openghg/pull/1073)
- Updated `get_obs_column` to output mole fraction details. This involves using the apriori level data above a maximum level and applying a correction to the column data (aligned with this process within [acrg code](https://github.com/ACRG-Bristol/acrg)). [PR #1050](https://github.com/openghg/openghg/pull/1050)
- The `data_source` keyword is now included as "internal" when using `standardise_surface` to distinguish this from data retrieved from external sources (e.g. "icos", "noaa_obspack"). [PR #1083](https://github.com/openghg/openghg/pull/1083)
- Added interactive timeseries plots in Search and Plotting tutorial. [PR #953](https://github.com/openghg/openghg/pull/953)
- Pinned the `icoscp` version within requirements to 0.1.17 based on new authentication requirements. [PR #1084](https://github.com/openghg/openghg/pull/1084)
- The `icos_data_level` metadata keyword is now retired and replaced with `data_level` when using the `retrieve.icos.retrieve_atmopsheric` workflow to access data from the ICOS Carbon Portal. [PR #1087](https://github.com/openghg/openghg/pull/1087)
- Removing 'station_long_name' and 'data_type' as required keys from the metadata config file as these do not need to be used as keys to distinguish datasources when adding new data. [PR #1088](https://github.com/openghg/openghg/pull/1088)
- The sort flag can now be passed via the SearchResults.retrieve interfaces to choose whether the data is returned sorted along the time axis. [PR #1090](https://github.com/openghg/openghg/pull/1090)

### Fixed

- Bug in test when checking customised chunks were stored correctly in the zarr store. dask v2024.8 now changed the chunk shape after this was sorted was test was updated to ensure this didn't sort when retrieving the data. [PR #1090](https://github.com/openghg/openghg/pull/1090)
- Error reporting for `BaseStore` context manager. [PR #1059](https://github.com/openghg/openghg/pull/1059)
- Formatting of `inlet` (and related keys) in search, so that float values of inlet can be retrieved - [PR #1057](https://github.com/openghg/openghg/pull/1057)
- Test for zarr compression `test_bytes_stored_compression` that was failing due to a slight mismatch between actual and expected values. The test now uses a bound on relative error - [PR #1065](https://github.com/openghg/openghg/pull/1065)
- Typo and possible performance issue in `analysis._scenario.combine_datasets` - [PR #1047](https://github.com/openghg/openghg/pull/1047)
- Pinned numpy to < 2.0 and netcdf4 to <= 1.6.5. Numpy 2.0 release caused some minor bugs in OpenGHG, and netCDF4's updates to numpy 2.0 were also causing tests to fail - [PR #1043](https://github.com/openghg/openghg/pull/1043)
- Fixed bug where slightly different latitude and longitude values were being standardised and not aligned later down the line. These are now all fixed to the openghg_defs domain definitions where applicable upon standardisation. [PR #1049](https://github.com/openghg/openghg/pull/1049)

## [0.8.2] - 2024-06-06

### Fixed

- Updated incorrect import for data_manager within tutorial. This now shows the import from `openghg.dataobjects` not `openghg.store` - [PR #1007](https://github.com/openghg/openghg/pull/1007)
- Issue causing missing data when standardising multiple files in a loop - [PR #1032](https://github.com/openghg/openghg/pull/1032)

### Added

- Added ability to process CRF data as `flux_timeseries` datatype (one dimensional data) - [PR #870](https://github.com/openghg/openghg/pull/870)

## [0.8.1] - 2024-05-17

### Added

- Ability to convert from an old style NetCDF object store to the new Zarr based store format - [PR #967](https://github.com/openghg/openghg/pull/967)
- Updated `parse_edgar` function to handle processing of v8.0 Edgar datasets. [PR #965](https://github.com/openghg/openghg/pull/965)
- Argument `time_resolved` is added as phase 1 change for `high_time_resolution`, also metadata is updated and added deprecation warning. - [PR #968](https://github.com/openghg/openghg/pull/968)
- Added ability to pass additional tags as optional metadata through `standardising_*` and `transform_flux_data functions`. [PR #981](https://github.com/openghg/openghg/pull/981)
- Renaming `high_time_resolution` argument to `time_resolved` in metadata as more appropriate description for footprints going forward and added deprecation warning. - [PR #968](https://github.com/openghg/openghg/pull/968)
- Added explicit backwards compatability when searching previous object stores containing the `high_time_resolution` keyword rather than `time_resolved` - [PR #990](https://github.com/openghg/openghg/pull/990)
- Added ability to pass additional tags as optional metadata through `standardise_*` and `transform_flux_data functions`. [PR #981](https://github.com/openghg/openghg/pull/981)
- Check added object stores listed in the configuration which are in the previous format with a warning raised for this [PR #962](https://github.com/openghg/openghg/pull/962)

### Fixed

- `source` can be passed to `transform_flux_data` with the EDGAR parser; `date` isn't stored with the transformed EDGAR data, since this is used for choosing what data to add, but doesn't describe all of the data in the object store. Fixed bug due to string split over two lines in logging message - [#PR 1010](https://github.com/openghg/openghg/pull/1010)
- Fixed problem where the zarr store check raised an error for empty stores, preventing new zarr stores from being created - [#PR 993](https://github.com/openghg/openghg/pull/993)
- Retrieval of level 1 data from the ICOS Carbon Portal now no longer tries to retrieve a large number of CSV files - [#PR 868](https://github.com/openghg/openghg/pull/868)
- Added check for duplicate object store path being added under different store name, if detected raises `ValueError`. - [PR #904](https://github.com/openghg/openghg/pull/904)
- Added check to verify if `obs` and `footprint` have overlapping time coordinates when creating a `ModelScenario` object, if not then raise `ValueError` - [PR #954](https://github.com/openghg/openghg/pull/954)
- Added fix to make sure data could be returned within a date range when the data had been added non-sequentially to an object store - [PR #997](https://github.com/openghg/openghg/pull/997)
- Replace references to old `supplementary_data` repository with `openghg_defs` - [PR #999](https://github.com/openghg/openghg/pull/999)
- Added call to synonyms for species while standardising - [PR #984](https://github.com/openghg/openghg/pull/984)

## [0.8.0] - 2024-03-19

This version brings a breaking change with the move to use the [Zarr](https://zarr.dev/) file format for data storage. This means that object stores created with previous versions of OpenGHG will need to be repopulated to use this version. You should notice improvements in time taken for standardisation, memory consumption and disk usage. With the use of Zarr comes the ability for the user to control the way which data is processed and stored. Please see [the documentation](https://docs.openghg.org/tutorials/local/Adding_data/Adding_ancillary_data.html#chunking) for more on this.

### Added

- Added option to pass `store` argument to `ModelScenario` init method. [PR #928](https://github.com/openghg/openghg/pull/928)

### Fixed

- Issue caused when passing a list of files to be processed. If OpenGHG had seen some of the files before it would refuse to process any of them - [PR #890](https://github.com/openghg/openghg/pull/890)

### Changed

- Moved to store data in [Zarr](https://github.com/zarr-developers/zarr-python) stores, this should reduce both the size of the object store and memory consumption whilst processing and retrieving data - [PR #803](https://github.com/openghg/openghg/pull/803)
- standardise_footprint was updated to allow a source_format input to be specified. This currently only supports "acrg_org" type but can be expanded upon [PR #914](https://github.com/openghg/openghg/pull/914).
- Internal format for "footprint" data type was updated to rename meteorological variable names to standard names [PR #918](https://github.com/openghg/openghg/pull/918).
- Standardise_footprint now uses the meterological model input as a distinguishing keyword when adding data. [PR #955](https://github.com/openghg/openghg/pull/955).
- Meterological model input renamed from `metmodel` to `met_model` [PR #957](https://github.com/openghg/openghg/pull/957).
- Updated internal naming and input data_type to use "flux" rather than "emissions" consistently. - [PR #827](https://github.com/openghg/openghg/pull/827)

### Added

- More more explanation regarding use of `search_*` and `get_*` function in tutorial 1 [PR #952](https://github.com/openghg/openghg/pull/952)

## [0.7.1] - 2024-03-01

### Fixed

- Bug fix for conversion of species parameter with its synonym value inside get_obs_surface_local. [PR #871](https://github.com/openghg/openghg/pull/871)
- Missing requirement for filelock package added to conda environment file [PR #857](https://github.com/openghg/openghg/pull/857)
- Missing store argument adding to search function allow searching within specific object stores [PR #859](https://github.com/openghg/openghg/pull/859)
- Bug fix for allowing a period to be specified when this cannot be inferred from the input data [PR #899](https://github.com/openghg/openghg/pull/899)

### Fixed

- Bug fix for passing calibration_scale as optional parameter to the parser function. [PR #872](https://github.com/openghg/openghg/pull/872)

## [0.7.0] - 2023-12-15

### Added

- Added `DeprecationWarning` to the functions `parse_cranfield` and  `parse_btt`. - [PR #792](https://github.com/openghg/openghg/pull/792)
- Added `environment-dev.yaml` file for developer conda environment - [PR #769](https://github.com/openghg/openghg/pull/769)
- Added generic `standardise` function that accepts a bucket as an argument, and used this to refactor `standardise_surface` etc, and tests that standardise data - [PR #760](https://github.com/openghg/openghg/pull/760)
- Added `MetaStore` abstract base class as interface for metastore classes, and a `ClassicMetaStore` subclass implements the same bucket/key structure as the previous metastore.
  All references to TinyDB are now in the `objectstore` module, meaning that there is only one place where code needs to change to use a different backend with the metastore - [PR #771](https://github.com/openghg/openghg/pull/771)
- Added compression to `Datasource.save` and modified `Datasource.load` to take advantage of lazy loading via `xarray.open_dataset` - [PR #755](https://github.com/openghg/openghg/pull/755)
- Added progress bars using `rich` package - [PR #718](https://github.com/openghg/openghg/pull/718)
- Added config for Black to `pyproject.toml` - [PR #822](https://github.com/openghg/openghg/pull/822)
- Added `force` option to `retrieve_atmospheric` and `ObsSurface.store_data` so that retrieved hashes can be ignored - [PR #819](https://github.com/openghg/openghg/pull/819)
- Added `SafetyCachingMiddleware` to metastore, which caches writes and only saves them to disk if the underlying file
has not changed. This is to prevent errors when concurrent writes are made to the metastore. [PR #836](https://github.com/openghg/openghg/pull/836)

### Fixed

- Bug fix for sampling period attribute having a value of "NOT_SET" and combining the observation and footprint data. Previously this was raising a ValueError. [PR #808](https://github.com/openghg/openghg/pull/808)
- Bug where `radon` was not fetched using `retrieve_atmospheric` from icos data. - [PR #794](https://github.com/openghg/openghg/pull/794)
- Bug with CRDS parse function where data for all species was being dropped if only one species was missing - [PR #829](https://github.com/openghg/openghg/pull/829)
- Datetime processing has been updated to be compatible with Pandas 2.0: the `date_parser` argument of `read_csv` was deprecated in favour of `date_format`. [PR #816](https://github.com/openghg/openghg/pull/816)
- Updated ICOS retrieval functionality to match new metadata retrieved from ICOS Carbon Portal - [PR #806](https://github.com/openghg/openghg/pull/806)
- Added "parse_intem" function to parse intem emissions files - [PR #804](https://github.com/openghg/openghg/pull/804)

### Changed

- Datasource UUIDs are no longer stored in the storage class and are now only stored in the metadata store - [PR #752](https://github.com/openghg/openghg/pull/752)
- Support dropped for Python 3.8 - [PR #818](https://github.com/openghg/openghg/pull/818). OpenGHG now supports Python >= 3.9.


## [0.6.2] - 2023-08-07

### Fixed

- Bug where the object store path being written to JSON led to an invalid path being given to some users - [PR #741](https://github.com/openghg/openghg/pull/741)

### Changed

- Added read-only opening of the metadata store of each storage class when searching. This is done using a `mode` argument pased to the `load_metastore` function - [PR #763](https://github.com/openghg/openghg/pull/763)

## [0.6.1] - 2023-08-04

### Added

- Added `rich` package to printing out SearchResults object in a table format. If using an editable install please update your environment to match requirements.txt / environment.yml - [PR #696](https://github.com/openghg/openghg/pull/696)

### Fixed

- Bug in `get_readable_buckets`: missing check for tutorial store - [PR #729](https://github.com/openghg/openghg/pull/729)
- Bug when adding high time resolution footprints to object store: they were not being distinguished from low resolution footprints - [PR #720](https://github.com/openghg/openghg/pull/720)
- Bug due to `object_store` key not being present in `Datasource` metadata - [PR #725](https://github.com/openghg/openghg/pull/725)
- Bug in `DataManager` where a string was interpreted as a list when processing metadata keys to be deleted - [PR #713](https://github.com/openghg/openghg/pull/713)

## [0.6.0] - 2023-07-18

### Added

- Multiple object stores are now supported. Any number of stores may be accessed and read from and written to - [PR #664](https://github.com/openghg/openghg/pull/664)
- Added `standardise_column()` wrapper function - [PR #569](https://github.com/openghg/openghg/pull/643)
- The 'height_name' definition from the [openghg/supplementary_data repository](https://github.com/openghg/supplementary_data) for each site can now be accessed, used and interpreted - [PR #648](https://github.com/openghg/openghg/pull/648)
- Allow metadata within metastore to be updated for existing data sources for the latest version, start and end dates of the data - [PR #652](https://github.com/openghg/openghg/pull/652)
- Allow mismatches between values in metadata and data attributes to be updated to either match to the metadata or attribute collated details - [PR #682](https://github.com/openghg/openghg/pull/682)

### Changed

- Configuration file format has been updated to support multiple object stores, note directing users to upgrade has been added
- The `openghg --quickstart` functionality has been updated to allow multiple objects stores to be added and migrate users from the previous version of the configuration file
- Synchronise metadata within metastore to align with data sources when updating (including latest version, start and end dates of the data) - [PR #652](https://github.com/openghg/openghg/pull/652) and [PR #664](https://github.com/openghg/openghg/pull/664)
- The name of the `DataHandler` class has been changed to `DataManager` to better reflect its function.

### Removed

- Reading multi-site AQMesh data is no longer possible. This may be reintroduced if required.

## [0.5.1] - 2023-05-10

### Fixed

- Fix for the sampling period of data files being read incorrectly - [PR #584](https://github.com/openghg/openghg/pull/584)
- Fix for overlapping dateranges being created when adding new data to a Datasource. This introduced errors when keys were being removed and updated - [PR #570](https://github.com/openghg/openghg/pull/570)
- Incorrect data being retrieved by the ICOS retrieval function - [PR #611](https://github.com/openghg/openghg/pull/611)
- Error raised on attempt to delete object store after it wasn't created by some tests - [PR #626](https://github.com/openghg/openghg/pull/626)
- Very small (nanosecond) changes in period between measurements resulting in error due to `pandas.infer_period` not being able to return a period - [PR #634](https://github.com/openghg/openghg/pull/634)
- Processing of ObsPack resulted in errors due to limited metadata read and data overwrite, temporary fix in place for now - [PR #642](https://github.com/openghg/openghg/pull/642)

### Changed

- Mock for `openghg_defs` data to remove external dependency for tests - [PR #582](https://github.com/openghg/openghg/pull/582)
- Removed use of environment variable for test store, moved to mock - [PR # 580](https://github.com/openghg/openghg/pull/580)
- Temporary pinning of pandas < 2.0 due to changes that introduced errors - [PR #619](https://github.com/openghg/openghg/pull/619)
- `ObsData.plot_timeseries` now uses `openghg.plotting.plot_timeseries` to avoid duplication in efforts/code - [PR #624](https://github.com/openghg/openghg/pull/624)
- `openghg.util._user.get_user_config_path` now creates `openghg.conf` in `~/.openghg` - [PR #690](https://github.com/openghg/openghg/pull/690)

## [0.5.0] - 2023-03-14

### Added

- New tutorial on changing object store path using command line
- New tutorial on adding data from EDGAR database
- Ability to use separate
- New keywords to allow metadata for emissions data to be more specific
- New command-line tool to setup user configuration file using `openghg --quickstart`
- New installation guide for users and developers
- Added check for 0-dimension time coordinates in some NetCDFs

### Fixed

- Fix for retrieval of different ICOS datasets
- Fix for user configuration file not being written out correctly

### Removed

- Supplementary site and species data moved to separate [supplementary_data](https://github.com/openghg/supplementary_data) repository
- Unused test data files

### Changed

- Print statements changed to logging
- Updated version of mypy used to 0.991
- Converted all tutorial notebooks to restructured text files

## [0.4.0] - 2022-11-12

### Added

- A new `DataHandler` class for modification and deletion of metadata and added a matching tutorial.
- Move to a new user configuration file.
- A new `ObsColumn` class for handing satellite data

### Fixed

- Fixes for search parameters such as inlet height, sampling height
- Removed `date` parameter from Flux data to improve searchability
- Inlet and height are now aliases for each other for footprints and obs_surface
- Check for tuple of data and precisions file on processing of GCWERKS data

### Changed

- Documentation overhaul to ensure all functions are visible in either the user or developer documentation
- The `OPENGHG_PATH` environment variable check has been deprecated in favour of the user config file.

## [0.3.1] - 2022-07-19

### Fixed

- Removed old `footprints_data_merge` workflow which is superceded by `ModelScenario`.
- Tidied and updated tutorial notebooks
- Updated the conda build recipe

### Removed

- Removed unused `jobs` submodule

## [0.3.0] - 2022-08-31

### Added

- Full ICOS and CEDA archive pulling capabilities in the cloud and locally.
- Adds logging to logfile, stored at `~/openghg_log` when run locally.
- Improved schema checking for different file formats, including footprint files.

### Fixed

- Fixes the `clean_string` function of `openghg.util` to allow dashes as these are commonly used in species names.
- Improves local routing functionality within cloud functions

### Changed

- OpenGHG now only supports Python >= 3.8

## [0.2.1] - 2022-07-27

### Added

- Adds improved `get_obs_surface` behaviour for cloud usage.
- Added shortcut routing for serverless functions, see `openghg.cloud.call_function`. This differentiates between running on the hub or the cloud, where cloud is classed as running within a serverless function environment.
- Added new `running_locally` function in addition to the `running_in_cloud` or `running_on_hub` to allower easier checks with the `openghg.client` functions.

### Fixed

- Fix to metadata storage for different sampling period formats
- Fix to `SearchResults` where environment checks were resulting in attemping to access a local object store even though we were in a Hub environment.

## [0.2.0] - 2022-07-19

### Added

- New `openghg.client` functions for our cloud platform. Standardisation, searching and retrieval of data is passed to either the local or cloud function call depending on platform setup.

### Fixed

- Extra checks added to reading of emissions NetCDF datasets that have a single time value. Previously an error occurred due to performing a `len` on an unsized object.

### Removed

- The `openghg.client.process` functions have been removed. These have been replaced with `openghg.client.standardise` functions.

### Changed

- A split in the tutorials for cloud and local platforms. We've updated all the tutorials to better cover the differences in running OpenGHG with different setups.

## [0.1.0] - 2022-05-18

### Added

- Standardise measuremnts taken from many different sources - Tutorial 1 - Adding observation data
- Rank observations to ensure use of the best measurements - Tutorial 2 - Ranking observations
- Compare observations with emissions - Tutorial 3 - Comparing observations to emissions
- Create workflows using high time resolution CO2 data - Tutorial 4 - Working with high time resolution CO2
- Search for data in the OpenGHG data store and create plots to compare measurements - Tutorial 5 - Searching and plotting
- Retrieve and explore NOAA ObsPack data - Tutorial 6 - Exploring the NOAA ObsPack data
- Pull data from the ICOS Carbon Portal and the CEDA archive - Tutorial 7 - Retrieving data from ICOS and CEDA<|MERGE_RESOLUTION|>--- conflicted
+++ resolved
@@ -8,14 +8,8 @@
 ## [Unreleased](https://github.com/openghg/openghg/compare/0.13.0...HEAD)
 
 ### Added
-<<<<<<< HEAD
-
 - Added ability to retrieve ICOS combined Obspack .nc data. [PR #1212](https://github.com/openghg/openghg/pull/1212)
-
-### Fixed
-=======
 - Dropped `exposure_id` variable for GOSAT data to avoid change in dimension size error raised from `to_zarr`. [PR #1243](https://github.com/openghg/openghg/pull/1243)
->>>>>>> a679f82b
 
 ## [0.13.0] - 2025-03-10
 

# Changelog

All notable changes to OpenGHG will be documented in this file.

The format is based on [Keep a Changelog](https://keepachangelog.com/en/1.0.0/),
and this project adheres to [Semantic Versioning](https://semver.org/spec/v2.0.0.html).

## [Unreleased](https://github.com/openghg/openghg/compare/0.8.0...HEAD)

### Added

- Ability to convert from an old style NetCDF object store to the new Zarr based store format - [PR #967](https://github.com/openghg/openghg/pull/967)
- Updated `parse_edgar` function to handle processing of v8.0 Edgar datasets. [PR #965](https://github.com/openghg/openghg/pull/965)
- Argument `time_resolved` is added as phase 1 change for `high_time_resolution`, also metadata is updated and added deprecation warning. - [PR #968](https://github.com/openghg/openghg/pull/968)

### Fixed

- Retrieval of level 1 data from the ICOS Carbon Portal now no longer tries to retrieve a large number of CSV files - [#PR 868](https://github.com/openghg/openghg/pull/868)
<<<<<<< HEAD
- Added check to verify if `obs` and `footprint` have overlapping time coordinates when creating a `ModelScenario` object, if not then raise `ValueError` - [PR #954](https://github.com/openghg/openghg/pull/954)
=======
- Added check for duplicate object store path being added under different store name, if detected raises `ValueError`. - [PR #742](https://github.com/openghg/openghg/pull/904)
>>>>>>> 8f63a309

## [0.8.0] - 2024-03-19

This version brings a breaking change with the move to use the [Zarr](https://zarr.dev/) file format for data storage. This means that object stores created with previous versions of OpenGHG will need to be repopulated to use this version. You should notice improvements in time taken for standardisation, memory consumption and disk usage. With the use of Zarr comes the ability for the user to control the way which data is processed and stored. Please see [the documentation](https://docs.openghg.org/tutorials/local/Adding_data/Adding_ancillary_data.html#chunking) for more on this.

### Added

- Added option to pass `store` argument to `ModelScenario` init method. [PR #928](https://github.com/openghg/openghg/pull/928)

### Fixed

- Issue caused when passing a list of files to be processed. If OpenGHG had seen some of the files before it would refuse to process any of them - [PR #890](https://github.com/openghg/openghg/pull/890)

### Changed

- Moved to store data in [Zarr](https://github.com/zarr-developers/zarr-python) stores, this should reduce both the size of the object store and memory consumption whilst processing and retrieving data - [PR #803](https://github.com/openghg/openghg/pull/803)
- standardise_footprint was updated to allow a source_format input to be specified. This currently only supports "acrg_org" type but can be expanded upon [PR #914](https://github.com/openghg/openghg/pull/914).
- Internal format for "footprint" data type was updated to rename meteorological variable names to standard names [PR #918](https://github.com/openghg/openghg/pull/918).
- Standardise_footprint now uses the meterological model input as a distinguishing keyword when adding data. [PR #955](https://github.com/openghg/openghg/pull/955).
- Meterological model input renamed from `metmodel` to `met_model` [PR #957](https://github.com/openghg/openghg/pull/957).
- Updated internal naming and input data_type to use "flux" rather than "emissions" consistently. - [PR #827](https://github.com/openghg/openghg/pull/827)

### Added

- More more explanation regarding use of `search_*` and `get_*` function in tutorial 1 [PR #952](https://github.com/openghg/openghg/pull/952)

## [0.7.1] - 2024-03-01

### Fixed

- Bug fix for conversion of species parameter with its synonym value inside get_obs_surface_local. [PR #871](https://github.com/openghg/openghg/pull/871)
- Missing requirement for filelock package added to conda environment file [PR #857](https://github.com/openghg/openghg/pull/857)
- Missing store argument adding to search function allow searching within specific object stores [PR #859](https://github.com/openghg/openghg/pull/859)
- Bug fix for allowing a period to be specified when this cannot be inferred from the input data [PR #899](https://github.com/openghg/openghg/pull/899)

### Fixed

- Bug fix for passing calibration_scale as optional parameter to the parser function. [PR #872](https://github.com/openghg/openghg/pull/872)

## [0.7.0] - 2023-12-15

### Added

- Added `DeprecationWarning` to the functions `parse_cranfield` and  `parse_btt`. - [PR #792](https://github.com/openghg/openghg/pull/792)
- Added `environment-dev.yaml` file for developer conda environment - [PR #769](https://github.com/openghg/openghg/pull/769)
- Added generic `standardise` function that accepts a bucket as an argument, and used this to refactor `standardise_surface` etc, and tests that standardise data - [PR #760](https://github.com/openghg/openghg/pull/760)
- Added `MetaStore` abstract base class as interface for metastore classes, and a `ClassicMetaStore` subclass implements the same bucket/key structure as the previous metastore.
  All references to TinyDB are now in the `objectstore` module, meaning that there is only one place where code needs to change to use a different backend with the metastore - [PR #771](https://github.com/openghg/openghg/pull/771)
- Added compression to `Datasource.save` and modified `Datasource.load` to take advantage of lazy loading via `xarray.open_dataset` - [PR #755](https://github.com/openghg/openghg/pull/755)
- Added progress bars using `rich` package - [PR #718](https://github.com/openghg/openghg/pull/718)
- Added config for Black to `pyproject.toml` - [PR #822](https://github.com/openghg/openghg/pull/822)
- Added `force` option to `retrieve_atmospheric` and `ObsSurface.store_data` so that retrieved hashes can be ignored - [PR #819](https://github.com/openghg/openghg/pull/819)
- Added `SafetyCachingMiddleware` to metastore, which caches writes and only saves them to disk if the underlying file
has not changed. This is to prevent errors when concurrent writes are made to the metastore. [PR #836](https://github.com/openghg/openghg/pull/836)

### Fixed

- Bug fix for sampling period attribute having a value of "NOT_SET" and combining the observation and footprint data. Previously this was raising a ValueError. [PR #808](https://github.com/openghg/openghg/pull/808)
- Bug where `radon` was not fetched using `retrieve_atmospheric` from icos data. - [PR #794](https://github.com/openghg/openghg/pull/794)
- Bug with CRDS parse function where data for all species was being dropped if only one species was missing - [PR #829](https://github.com/openghg/openghg/pull/829)
- Datetime processing has been updated to be compatible with Pandas 2.0: the `date_parser` argument of `read_csv` was deprecated in favour of `date_format`. [PR #816](https://github.com/openghg/openghg/pull/816)
- Updated ICOS retrieval functionality to match new metadata retrieved from ICOS Carbon Portal - [PR #806](https://github.com/openghg/openghg/pull/806)
- Added "parse_intem" function to parse intem emissions files - [PR #804](https://github.com/openghg/openghg/pull/804)

### Changed

- Datasource UUIDs are no longer stored in the storage class and are now only stored in the metadata store - [PR #752](https://github.com/openghg/openghg/pull/752)
- Support dropped for Python 3.8 - [PR #818](https://github.com/openghg/openghg/pull/818). OpenGHG now supports Python >= 3.9.


## [0.6.2] - 2023-08-07

### Fixed

- Bug where the object store path being written to JSON led to an invalid path being given to some users - [PR #741](https://github.com/openghg/openghg/pull/741)

### Changed

- Added read-only opening of the metadata store of each storage class when searching. This is done using a `mode` argument pased to the `load_metastore` function - [PR #763](https://github.com/openghg/openghg/pull/763)

## [0.6.1] - 2023-08-04

### Added

- Added `rich` package to printing out SearchResults object in a table format. If using an editable install please update your environment to match requirements.txt / environment.yml - [PR #696](https://github.com/openghg/openghg/pull/696)

### Fixed

- Bug in `get_readable_buckets`: missing check for tutorial store - [PR #729](https://github.com/openghg/openghg/pull/729)
- Bug when adding high time resolution footprints to object store: they were not being distinguished from low resolution footprints - [PR #720](https://github.com/openghg/openghg/pull/720)
- Bug due to `object_store` key not being present in `Datasource` metadata - [PR #725](https://github.com/openghg/openghg/pull/725)
- Bug in `DataManager` where a string was interpreted as a list when processing metadata keys to be deleted - [PR #713](https://github.com/openghg/openghg/pull/713)

## [0.6.0] - 2023-07-18

### Added

- Multiple object stores are now supported. Any number of stores may be accessed and read from and written to - [PR #664](https://github.com/openghg/openghg/pull/664)
- Added `standardise_column()` wrapper function - [PR #569](https://github.com/openghg/openghg/pull/643)
- The 'height_name' definition from the [openghg/supplementary_data repository](https://github.com/openghg/supplementary_data) for each site can now be accessed, used and interpreted - [PR #648](https://github.com/openghg/openghg/pull/648)
- Allow metadata within metastore to be updated for existing data sources for the latest version, start and end dates of the data - [PR #652](https://github.com/openghg/openghg/pull/652)
- Allow mismatches between values in metadata and data attributes to be updated to either match to the metadata or attribute collated details - [PR #682](https://github.com/openghg/openghg/pull/682)

### Changed

- Configuration file format has been updated to support multiple object stores, note directing users to upgrade has been added
- The `openghg --quickstart` functionality has been updated to allow multiple objects stores to be added and migrate users from the previous version of the configuration file
- Synchronise metadata within metastore to align with data sources when updating (including latest version, start and end dates of the data) - [PR #652](https://github.com/openghg/openghg/pull/652) and [PR #664](https://github.com/openghg/openghg/pull/664)
- The name of the `DataHandler` class has been changed to `DataManager` to better reflect its function.

### Removed

- Reading multi-site AQMesh data is no longer possible. This may be reintroduced if required.

## [0.5.1] - 2023-05-10

### Fixed

- Fix for the sampling period of data files being read incorrectly - [PR #584](https://github.com/openghg/openghg/pull/584)
- Fix for overlapping dateranges being created when adding new data to a Datasource. This introduced errors when keys were being removed and updated - [PR #570](https://github.com/openghg/openghg/pull/570)
- Incorrect data being retrieved by the ICOS retrieval function - [PR #611](https://github.com/openghg/openghg/pull/611)
- Error raised on attempt to delete object store after it wasn't created by some tests - [PR #626](https://github.com/openghg/openghg/pull/626)
- Very small (nanosecond) changes in period between measurements resulting in error due to `pandas.infer_period` not being able to return a period - [PR #634](https://github.com/openghg/openghg/pull/634)
- Processing of ObsPack resulted in errors due to limited metadata read and data overwrite, temporary fix in place for now - [PR #642](https://github.com/openghg/openghg/pull/642)

### Changed

- Mock for `openghg_defs` data to remove external dependency for tests - [PR #582](https://github.com/openghg/openghg/pull/582)
- Removed use of environment variable for test store, moved to mock - [PR # 580](https://github.com/openghg/openghg/pull/580)
- Temporary pinning of pandas < 2.0 due to changes that introduced errors - [PR #619](https://github.com/openghg/openghg/pull/619)
- `ObsData.plot_timeseries` now uses `openghg.plotting.plot_timeseries` to avoid duplication in efforts/code - [PR #624](https://github.com/openghg/openghg/pull/624)
- `openghg.util._user.get_user_config_path` now creates `openghg.conf` in `~/.openghg` - [PR #690](https://github.com/openghg/openghg/pull/690)

## [0.5.0] - 2023-03-14

### Added

- New tutorial on changing object store path using command line
- New tutorial on adding data from EDGAR database
- Ability to use separate
- New keywords to allow metadata for emissions data to be more specific
- New command-line tool to setup user configuration file using `openghg --quickstart`
- New installation guide for users and developers
- Added check for 0-dimension time coordinates in some NetCDFs

### Fixed

- Fix for retrieval of different ICOS datasets
- Fix for user configuration file not being written out correctly

### Removed

- Supplementary site and species data moved to separate [supplementary_data](https://github.com/openghg/supplementary_data) repository
- Unused test data files

### Changed

- Print statements changed to logging
- Updated version of mypy used to 0.991
- Converted all tutorial notebooks to restructured text files

## [0.4.0] - 2022-11-12

### Added

- A new `DataHandler` class for modification and deletion of metadata and added a matching tutorial.
- Move to a new user configuration file.
- A new `ObsColumn` class for handing satellite data

### Fixed

- Fixes for search parameters such as inlet height, sampling height
- Removed `date` parameter from Flux data to improve searchability
- Inlet and height are now aliases for each other for footprints and obs_surface
- Check for tuple of data and precisions file on processing of GCWERKS data

### Changed

- Documentation overhaul to ensure all functions are visible in either the user or developer documentation
- The `OPENGHG_PATH` environment variable check has been deprecated in favour of the user config file.

## [0.3.1] - 2022-07-19

### Fixed

- Removed old `footprints_data_merge` workflow which is superceded by `ModelScenario`.
- Tidied and updated tutorial notebooks
- Updated the conda build recipe

### Removed

- Removed unused `jobs` submodule

## [0.3.0] - 2022-08-31

### Added

- Full ICOS and CEDA archive pulling capabilities in the cloud and locally.
- Adds logging to logfile, stored at `~/openghg_log` when run locally.
- Improved schema checking for different file formats, including footprint files.

### Fixed

- Fixes the `clean_string` function of `openghg.util` to allow dashes as these are commonly used in species names.
- Improves local routing functionality within cloud functions

### Changed

- OpenGHG now only supports Python >= 3.8

## [0.2.1] - 2022-07-27

### Added

- Adds improved `get_obs_surface` behaviour for cloud usage.
- Added shortcut routing for serverless functions, see `openghg.cloud.call_function`. This differentiates between running on the hub or the cloud, where cloud is classed as running within a serverless function environment.
- Added new `running_locally` function in addition to the `running_in_cloud` or `running_on_hub` to allower easier checks with the `openghg.client` functions.

### Fixed

- Fix to metadata storage for different sampling period formats
- Fix to `SearchResults` where environment checks were resulting in attemping to access a local object store even though we were in a Hub environment.

## [0.2.0] - 2022-07-19

### Added

- New `openghg.client` functions for our cloud platform. Standardisation, searching and retrieval of data is passed to either the local or cloud function call depending on platform setup.

### Fixed

- Extra checks added to reading of emissions NetCDF datasets that have a single time value. Previously an error occurred due to performing a `len` on an unsized object.

### Removed

- The `openghg.client.process` functions have been removed. These have been replaced with `openghg.client.standardise` functions.

### Changed

- A split in the tutorials for cloud and local platforms. We've updated all the tutorials to better cover the differences in running OpenGHG with different setups.

## [0.1.0] - 2022-05-18

### Added

- Standardise measuremnts taken from many different sources - Tutorial 1 - Adding observation data
- Rank observations to ensure use of the best measurements - Tutorial 2 - Ranking observations
- Compare observations with emissions - Tutorial 3 - Comparing observations to emissions
- Create workflows using high time resolution CO2 data - Tutorial 4 - Working with high time resolution CO2
- Search for data in the OpenGHG data store and create plots to compare measurements - Tutorial 5 - Searching and plotting
- Retrieve and explore NOAA ObsPack data - Tutorial 6 - Exploring the NOAA ObsPack data
- Pull data from the ICOS Carbon Portal and the CEDA archive - Tutorial 7 - Retrieving data from ICOS and CEDA<|MERGE_RESOLUTION|>--- conflicted
+++ resolved
@@ -16,11 +16,8 @@
 ### Fixed
 
 - Retrieval of level 1 data from the ICOS Carbon Portal now no longer tries to retrieve a large number of CSV files - [#PR 868](https://github.com/openghg/openghg/pull/868)
-<<<<<<< HEAD
+- Added check for duplicate object store path being added under different store name, if detected raises `ValueError`. - [PR #742](https://github.com/openghg/openghg/pull/904)
 - Added check to verify if `obs` and `footprint` have overlapping time coordinates when creating a `ModelScenario` object, if not then raise `ValueError` - [PR #954](https://github.com/openghg/openghg/pull/954)
-=======
-- Added check for duplicate object store path being added under different store name, if detected raises `ValueError`. - [PR #742](https://github.com/openghg/openghg/pull/904)
->>>>>>> 8f63a309
 
 ## [0.8.0] - 2024-03-19
 

--- conflicted
+++ resolved
@@ -23,11 +23,12 @@
 
 - Added progress bars using `rich` package - [PR #718](https://github.com/openghg/openghg/pull/718)
 
-<<<<<<< HEAD
+
 - Added config for Black to `pyproject.toml` - [PR #822](https://github.com/openghg/openghg/pull/822)
-=======
-- Added `force` option to `retrieve_atmospheric` and `ObsSurface.store_data` so that retrieved hashes can be ignored.
->>>>>>> 773a29b8
+
+- Added `force` option to `retrieve_atmospheric` and `ObsSurface.store_data` so that retrieved hashes can be ignored - [PR #819](https://github.com/openghg/openghg/pull/819)
+)
+
 
 ### Fixed
 

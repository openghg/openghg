--- conflicted
+++ resolved
@@ -11,12 +11,9 @@
 
 - Ability to convert from an old style NetCDF object store to the new Zarr based store format - [PR #967](https://github.com/openghg/openghg/pull/967)
 - Updated `parse_edgar` function to handle processing of v8.0 Edgar datasets. [PR #965](https://github.com/openghg/openghg/pull/965)
-<<<<<<< HEAD
 - The ability to store and retrieve the original data files used in the standardisation process - [PR #972](https://github.com/openghg/openghg/pull/972)
-=======
 - Argument `time_resolved` is added as phase 1 change for `high_time_resolution`, also metadata is updated and added deprecation warning. - [PR #968](https://github.com/openghg/openghg/pull/968)
 - Added ability to pass additional tags as optional metadata through `standardising_*` and `transform_flux_data functions`. [PR #981](https://github.com/openghg/openghg/pull/981)
->>>>>>> 1a8150c0
 
 ### Fixed
 

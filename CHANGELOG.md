# Changelog

All notable changes to OpenGHG will be documented in this file.

The format is based on [Keep a Changelog](https://keepachangelog.com/en/1.0.0/),
and this project adheres to [Semantic Versioning](https://semver.org/spec/v2.0.0.html).

## [Unreleased](https://github.com/openghg/openghg/compare/0.8.2...HEAD)

### Added

- Added code to combine multiple data objects - [PR #1063](https://github.com/openghg/openghg/pull/1063)

- A new object store config file to allow customisation of metadata keys used to store data in unique Datasources - [PR #983](https://github.com/openghg/openghg/pull/983)

### Updated

- Updated `get_obs_column` to output mole fraction details. This involves using the apriori level data above a maximum level and applying a correction to the column data (aligned with this process within [acrg code](https://github.com/ACRG-Bristol/acrg)). [PR #1050](https://github.com/openghg/openghg/pull/1050)

## [0.8.2] - 2024-06-06

### Fixed

<<<<<<< HEAD
- Error reporting for `BaseStore` context manager. [PR #1059](https://github.com/openghg/openghg/pull/1059)
=======
- Formatting of `inlet` (and related keys) in search, so that float values of inlet can be retrieved - [PR #1057](https://github.com/openghg/openghg/pull/1057)
>>>>>>> 70e4e5c6

- Test for zarr compression `test_bytes_stored_compression` that was failing due to a slight mismatch between actual and expected values. The test now uses a bound on relative error - [PR #1065](https://github.com/openghg/openghg/pull/1065)

- Typo and possible performance issue in `analysis._scenario.combine_datasets` - [PR #1047](https://github.com/openghg/openghg/pull/1047)

- Pinned numpy to < 2.0 and netcdf4 to <= 1.6.5. Numpy 2.0 release caused some minor bugs in OpenGHG, and netCDF4's updates to numpy 2.0 were also causing tests to fail - [PR #1043](https://github.com/openghg/openghg/pull/1043)

- Updated incorrect import for data_manager within tutorial. This now shows the import from `openghg.dataobjects` not `openghg.store` - [PR #1007](https://github.com/openghg/openghg/pull/1007)

- Issue causing missing data when standardising multiple files in a loop - [PR #1032](https://github.com/openghg/openghg/pull/1032)

### Added

- Utility functions to combine multiple "data objects" (e.g. `ObsData`, or anything with `.data` and `.metadata` attributes) - [PR #1063](https://github.com/openghg/openghg/pull/1063) 

- Added ability to process CRF data as `flux_timeseries` datatype (one dimensional data) - [PR #870](https://github.com/openghg/openghg/pull/870)

## [0.8.1] - 2024-05-17


### Added

- Ability to convert from an old style NetCDF object store to the new Zarr based store format - [PR #967](https://github.com/openghg/openghg/pull/967)
- Updated `parse_edgar` function to handle processing of v8.0 Edgar datasets. [PR #965](https://github.com/openghg/openghg/pull/965)
- Argument `time_resolved` is added as phase 1 change for `high_time_resolution`, also metadata is updated and added deprecation warning. - [PR #968](https://github.com/openghg/openghg/pull/968)
- Added ability to pass additional tags as optional metadata through `standardising_*` and `transform_flux_data functions`. [PR #981](https://github.com/openghg/openghg/pull/981)
- Renaming `high_time_resolution` argument to `time_resolved` in metadata as more appropriate description for footprints going forward and added deprecation warning. - [PR #968](https://github.com/openghg/openghg/pull/968)
- Added explicit backwards compatability when searching previous object stores containing the `high_time_resolution` keyword rather than `time_resolved` - [PR #990](https://github.com/openghg/openghg/pull/990)
- Added ability to pass additional tags as optional metadata through `standardise_*` and `transform_flux_data functions`. [PR #981](https://github.com/openghg/openghg/pull/981)
- Check added object stores listed in the configuration which are in the previous format with a warning raised for this [PR #962](https://github.com/openghg/openghg/pull/962)

### Fixed

- `source` can be passed to `transform_flux_data` with the EDGAR parser; `date` isn't stored with the transformed EDGAR data, since this is used for choosing what data to add, but doesn't describe all of the data in the object store. Fixed bug due to string split over two lines in logging message - [#PR 1010](https://github.com/openghg/openghg/pull/1010)
- Fixed problem where the zarr store check raised an error for empty stores, preventing new zarr stores from being created - [#PR 993](https://github.com/openghg/openghg/pull/993)
- Retrieval of level 1 data from the ICOS Carbon Portal now no longer tries to retrieve a large number of CSV files - [#PR 868](https://github.com/openghg/openghg/pull/868)
- Added check for duplicate object store path being added under different store name, if detected raises `ValueError`. - [PR #904](https://github.com/openghg/openghg/pull/904)
- Added check to verify if `obs` and `footprint` have overlapping time coordinates when creating a `ModelScenario` object, if not then raise `ValueError` - [PR #954](https://github.com/openghg/openghg/pull/954)
- Added fix to make sure data could be returned within a date range when the data had been added non-sequentially to an object store - [PR #997](https://github.com/openghg/openghg/pull/997)
- Replace references to old `supplementary_data` repository with `openghg_defs` - [PR #999](https://github.com/openghg/openghg/pull/999)
- Added call to synonyms for species while standardising - [PR #984](https://github.com/openghg/openghg/pull/984)
- Fixed bug where slightly different latitude and longitude values were being standardised and not aligned later down the line. These are now all fixed to the openghg_defs domain definitions where applicable upon standardisation. [PR #1049](https://github.com/openghg/openghg/pull/1049) 

## [0.8.0] - 2024-03-19

This version brings a breaking change with the move to use the [Zarr](https://zarr.dev/) file format for data storage. This means that object stores created with previous versions of OpenGHG will need to be repopulated to use this version. You should notice improvements in time taken for standardisation, memory consumption and disk usage. With the use of Zarr comes the ability for the user to control the way which data is processed and stored. Please see [the documentation](https://docs.openghg.org/tutorials/local/Adding_data/Adding_ancillary_data.html#chunking) for more on this.

### Added

- Added option to pass `store` argument to `ModelScenario` init method. [PR #928](https://github.com/openghg/openghg/pull/928)

### Fixed

- Issue caused when passing a list of files to be processed. If OpenGHG had seen some of the files before it would refuse to process any of them - [PR #890](https://github.com/openghg/openghg/pull/890)

### Changed

- Moved to store data in [Zarr](https://github.com/zarr-developers/zarr-python) stores, this should reduce both the size of the object store and memory consumption whilst processing and retrieving data - [PR #803](https://github.com/openghg/openghg/pull/803)
- standardise_footprint was updated to allow a source_format input to be specified. This currently only supports "acrg_org" type but can be expanded upon [PR #914](https://github.com/openghg/openghg/pull/914).
- Internal format for "footprint" data type was updated to rename meteorological variable names to standard names [PR #918](https://github.com/openghg/openghg/pull/918).
- Standardise_footprint now uses the meterological model input as a distinguishing keyword when adding data. [PR #955](https://github.com/openghg/openghg/pull/955).
- Meterological model input renamed from `metmodel` to `met_model` [PR #957](https://github.com/openghg/openghg/pull/957).
- Updated internal naming and input data_type to use "flux" rather than "emissions" consistently. - [PR #827](https://github.com/openghg/openghg/pull/827)

### Added

- More more explanation regarding use of `search_*` and `get_*` function in tutorial 1 [PR #952](https://github.com/openghg/openghg/pull/952)

## [0.7.1] - 2024-03-01

### Fixed

- Bug fix for conversion of species parameter with its synonym value inside get_obs_surface_local. [PR #871](https://github.com/openghg/openghg/pull/871)
- Missing requirement for filelock package added to conda environment file [PR #857](https://github.com/openghg/openghg/pull/857)
- Missing store argument adding to search function allow searching within specific object stores [PR #859](https://github.com/openghg/openghg/pull/859)
- Bug fix for allowing a period to be specified when this cannot be inferred from the input data [PR #899](https://github.com/openghg/openghg/pull/899)

### Fixed

- Bug fix for passing calibration_scale as optional parameter to the parser function. [PR #872](https://github.com/openghg/openghg/pull/872)

## [0.7.0] - 2023-12-15

### Added

- Added `DeprecationWarning` to the functions `parse_cranfield` and `parse_btt`. - [PR #792](https://github.com/openghg/openghg/pull/792)
- Added `environment-dev.yaml` file for developer conda environment - [PR #769](https://github.com/openghg/openghg/pull/769)
- Added generic `standardise` function that accepts a bucket as an argument, and used this to refactor `standardise_surface` etc, and tests that standardise data - [PR #760](https://github.com/openghg/openghg/pull/760)
- Added `MetaStore` abstract base class as interface for metastore classes, and a `ClassicMetaStore` subclass implements the same bucket/key structure as the previous metastore.
  All references to TinyDB are now in the `objectstore` module, meaning that there is only one place where code needs to change to use a different backend with the metastore - [PR #771](https://github.com/openghg/openghg/pull/771)
- Added compression to `Datasource.save` and modified `Datasource.load` to take advantage of lazy loading via `xarray.open_dataset` - [PR #755](https://github.com/openghg/openghg/pull/755)
- Added progress bars using `rich` package - [PR #718](https://github.com/openghg/openghg/pull/718)
- Added config for Black to `pyproject.toml` - [PR #822](https://github.com/openghg/openghg/pull/822)
- Added `force` option to `retrieve_atmospheric` and `ObsSurface.store_data` so that retrieved hashes can be ignored - [PR #819](https://github.com/openghg/openghg/pull/819)
- Added `SafetyCachingMiddleware` to metastore, which caches writes and only saves them to disk if the underlying file
  has not changed. This is to prevent errors when concurrent writes are made to the metastore. [PR #836](https://github.com/openghg/openghg/pull/836)

### Fixed

- Bug fix for sampling period attribute having a value of "NOT_SET" and combining the observation and footprint data. Previously this was raising a ValueError. [PR #808](https://github.com/openghg/openghg/pull/808)
- Bug where `radon` was not fetched using `retrieve_atmospheric` from icos data. - [PR #794](https://github.com/openghg/openghg/pull/794)
- Bug with CRDS parse function where data for all species was being dropped if only one species was missing - [PR #829](https://github.com/openghg/openghg/pull/829)
- Datetime processing has been updated to be compatible with Pandas 2.0: the `date_parser` argument of `read_csv` was deprecated in favour of `date_format`. [PR #816](https://github.com/openghg/openghg/pull/816)
- Updated ICOS retrieval functionality to match new metadata retrieved from ICOS Carbon Portal - [PR #806](https://github.com/openghg/openghg/pull/806)
- Added "parse_intem" function to parse intem emissions files - [PR #804](https://github.com/openghg/openghg/pull/804)

### Changed

- Datasource UUIDs are no longer stored in the storage class and are now only stored in the metadata store - [PR #752](https://github.com/openghg/openghg/pull/752)
- Support dropped for Python 3.8 - [PR #818](https://github.com/openghg/openghg/pull/818). OpenGHG now supports Python >= 3.9.

## [0.6.2] - 2023-08-07

### Fixed

- Bug where the object store path being written to JSON led to an invalid path being given to some users - [PR #741](https://github.com/openghg/openghg/pull/741)

### Changed

- Added read-only opening of the metadata store of each storage class when searching. This is done using a `mode` argument pased to the `load_metastore` function - [PR #763](https://github.com/openghg/openghg/pull/763)

## [0.6.1] - 2023-08-04

### Added

- Added `rich` package to printing out SearchResults object in a table format. If using an editable install please update your environment to match requirements.txt / environment.yml - [PR #696](https://github.com/openghg/openghg/pull/696)

### Fixed

- Bug in `get_readable_buckets`: missing check for tutorial store - [PR #729](https://github.com/openghg/openghg/pull/729)
- Bug when adding high time resolution footprints to object store: they were not being distinguished from low resolution footprints - [PR #720](https://github.com/openghg/openghg/pull/720)
- Bug due to `object_store` key not being present in `Datasource` metadata - [PR #725](https://github.com/openghg/openghg/pull/725)
- Bug in `DataManager` where a string was interpreted as a list when processing metadata keys to be deleted - [PR #713](https://github.com/openghg/openghg/pull/713)

## [0.6.0] - 2023-07-18

### Added

- Multiple object stores are now supported. Any number of stores may be accessed and read from and written to - [PR #664](https://github.com/openghg/openghg/pull/664)
- Added `standardise_column()` wrapper function - [PR #569](https://github.com/openghg/openghg/pull/643)
- The 'height_name' definition from the [openghg/supplementary_data repository](https://github.com/openghg/supplementary_data) for each site can now be accessed, used and interpreted - [PR #648](https://github.com/openghg/openghg/pull/648)
- Allow metadata within metastore to be updated for existing data sources for the latest version, start and end dates of the data - [PR #652](https://github.com/openghg/openghg/pull/652)
- Allow mismatches between values in metadata and data attributes to be updated to either match to the metadata or attribute collated details - [PR #682](https://github.com/openghg/openghg/pull/682)

### Changed

- Configuration file format has been updated to support multiple object stores, note directing users to upgrade has been added
- The `openghg --quickstart` functionality has been updated to allow multiple objects stores to be added and migrate users from the previous version of the configuration file
- Synchronise metadata within metastore to align with data sources when updating (including latest version, start and end dates of the data) - [PR #652](https://github.com/openghg/openghg/pull/652) and [PR #664](https://github.com/openghg/openghg/pull/664)
- The name of the `DataHandler` class has been changed to `DataManager` to better reflect its function.

### Removed

- Reading multi-site AQMesh data is no longer possible. This may be reintroduced if required.

## [0.5.1] - 2023-05-10

### Fixed

- Fix for the sampling period of data files being read incorrectly - [PR #584](https://github.com/openghg/openghg/pull/584)
- Fix for overlapping dateranges being created when adding new data to a Datasource. This introduced errors when keys were being removed and updated - [PR #570](https://github.com/openghg/openghg/pull/570)
- Incorrect data being retrieved by the ICOS retrieval function - [PR #611](https://github.com/openghg/openghg/pull/611)
- Error raised on attempt to delete object store after it wasn't created by some tests - [PR #626](https://github.com/openghg/openghg/pull/626)
- Very small (nanosecond) changes in period between measurements resulting in error due to `pandas.infer_period` not being able to return a period - [PR #634](https://github.com/openghg/openghg/pull/634)
- Processing of ObsPack resulted in errors due to limited metadata read and data overwrite, temporary fix in place for now - [PR #642](https://github.com/openghg/openghg/pull/642)

### Changed

- Mock for `openghg_defs` data to remove external dependency for tests - [PR #582](https://github.com/openghg/openghg/pull/582)
- Removed use of environment variable for test store, moved to mock - [PR # 580](https://github.com/openghg/openghg/pull/580)
- Temporary pinning of pandas < 2.0 due to changes that introduced errors - [PR #619](https://github.com/openghg/openghg/pull/619)
- `ObsData.plot_timeseries` now uses `openghg.plotting.plot_timeseries` to avoid duplication in efforts/code - [PR #624](https://github.com/openghg/openghg/pull/624)
- `openghg.util._user.get_user_config_path` now creates `openghg.conf` in `~/.openghg` - [PR #690](https://github.com/openghg/openghg/pull/690)

## [0.5.0] - 2023-03-14

### Added

- New tutorial on changing object store path using command line
- New tutorial on adding data from EDGAR database
- Ability to use separate
- New keywords to allow metadata for emissions data to be more specific
- New command-line tool to setup user configuration file using `openghg --quickstart`
- New installation guide for users and developers
- Added check for 0-dimension time coordinates in some NetCDFs

### Fixed

- Fix for retrieval of different ICOS datasets
- Fix for user configuration file not being written out correctly

### Removed

- Supplementary site and species data moved to separate [supplementary_data](https://github.com/openghg/supplementary_data) repository
- Unused test data files

### Changed

- Print statements changed to logging
- Updated version of mypy used to 0.991
- Converted all tutorial notebooks to restructured text files

## [0.4.0] - 2022-11-12

### Added

- A new `DataHandler` class for modification and deletion of metadata and added a matching tutorial.
- Move to a new user configuration file.
- A new `ObsColumn` class for handing satellite data

### Fixed

- Fixes for search parameters such as inlet height, sampling height
- Removed `date` parameter from Flux data to improve searchability
- Inlet and height are now aliases for each other for footprints and obs_surface
- Check for tuple of data and precisions file on processing of GCWERKS data

### Changed

- Documentation overhaul to ensure all functions are visible in either the user or developer documentation
- The `OPENGHG_PATH` environment variable check has been deprecated in favour of the user config file.

## [0.3.1] - 2022-07-19

### Fixed

- Removed old `footprints_data_merge` workflow which is superceded by `ModelScenario`.
- Tidied and updated tutorial notebooks
- Updated the conda build recipe

### Removed

- Removed unused `jobs` submodule

## [0.3.0] - 2022-08-31

### Added

- Full ICOS and CEDA archive pulling capabilities in the cloud and locally.
- Adds logging to logfile, stored at `~/openghg_log` when run locally.
- Improved schema checking for different file formats, including footprint files.

### Fixed

- Fixes the `clean_string` function of `openghg.util` to allow dashes as these are commonly used in species names.
- Improves local routing functionality within cloud functions

### Changed

- OpenGHG now only supports Python >= 3.8

## [0.2.1] - 2022-07-27

### Added

- Adds improved `get_obs_surface` behaviour for cloud usage.
- Added shortcut routing for serverless functions, see `openghg.cloud.call_function`. This differentiates between running on the hub or the cloud, where cloud is classed as running within a serverless function environment.
- Added new `running_locally` function in addition to the `running_in_cloud` or `running_on_hub` to allower easier checks with the `openghg.client` functions.

### Fixed

- Fix to metadata storage for different sampling period formats
- Fix to `SearchResults` where environment checks were resulting in attemping to access a local object store even though we were in a Hub environment.

## [0.2.0] - 2022-07-19

### Added

- New `openghg.client` functions for our cloud platform. Standardisation, searching and retrieval of data is passed to either the local or cloud function call depending on platform setup.

### Fixed

- Extra checks added to reading of emissions NetCDF datasets that have a single time value. Previously an error occurred due to performing a `len` on an unsized object.

### Removed

- The `openghg.client.process` functions have been removed. These have been replaced with `openghg.client.standardise` functions.

### Changed

- A split in the tutorials for cloud and local platforms. We've updated all the tutorials to better cover the differences in running OpenGHG with different setups.

## [0.1.0] - 2022-05-18

### Added

- Standardise measuremnts taken from many different sources - Tutorial 1 - Adding observation data
- Rank observations to ensure use of the best measurements - Tutorial 2 - Ranking observations
- Compare observations with emissions - Tutorial 3 - Comparing observations to emissions
- Create workflows using high time resolution CO2 data - Tutorial 4 - Working with high time resolution CO2
- Search for data in the OpenGHG data store and create plots to compare measurements - Tutorial 5 - Searching and plotting
- Retrieve and explore NOAA ObsPack data - Tutorial 6 - Exploring the NOAA ObsPack data
- Pull data from the ICOS Carbon Portal and the CEDA archive - Tutorial 7 - Retrieving data from ICOS and CEDA<|MERGE_RESOLUTION|>--- conflicted
+++ resolved
@@ -21,11 +21,9 @@
 
 ### Fixed
 
-<<<<<<< HEAD
 - Error reporting for `BaseStore` context manager. [PR #1059](https://github.com/openghg/openghg/pull/1059)
-=======
+
 - Formatting of `inlet` (and related keys) in search, so that float values of inlet can be retrieved - [PR #1057](https://github.com/openghg/openghg/pull/1057)
->>>>>>> 70e4e5c6
 
 - Test for zarr compression `test_bytes_stored_compression` that was failing due to a slight mismatch between actual and expected values. The test now uses a bound on relative error - [PR #1065](https://github.com/openghg/openghg/pull/1065)
 

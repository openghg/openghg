# Changelog

All notable changes to OpenGHG will be documented in this file.

The format is based on [Keep a Changelog](https://keepachangelog.com/en/1.0.0/),
and this project adheres to [Semantic Versioning](https://semver.org/spec/v2.0.0.html).

## [Unreleased](https://github.com/openghg/openghg/compare/0.6.2...HEAD)

### Added
- Added `environment-dev.yaml` file for developer conda environment - [PR #769](https://github.com/openghg/openghg/pull/769)

- Added generic `standardise` function that accepts a bucket as an argument, and used this to refactor `standardise_surface` etc, and tests that standardise data - [PR #760](https://github.com/openghg/openghg/pull/760)

- Added compression to `Datasource.save` and modified `Datasource.load` to take advantage of
  lazy loading via `xarray.open_dataset` - [PR #755](https://github.com/openghg/openghg/pull/755)

<<<<<<< HEAD
- Added `time_resolved` as phase 1 change for `high_time_resolution` and added deprecation warning.
=======
- Added progress bars using `rich` package - [PR #718](https://github.com/openghg/openghg/pull/718) 

### Changed

- Datasource UUIDs are no longer stored in the storage class and are now only stored in the metadata store - [PR #752](https://github.com/openghg/openghg/pull/752)

>>>>>>> 47415d6e

## [0.6.2] - 2023-08-07

### Fixed

- Bug where the object store path being written to JSON led to an invalid path being given to some users - [PR #741](https://github.com/openghg/openghg/pull/741)

### Changes

- Added read-only opening of the metadata store of each storage class when searching. This is done using a `mode` argument pased to the `load_metastore` function - [PR #763](https://github.com/openghg/openghg/pull/763)

## [0.6.1] - 2023-08-04

### Added

- Added `rich` package to printing out SearchResults object in a table format. If using an editable install please update your environment to match requirements.txt / environment.yml - [PR #696](https://github.com/openghg/openghg/pull/696)

### Fixed

- Bug in `get_readable_buckets`: missing check for tutorial store - [PR #729](https://github.com/openghg/openghg/pull/729)
- Bug when adding high time resolution footprints to object store: they were not being distinguished from low resolution footprints - [PR #720](https://github.com/openghg/openghg/pull/720)
- Bug due to `object_store` key not being present in `Datasource` metadata - [PR #725](https://github.com/openghg/openghg/pull/725)
- Bug in `DataManager` where a string was interpreted as a list when processing metadata keys to be deleted - [PR #713](https://github.com/openghg/openghg/pull/713)

## [0.6.0] - 2023-07-18

### Added

- Multiple object stores are now supported. Any number of stores may be accessed and read from and written to - [PR #664](https://github.com/openghg/openghg/pull/664)
- Added `standardise_column()` wrapper function - [PR #569](https://github.com/openghg/openghg/pull/643)
- The 'height_name' definition from the [openghg/supplementary_data repository](https://github.com/openghg/supplementary_data) for each site can now be accessed, used and interpreted - [PR #648](https://github.com/openghg/openghg/pull/648)
- Allow metadata within metastore to be updated for existing data sources for the latest version, start and end dates of the data - [PR #652](https://github.com/openghg/openghg/pull/652)
- Allow mismatches between values in metadata and data attributes to be updated to either match to the metadata or attribute collated details - [PR #682](https://github.com/openghg/openghg/pull/682)

### Changed

- Configuration file format has been updated to support multiple object stores, note directing users to upgrade has been added
- The `openghg --quickstart` functionality has been updated to allow multiple objects stores to be added and migrate users from the previous version of the configuration file
- Synchronise metadata within metastore to align with data sources when updating (including latest version, start and end dates of the data) - [PR #652](https://github.com/openghg/openghg/pull/652) and [PR #664](https://github.com/openghg/openghg/pull/664)
- The name of the `DataHandler` class has been changed to `DataManager` to better reflect its function.

### Removed

- Reading multi-site AQMesh data is no longer possible. This may be reintroduced if required.

## [0.5.1] - 2023-05-10

### Fixed

- Fix for the sampling period of data files being read incorrectly - [PR #584](https://github.com/openghg/openghg/pull/584)
- Fix for overlapping dateranges being created when adding new data to a Datasource. This introduced errors when keys were being removed and updated - [PR #570](https://github.com/openghg/openghg/pull/570)
- Incorrect data being retrieved by the ICOS retrieval function - [PR #611](https://github.com/openghg/openghg/pull/611)
- Error raised on attempt to delete object store after it wasn't created by some tests - [PR #626](https://github.com/openghg/openghg/pull/626)
- Very small (nanosecond) changes in period between measurements resulting in error due to `pandas.infer_period` not being able to return a period - [PR #634](https://github.com/openghg/openghg/pull/634)
- Processing of ObsPack resulted in errors due to limited metadata read and data overwrite, temporary fix in place for now - [PR #642](https://github.com/openghg/openghg/pull/642)

### Changed

- Mock for `openghg_defs` data to remove external dependency for tests - [PR #582](https://github.com/openghg/openghg/pull/582)
- Removed use of environment variable for test store, moved to mock - [PR # 580](https://github.com/openghg/openghg/pull/580)
- Temporary pinning of pandas < 2.0 due to changes that introduced errors - [PR #619](https://github.com/openghg/openghg/pull/619)
- `ObsData.plot_timeseries` now uses `openghg.plotting.plot_timeseries` to avoid duplication in efforts/code - [PR #624](https://github.com/openghg/openghg/pull/624)
- `openghg.util._user.get_user_config_path` now creates `openghg.conf` in `~/.openghg` - [PR #690](https://github.com/openghg/openghg/pull/690)

## [0.5.0] - 2023-03-14

### Added

- New tutorial on changing object store path using command line
- New tutorial on adding data from EDGAR database
- Ability to use separate
- New keywords to allow metadata for emissions data to be more specific
- New command-line tool to setup user configuration file using `openghg --quickstart`
- New installation guide for users and developers
- Added check for 0-dimension time coordinates in some NetCDFs

### Fixed

- Fix for retrieval of different ICOS datasets
- Fix for user configuration file not being written out correctly

### Removed

- Supplementary site and species data moved to separate [supplementary_data](https://github.com/openghg/supplementary_data) repository
- Unused test data files

### Changed

- Print statements changed to logging
- Updated version of mypy used to 0.991
- Converted all tutorial notebooks to restructured text files

## [0.4.0] - 2022-11-12

### Added

- A new `DataHandler` class for modification and deletion of metadata and added a matching tutorial.
- Move to a new user configuration file.
- A new `ObsColumn` class for handing satellite data

### Fixed

- Fixes for search parameters such as inlet height, sampling height
- Removed `date` parameter from Flux data to improve searchability
- Inlet and height are now aliases for each other for footprints and obs_surface
- Check for tuple of data and precisions file on processing of GCWERKS data

### Changed

- Documentation overhaul to ensure all functions are visible in either the user or developer documentation
- The `OPENGHG_PATH` environment variable check has been deprecated in favour of the user config file.

## [0.3.1] - 2022-07-19

### Fixed

- Removed old `footprints_data_merge` workflow which is superceded by `ModelScenario`.
- Tidied and updated tutorial notebooks
- Updated the conda build recipe

### Removed

- Removed unused `jobs` submodule

## [0.3.0] - 2022-08-31

### Added

- Full ICOS and CEDA archive pulling capabilities in the cloud and locally.
- Adds logging to logfile, stored at `~/openghg_log` when run locally.
- Improved schema checking for different file formats, including footprint files.

### Fixed

- Fixes the `clean_string` function of `openghg.util` to allow dashes as these are commonly used in species names.
- Improves local routing functionality within cloud functions

### Changed

- OpenGHG now only supports Python >= 3.8

## [0.2.1] - 2022-07-27

### Added

- Adds improved `get_obs_surface` behaviour for cloud usage.
- Added shortcut routing for serverless functions, see `openghg.cloud.call_function`. This differentiates between running on the hub or the cloud, where cloud is classed as running within a serverless function environment.
- Added new `running_locally` function in addition to the `running_in_cloud` or `running_on_hub` to allower easier checks with the `openghg.client` functions.

### Fixed

- Fix to metadata storage for different sampling period formats
- Fix to `SearchResults` where environment checks were resulting in attemping to access a local object store even though we were in a Hub environment.

## [0.2.0] - 2022-07-19

### Added

- New `openghg.client` functions for our cloud platform. Standardisation, searching and retrieval of data is passed to either the local or cloud function call depending on platform setup.

### Fixed

- Extra checks added to reading of emissions NetCDF datasets that have a single time value. Previously an error occurred due to performing a `len` on an unsized object.

### Removed

- The `openghg.client.process` functions have been removed. These have been replaced with `openghg.client.standardise` functions.

### Changed

- A split in the tutorials for cloud and local platforms. We've updated all the tutorials to better cover the differences in running OpenGHG with different setups.

## [0.1.0] - 2022-05-18

### Added

- Standardise measuremnts taken from many different sources - Tutorial 1 - Adding observation data
- Rank observations to ensure use of the best measurements - Tutorial 2 - Ranking observations
- Compare observations with emissions - Tutorial 3 - Comparing observations to emissions
- Create workflows using high time resolution CO2 data - Tutorial 4 - Working with high time resolution CO2
- Search for data in the OpenGHG data store and create plots to compare measurements - Tutorial 5 - Searching and plotting
- Retrieve and explore NOAA ObsPack data - Tutorial 6 - Exploring the NOAA ObsPack data
- Pull data from the ICOS Carbon Portal and the CEDA archive - Tutorial 7 - Retrieving data from ICOS and CEDA<|MERGE_RESOLUTION|>--- conflicted
+++ resolved
@@ -15,16 +15,14 @@
 - Added compression to `Datasource.save` and modified `Datasource.load` to take advantage of
   lazy loading via `xarray.open_dataset` - [PR #755](https://github.com/openghg/openghg/pull/755)
 
-<<<<<<< HEAD
-- Added `time_resolved` as phase 1 change for `high_time_resolution` and added deprecation warning.
-=======
 - Added progress bars using `rich` package - [PR #718](https://github.com/openghg/openghg/pull/718) 
 
 ### Changed
 
 - Datasource UUIDs are no longer stored in the storage class and are now only stored in the metadata store - [PR #752](https://github.com/openghg/openghg/pull/752)
 
->>>>>>> 47415d6e
+
+- Argument `time_resolved` is added as phase 1 change for `high_time_resolution`, also metadata is updated and added deprecation warning. - [PR #779](https://github.com/openghg/openghg/pull/779)
 
 ## [0.6.2] - 2023-08-07
 

import datetime
import os
import uuid
from pathlib import Path

import numpy as np
import pandas as pd
import pytest
import xarray as xr
from addict import Dict as aDict
from helpers import get_surface_datapath, get_footprint_datapath
from openghg.objectstore import get_bucket, get_object_names, delete_object, get_writable_bucket
from openghg.standardise.surface import parse_crds
from openghg.store.base import Datasource
from openghg.types import ObjectStoreError
from openghg.util import create_daterange_str, daterange_overlap, pairwise, timestamp_tzaware

mocked_uuid = "00000000-0000-0000-00000-000000000000"
mocked_uuid2 = "10000000-0000-0000-00000-000000000001"

# Disable this for long strings below - Line break occurred before a binary operator (W503)
# flake8: noqa: W503


@pytest.fixture(scope="session")
def data():
    filename = "bsd.picarro.1minute.248m.min.dat"
    filepath = get_surface_datapath(filename=filename, source_format="CRDS")

    return parse_crds(data_filepath=filepath, site="bsd", network="DECC")


@pytest.fixture
def datasource():
    return Datasource()


@pytest.fixture
def mock_uuid(monkeypatch):
    def mock_uuid():
        return mocked_uuid

    monkeypatch.setattr(uuid, "uuid4", mock_uuid)


@pytest.fixture
def mock_uuid2(monkeypatch):
    def mock_uuid():
        return mocked_uuid2

    monkeypatch.setattr(uuid, "uuid4", mock_uuid)


@pytest.fixture
def bucket():
    return get_bucket()


def test_add_data(data, bucket):
    d = Datasource()

    metadata = data["ch4"]["metadata"]
    ch4_data = data["ch4"]["data"]

    assert ch4_data["ch4"][0] == pytest.approx(1959.55)
    assert ch4_data["ch4_variability"][0] == pytest.approx(0.79)
    assert ch4_data["ch4_number_of_observations"][0] == pytest.approx(26.0)

    d.add_data(metadata=metadata, data=ch4_data, data_type="surface")
    d.save(bucket=bucket)

    data_chunks = [Datasource.load_dataset(bucket=bucket, key=k) for k in d.data_keys()]

    # Now read it out and make sure it's what we expect
    combined = xr.concat(data_chunks, dim="time")

    assert combined.equals(ch4_data)

    expected_metadata = {
        "site": "bsd",
        "instrument": "picarro",
        "sampling_period": "60.0",
        "inlet": "248m",
        "port": "9",
        "type": "air",
        "network": "decc",
        "species": "ch4",
        "calibration_scale": "wmo-x2004a",
        "long_name": "bilsdale",
        "inlet_height_magl": "248",
        "data_owner": "simon o'doherty",
        "data_owner_email": "s.odoherty@bristol.ac.uk",
        "station_longitude": -1.15033,
        "station_latitude": 54.35858,
        "station_long_name": "bilsdale, uk",
        "station_height_masl": 380.0,
        "data_type": "surface",
        "start_date": "2014-01-30 11:12:30+00:00",
        "end_date": "2020-12-01 22:32:29+00:00",
        "latest_version": "v1",
    }

    assert d.metadata() == expected_metadata


def test_versioning(capfd, bucket):
    min_tac_filepath = get_surface_datapath(filename="tac.picarro.1minute.100m.min.dat", source_format="CRDS")
    detailed_tac_filepath = get_surface_datapath(
        filename="tac.picarro.1minute.100m.201407.dat", source_format="CRDS"
    )

    min_data = parse_crds(data_filepath=min_tac_filepath, site="tac", inlet="100m", network="decc")

    # Take head of data
    # Then add the full data, check versioning works correctly
    metadata = {"foo": "bar"}

    d = Datasource()
    # Fix the UUID for the tests
    d._uuid = "4b91f73e-3d57-47e4-aa13-cb28c35d3b3d"

    min_ch4_data = min_data["ch4"]["data"]

    d.add_data(metadata=metadata, data=min_ch4_data, data_type="surface")
    d.save(bucket=bucket)

    min_keys = d.versions()

    expected_v1 = {
        "2012-07-26-13:51:30+00:00_2012-07-28-02:45:30+00:00": "datasource/uuid/4b91f73e-3d57-47e4-aa13-cb28c35d3b3d/v1/2012-07-26-13:51:30+00:00_2012-07-28-02:45:30+00:00",
        "2013-07-26-13:51:30+00:00_2013-07-28-13:02:30+00:00": "datasource/uuid/4b91f73e-3d57-47e4-aa13-cb28c35d3b3d/v1/2013-07-26-13:51:30+00:00_2013-07-28-13:02:30+00:00",
        "2014-07-26-13:51:30+00:00_2014-07-28-13:02:30+00:00": "datasource/uuid/4b91f73e-3d57-47e4-aa13-cb28c35d3b3d/v1/2014-07-26-13:51:30+00:00_2014-07-28-13:02:30+00:00",
        "2015-07-26-13:51:30+00:00_2015-07-28-13:02:30+00:00": "datasource/uuid/4b91f73e-3d57-47e4-aa13-cb28c35d3b3d/v1/2015-07-26-13:51:30+00:00_2015-07-28-13:02:30+00:00",
        "2016-07-26-13:51:30+00:00_2016-07-28-13:02:30+00:00": "datasource/uuid/4b91f73e-3d57-47e4-aa13-cb28c35d3b3d/v1/2016-07-26-13:51:30+00:00_2016-07-28-13:02:30+00:00",
        "2017-07-26-13:51:30+00:00_2017-07-28-13:02:30+00:00": "datasource/uuid/4b91f73e-3d57-47e4-aa13-cb28c35d3b3d/v1/2017-07-26-13:51:30+00:00_2017-07-28-13:02:30+00:00",
        "2018-07-26-13:51:30+00:00_2018-07-28-13:02:30+00:00": "datasource/uuid/4b91f73e-3d57-47e4-aa13-cb28c35d3b3d/v1/2018-07-26-13:51:30+00:00_2018-07-28-13:02:30+00:00",
        "2019-06-01-07:54:30+00:00_2019-06-21-07:13:30+00:00": "datasource/uuid/4b91f73e-3d57-47e4-aa13-cb28c35d3b3d/v1/2019-06-01-07:54:30+00:00_2019-06-21-07:13:30+00:00",
        "2020-06-21-17:53:30+00:00_2020-07-04-09:58:30+00:00": "datasource/uuid/4b91f73e-3d57-47e4-aa13-cb28c35d3b3d/v1/2020-06-21-17:53:30+00:00_2020-07-04-09:58:30+00:00",
    }

    assert min_keys["v1"]["keys"] == expected_v1

    detailed_data = parse_crds(data_filepath=detailed_tac_filepath, site="tac", inlet="100m", network="decc")

    detailed_ch4_data = detailed_data["ch4"]["data"]

    # Check new version can be created and stored (using appropriate flag)
    d.add_data(metadata=metadata, data=detailed_ch4_data, data_type="surface", if_exists="new")

    d.save(bucket=bucket, new_version=True)

    detailed_keys = d.versions()

    expected_v2 = {
        # "2012-07-26-13:51:30+00:00_2012-07-28-02:45:30+00:00": "datasource/uuid/4b91f73e-3d57-47e4-aa13-cb28c35d3b3d/v2/2012-07-26-13:51:30+00:00_2012-07-28-02:45:30+00:00",
        # "2013-07-26-13:51:30+00:00_2013-07-28-13:02:30+00:00": "datasource/uuid/4b91f73e-3d57-47e4-aa13-cb28c35d3b3d/v2/2013-07-26-13:51:30+00:00_2013-07-28-13:02:30+00:00",
        # "2015-07-26-13:51:30+00:00_2015-07-28-13:02:30+00:00": "datasource/uuid/4b91f73e-3d57-47e4-aa13-cb28c35d3b3d/v2/2015-07-26-13:51:30+00:00_2015-07-28-13:02:30+00:00",
        # "2016-07-26-13:51:30+00:00_2016-07-28-13:02:30+00:00": "datasource/uuid/4b91f73e-3d57-47e4-aa13-cb28c35d3b3d/v2/2016-07-26-13:51:30+00:00_2016-07-28-13:02:30+00:00",
        # "2017-07-26-13:51:30+00:00_2017-07-28-13:02:30+00:00": "datasource/uuid/4b91f73e-3d57-47e4-aa13-cb28c35d3b3d/v2/2017-07-26-13:51:30+00:00_2017-07-28-13:02:30+00:00",
        # "2018-07-26-13:51:30+00:00_2018-07-28-13:02:30+00:00": "datasource/uuid/4b91f73e-3d57-47e4-aa13-cb28c35d3b3d/v2/2018-07-26-13:51:30+00:00_2018-07-28-13:02:30+00:00",
        # "2019-06-01-07:54:30+00:00_2019-06-21-07:13:30+00:00": "datasource/uuid/4b91f73e-3d57-47e4-aa13-cb28c35d3b3d/v2/2019-06-01-07:54:30+00:00_2019-06-21-07:13:30+00:00",
        # "2020-06-21-17:53:30+00:00_2020-07-04-09:58:30+00:00": "datasource/uuid/4b91f73e-3d57-47e4-aa13-cb28c35d3b3d/v2/2020-06-21-17:53:30+00:00_2020-07-04-09:58:30+00:00",
        "2014-06-30-00:06:30+00:00_2014-08-01-23:49:30+00:00": "datasource/uuid/4b91f73e-3d57-47e4-aa13-cb28c35d3b3d/v2/2014-06-30-00:06:30+00:00_2014-08-01-23:49:30+00:00",
    }

    assert detailed_keys["v2"]["keys"] == expected_v2

    # TODO: Add case for if_exists="combine" which should look more like original case above after updates


def test_replace_version():
    """Test that new data can replace previous data. This involves deleting the previous version
    data and copying across the new data.
    """
    min_tac_filepath = get_surface_datapath(filename="tac.picarro.1minute.100m.min.dat", source_format="CRDS")
    detailed_tac_filepath = get_surface_datapath(
        filename="tac.picarro.1minute.100m.201407.dat", source_format="CRDS"
    )

    min_data = parse_crds(data_filepath=min_tac_filepath, site="tac", inlet="100m", network="decc")

    min_ch4_data = min_data["ch4"]["data"]
    metadata = {"foo": "bar"}

    d = Datasource()
    # Fix the UUID for the tests
    d._uuid = "4b91f73e-3d57-47e4-aa13-cb28c35d3b3d"
    d.add_data(metadata=metadata, data=min_ch4_data, data_type="surface")

    # Save initial data
    bucket = get_bucket()
    d.save(bucket=bucket)

    detailed_data = parse_crds(data_filepath=detailed_tac_filepath, site="tac", inlet="100m", network="decc")

    detailed_ch4_data = detailed_data["ch4"]["data"]

    # Check new version can be created and stored (using appropriate flag)
    d.add_data(metadata=metadata, data=detailed_ch4_data, data_type="surface", if_exists="new")

    # Save and overwrite with new data
    d.save(bucket=bucket, new_version=False)

    detailed_keys = d.versions()

    expected_new_v1 = {
        "2014-06-30-00:06:30+00:00_2014-08-01-23:49:30+00:00": "datasource/uuid/4b91f73e-3d57-47e4-aa13-cb28c35d3b3d/v1/2014-06-30-00:06:30+00:00_2014-08-01-23:49:30+00:00",
    }

    assert detailed_keys["v1"]["keys"] == expected_new_v1

    # TODO: Add case for if_exists="combine" which should look more like original case above after updates


def test_get_dataframe_daterange():
    n_days = 100
    epoch = datetime.datetime(1970, 1, 1, 1, 1)
    random_data = pd.DataFrame(
        data=np.random.randint(0, 100, size=(100, 4)),
        index=pd.date_range(epoch, epoch + datetime.timedelta(n_days - 1), freq="D"),
        columns=list("ABCD"),
    )

    d = Datasource()

    start, end = d.get_dataframe_daterange(random_data)

    assert start == pd.Timestamp("1970-01-01 01:01:00+0000")
    assert end == pd.Timestamp("1970-04-10 01:01:00+0000")


def test_save(mock_uuid2, bucket):
    bucket = get_bucket()

    datasource = Datasource()
    datasource.add_metadata_key(key="data_type", value="surface")
    datasource.save(bucket=bucket)

    prefix = f"{Datasource._datasource_root}/uuid/{datasource._uuid}"

    objs = get_object_names(bucket=bucket, prefix=prefix)

    assert objs[0].split("/")[-1] == mocked_uuid2


def test_save_footprint(bucket):
    metadata = {"test": "testing123", "start_date": "2013-06-02", "end_date": "2013-06-30"}

    filepath = get_footprint_datapath(filename="WAO-20magl_UKV_rn_TEST_202112.nc")

    data = xr.open_dataset(filepath)

    bucket = get_bucket()

    datasource = Datasource()
    datasource.add_data(data=data, metadata=metadata, data_type="footprints")
    datasource.save(bucket=bucket)

    datasource_2 = Datasource.load(bucket=bucket, uuid=datasource._uuid)

    date_key = "2021-12-04-00:00:00+00:00_2021-12-05-00:00:00+00:00"

    data = datasource_2._data[date_key]

    assert float(data.pressure[0].values) == pytest.approx(994.39172)
    assert float(data.pressure[2].values) == pytest.approx(993.38031)
    assert float(data.pressure[-1].values) == pytest.approx(991.29168)

    assert datasource_2._data_type == "footprints"


def test_add_metadata_key(datasource):
    datasource.add_metadata_key(key="foo", value=123)
    datasource.add_metadata_key(key="bar", value=456)

    assert datasource._metadata["foo"] == "123"
    assert datasource._metadata["bar"] == "456"


def test_add_metadata_lowercases_correctly(datasource):
    metadata = {
        "AAA": {
            "INLETS": {"inlet_A": "158m", "inlet_b": "12m"},
            "some_metadata": {"OWNER": "foo", "eMAIL": "this@that"},
        }
    }

    datasource.add_metadata(metadata=metadata)

    assert datasource.metadata() == {
        "aaa": {
            "inlets": {"inlet_a": "158m", "inlet_b": "12m"},
            "some_metadata": {"owner": "foo", "email": "this@that"},
        }
    }


def test_to_data(data):
    d = Datasource()

    metadata = data["ch4"]["metadata"]
    ch4_data = data["ch4"]["data"]

    d.add_data(metadata=metadata, data=ch4_data, data_type="surface")

    obj_data = d.to_data()

    metadata = obj_data["metadata"]
    assert metadata["site"] == "bsd"
    assert metadata["instrument"] == "picarro"
    assert metadata["sampling_period"] == "60.0"
    assert metadata["inlet"] == "248m"
    assert metadata["data_type"] == "surface"
    assert len(obj_data["data_keys"]) == 0


def test_from_data(data, bucket):
    d = Datasource()

    metadata = data["ch4"]["metadata"]
    ch4_data = data["ch4"]["data"]

    d.add_data(metadata=metadata, data=ch4_data, data_type="surface")
    d.save(bucket=bucket)

    obj_data = d.to_data()

    # Create a new object with the data from d
    d_2 = Datasource.from_data(bucket=bucket, data=obj_data, shallow=False)

    metadata = d_2.metadata()
    assert metadata["site"] == "bsd"
    assert metadata["instrument"] == "picarro"
    assert metadata["sampling_period"] == "60.0"
    assert metadata["inlet"] == "248m"

    assert sorted(d_2.data_keys()) == sorted(d.data_keys())
    assert d_2.metadata() == d.metadata()


def test_incorrect_datatype_raises(data):
    d = Datasource()

    metadata = data["ch4"]["metadata"]
    ch4_data = data["ch4"]["data"]

    with pytest.raises(TypeError):
        d.add_data(metadata=metadata, data=ch4_data, data_type="CRDS")


def test_update_daterange_replacement(data):
    metadata = {"foo": "bar"}

    d = Datasource()

    ch4_data = data["ch4"]["data"]

    d.add_data(metadata=metadata, data=ch4_data, data_type="surface")

    assert d._start_date == pd.Timestamp("2014-01-30 11:12:30+00:00")
    assert d._end_date == pd.Timestamp("2020-12-01 22:31:30+00:00")

    ch4_short = ch4_data.head(40)

    d._data = None

    d.add_data(metadata=metadata, data=ch4_short, data_type="surface")

    assert d._start_date == pd.Timestamp("2014-01-30 11:12:30+00:00")
    assert d._end_date == pd.Timestamp("2016-04-02 06:55:30+00:00")


def test_load_dataset(bucket):
    filepath = get_footprint_datapath(filename="WAO-20magl_UKV_rn_TEST_202112.nc")

    ds = xr.load_dataset(filepath)

    metadata = {"test": "testing123", "start_date": "2013-06-02", "end_date": "2013-06-30"}

    d = Datasource()

    d.add_data(metadata=metadata, data=ds, data_type="footprints")

    d.save(bucket=bucket)

    keys = d._data_keys["latest"]["keys"]

    key = list(keys.values())[0]

    bucket = get_bucket()

    loaded_ds = Datasource.load_dataset(bucket=bucket, key=key)

    assert loaded_ds.equals(ds)


def test_search_metadata():
    d = Datasource()

    d._metadata = {"unladen": "swallow", "spam": "eggs"}

    assert d.search_metadata(unladen="swallow") == True
    assert d.search_metadata(spam="eggs") == True
    assert d.search_metadata(unladen="Swallow") == True

    assert d.search_metadata(giraffe="beans") == False
    assert d.search_metadata(bird="flamingo") == False


def test_dated_metadata_search():
    d = Datasource()

    start = pd.Timestamp("2001-01-01-00:00:00", tz="UTC")
    end = pd.Timestamp("2001-03-01-00:00:00", tz="UTC")

    d._start_date = start
    d._end_date = end

    d._metadata = {"inlet": "100m", "instrument": "violin", "site": "timbuktu"}

    assert d.search_metadata(inlet="100m", instrument="violin") == True

    assert not d.search_metadata(
        search_terms=["100m", "violin"],
        start_date=pd.Timestamp("2015-01-01"),
        end_date=pd.Timestamp("2021-01-01"),
    )

    assert d.search_metadata(
        inlet="100m",
        instrument="violin",
        start_date=pd.Timestamp("2001-01-01"),
        end_date=pd.Timestamp("2002-01-01"),
    )


def test_search_metadata_find_all():
    d = Datasource()

    d._metadata = {"inlet": "100m", "instrument": "violin", "car": "toyota"}

    result = d.search_metadata(inlet="100m", instrument="violin", car="toyota", find_all=True)

    assert result is True

    result = d.search_metadata(inlet="100m", instrument="violin", car="subaru", find_all=True)

    assert result is False


def test_in_daterange(data, bucket):
    metadata = data["ch4"]["metadata"]
    data = data["ch4"]["data"]

    d = Datasource()
    d._uuid = "test-id-123"
    d.add_data(metadata=metadata, data=data, data_type="surface")
    d.save(bucket=bucket)

    expected_keys = [
        "datasource/uuid/test-id-123/v1/2014-01-30-11:12:30+00:00_2014-11-30-11:24:29+00:00",
        "datasource/uuid/test-id-123/v1/2015-01-30-11:12:30+00:00_2015-11-30-11:24:29+00:00",
        "datasource/uuid/test-id-123/v1/2016-04-02-06:52:30+00:00_2016-11-02-12:55:29+00:00",
        "datasource/uuid/test-id-123/v1/2017-02-18-06:36:30+00:00_2017-12-18-15:42:29+00:00",
        "datasource/uuid/test-id-123/v1/2018-02-18-15:42:30+00:00_2018-12-18-15:43:29+00:00",
        "datasource/uuid/test-id-123/v1/2019-02-03-17:38:30+00:00_2019-12-09-10:48:29+00:00",
        "datasource/uuid/test-id-123/v1/2020-02-01-18:08:30+00:00_2020-12-01-22:32:29+00:00",
    ]

    assert d.data_keys() == expected_keys

    start = pd.Timestamp("2014-1-1")
    end = pd.Timestamp("2014-2-1")
    daterange = create_daterange_str(start=start, end=end)

    dated_keys = d.keys_in_daterange_str(daterange=daterange)

    assert dated_keys[0].split("/")[-1] == "2014-01-30-11:12:30+00:00_2014-11-30-11:24:29+00:00"


def test_shallow_then_load_data(data, bucket):
    metadata = data["ch4"]["metadata"]
    data = data["ch4"]["data"]

    d = Datasource()
    d.add_data(metadata=metadata, data=data, data_type="surface")
    d.save(bucket=bucket)

    new_d = Datasource.load(bucket=bucket, uuid=d.uuid(), shallow=True)

    assert not new_d._data

    ds_data = new_d.data()

    assert ds_data

    ch4_data = ds_data["2014-01-30-11:12:30+00:00_2014-11-30-11:24:29+00:00"]

    assert ch4_data.time[0] == pd.Timestamp("2014-01-30-11:12:30")


def test_key_date_compare():
    d = Datasource()

    keys = {
        "2014-01-30-11:12:30+00:00_2014-11-30-11:23:30+00:00": "datasource/uuid/test-uid/v1/2014-01-30-11:12:30+00:00_2014-11-30-11:23:30+00:00",
        "2015-01-30-11:12:30+00:00_2015-11-30-11:23:30+00:00": "datasource/uuid/test-uid/v1/2015-01-30-11:12:30+00:00_2015-11-30-11:23:30+00:00",
        "2016-04-02-06:52:30+00:00_2016-11-02-12:54:30+00:00": "datasource/uuid/test-uid/v1/2016-04-02-06:52:30+00:00_2016-11-02-12:54:30+00:00",
        "2017-02-18-06:36:30+00:00_2017-12-18-15:41:30+00:00": "datasource/uuid/test-uid/v1/2017-02-18-06:36:30+00:00_2017-12-18-15:41:30+00:00",
        "2018-02-18-15:42:30+00:00_2018-12-18-15:42:30+00:00": "datasource/uuid/test-uid/v1/2018-02-18-15:42:30+00:00_2018-12-18-15:42:30+00:00",
        "2019-02-03-17:38:30+00:00_2019-12-09-10:47:30+00:00": "datasource/uuid/test-uid/v1/2019-02-03-17:38:30+00:00_2019-12-09-10:47:30+00:00",
        "2020-02-01-18:08:30+00:00_2020-12-01-22:31:30+00:00": "datasource/uuid/test-uid/v1/2020-02-01-18:08:30+00:00_2020-12-01-22:31:30+00:00",
    }

    start = timestamp_tzaware("2014-01-01")
    end = timestamp_tzaware("2018-01-01")

    in_date = d.key_date_compare(keys=keys, start_date=start, end_date=end)

    expected = [
        "datasource/uuid/test-uid/v1/2014-01-30-11:12:30+00:00_2014-11-30-11:23:30+00:00",
        "datasource/uuid/test-uid/v1/2015-01-30-11:12:30+00:00_2015-11-30-11:23:30+00:00",
        "datasource/uuid/test-uid/v1/2016-04-02-06:52:30+00:00_2016-11-02-12:54:30+00:00",
        "datasource/uuid/test-uid/v1/2017-02-18-06:36:30+00:00_2017-12-18-15:41:30+00:00",
    ]

    assert in_date == expected

    start = timestamp_tzaware("2053-01-01")
    end = timestamp_tzaware("2092-01-01")

    in_date = d.key_date_compare(keys=keys, start_date=start, end_date=end)

    assert not in_date

    error_key = {"2014-01-30-11:12:30+00:00_2014-11-30-11:23:30+00:00_2014-11-30-11:23:30+00:00": "broken"}

    with pytest.raises(ValueError):
        in_date = d.key_date_compare(keys=error_key, start_date=start, end_date=end)


def test_integrity_check(data, bucket):
    d = Datasource()

    metadata = data["ch4"]["metadata"]
    ch4_data = data["ch4"]["data"]

    assert ch4_data["ch4"][0] == pytest.approx(1959.55)
    assert ch4_data["ch4_variability"][0] == pytest.approx(0.79)
    assert ch4_data["ch4_number_of_observations"][0] == pytest.approx(26.0)

    d.add_data(metadata=metadata, data=ch4_data, data_type="surface")
    d.save(bucket=bucket)

    uid = d.uuid()

    d = Datasource.load(bucket=bucket, uuid=uid)
    d.integrity_check()

    for key in d.data_keys():
        delete_object(bucket=bucket, key=key)

    with pytest.raises(ObjectStoreError):
        d.integrity_check()


@pytest.mark.xfail(reason="We expect this to fail as we don't do any compression at the moment. REMOVE THIS TEST.")
def test_datasource_compression(data, bucket):
    """Saving a Datasource with compression=True should
    result in a compressed netCDF file.
    """
    metadata = data["ch4"]["metadata"]
    data = data["ch4"]["data"]

    # compressing small files might increase file size
    data = xr.concat([data.copy() for _ in range(100)], dim="time")

    d1 = Datasource()
    d1._uuid = "compression-test-id-1"
    d1.add_data(metadata=metadata, data=data, data_type="surface")
    d1.save(bucket=bucket, compression=True)

    d2 = Datasource()
    d2._uuid = "compression-test-id-2"
    d2.add_data(metadata=metadata, data=data, data_type="surface")
    d2.save(bucket=bucket, compression=False)

    key1 = next(iter((d1._data_keys["v1"]["keys"].values())))
    key2 = next(iter((d2._data_keys["v1"]["keys"].values())))
    filepath1 = f"{bucket}/{key1}._data"
    filepath2 = f"{bucket}/{key2}._data"

    size1 = os.path.getsize(filepath1)
    size2 = os.path.getsize(filepath2)

<<<<<<< HEAD
    assert size1 <= size2


def test_datasource_zarrstore_concat_handling():
    folder =  Path("/Users/gar/Documents/Devel/openghg/fp_data")
    footprints = sorted(list(folder.glob("*.nc")))
    bucket = get_writable_bucket(name="user")

    ds_1 = xr.open_dataset(footprints[0])
    ds_1_trimmed = ds_1.head(350)


    # with Datasource(bucket=bucket, new_version=True) as d:
    #     d.add_timed_data(data=ds_1, data_type="footprint")
    #     d.add_timed_data(data=ds_1_trimmed, data_type="footprint", if_exists="new")
    raise ValueError
=======
    assert size1 < size2
>>>>>>> 1538e561
<|MERGE_RESOLUTION|>--- conflicted
+++ resolved
@@ -593,7 +593,6 @@
     size1 = os.path.getsize(filepath1)
     size2 = os.path.getsize(filepath2)
 
-<<<<<<< HEAD
     assert size1 <= size2
 
 
@@ -609,7 +608,4 @@
     # with Datasource(bucket=bucket, new_version=True) as d:
     #     d.add_timed_data(data=ds_1, data_type="footprint")
     #     d.add_timed_data(data=ds_1_trimmed, data_type="footprint", if_exists="new")
-    raise ValueError
-=======
-    assert size1 < size2
->>>>>>> 1538e561
+    raise ValueError
--- conflicted
+++ resolved
@@ -234,7 +234,7 @@
 
     assert data_keys == new_expected_keys
 
-@pytest.mark.xfail(reason="The values stored with _datasource_uuids are changing.")
+
 def test_read_GC(bucket):
     clear_test_stores()
 
@@ -333,15 +333,9 @@
     assert hfc152a_data["hfc152a_integration_flag"][-1] == 0
 
     # Check we have the Datasource info saved
-<<<<<<< HEAD
     with open_metastore(data_type="surface", bucket=bucket) as metastore:
         uuids = metastore.select('uuid')
 
-        assert sorted(uuids) == expected_keys
-
-=======
-    with ObsSurface(bucket=bucket) as obs:
->>>>>>> 47415d6e
         attrs = hfc152a_data.attrs
 
         assert attributes_checker_obssurface(attrs=attrs, species="hfc152a")
@@ -513,7 +507,7 @@
     assert data["ch4_number_of_observations"][0] == 2.0
     assert data["ch4_variability"][0] == pytest.approx(2.093036e-09)
 
-@pytest.mark.xfail(reason="The values stored with _datasource_uuids are changing.")
+
 def test_read_thames_barrier(bucket):
     clear_test_stores()
 
@@ -543,12 +537,6 @@
     assert data["co2_variability"][0] == 0
     assert data["co2_variability"][-1] == 0
 
-<<<<<<< HEAD
-    with open_metastore(data_type="surface", bucket=bucket) as metastore:
-        uuids = metastore.select('uuid')
-        assert sorted(uuids) == expected_keys
-=======
->>>>>>> 47415d6e
 
 
 @pytest.mark.xfail(reason="Deleting datasources will be handled by ObjectStore objects")

--- conflicted
+++ resolved
@@ -3,21 +3,13 @@
 import pytest
 import xarray as xr
 from helpers import attributes_checker_obssurface, get_surface_datapath, clear_test_stores
-<<<<<<< HEAD
-=======
 from pathlib import Path
->>>>>>> 391a2458
 from openghg.objectstore import (
     exists,
     get_bucket,
     get_writable_bucket,
-<<<<<<< HEAD
-    get_object_from_json,
-    set_object_from_json,
-=======
     set_object_from_json,
     get_object_from_json,
->>>>>>> 391a2458
 )
 from openghg.store import ObsSurface
 from openghg.store.base import Datasource
@@ -921,30 +913,7 @@
             obs.read_file(filepath=filepath, source_format="gc", site="cgo", network="agage")
 
 
-<<<<<<< HEAD
-def test_get_store_path():
-    bucket = get_bucket()
-    print(bucket)
-
-
-def test_object_loads_if_invalid_objectstore_path_in_json():
-    bucket = get_writable_bucket(name="group")
-
-    with ObsSurface(bucket=bucket) as obs:
-        key = obs.key()
-
-    stored_obj = get_object_from_json(bucket=bucket, key=key)
-    stored_obj.update({"_bucket": "/tmp/nonexistent/path/123"})
-
-    set_object_from_json(bucket=bucket, key=key, data=stored_obj)
-
-    filepath = get_surface_datapath(filename="bsd.picarro.1minute.248m.min.dat", source_format="CRDS")
-
-    with ObsSurface(bucket=bucket) as obs:
-        obs.read_file(filepath=filepath, source_format="CRDS", site="bsd", network="DECC")
-=======
 def test_object_loads_if_invalid_objectstore_path_in_json(tmpdir):
-    # clear_test_stores()
     bucket = get_writable_bucket(name="group")
 
     filepath = get_surface_datapath(filename="bsd.picarro.1minute.248m.min.dat", source_format="CRDS")
@@ -963,5 +932,4 @@
     set_object_from_json(bucket=bucket, key=key, data=stored_obj)
 
     # Now we search for the object, in versions before 0.6.2 this would cause a PermissionError
-    search_surface(site="bsd", species="ch4")
->>>>>>> 391a2458
+    search_surface(site="bsd", species="ch4")
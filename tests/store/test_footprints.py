import pytest
from helpers import get_footprint_datapath, clear_test_store
from openghg.retrieve import search
from openghg.objectstore import get_writable_bucket
from openghg.standardise import standardise_footprint, standardise_from_binary_data
from openghg.store import Footprints
from openghg.util import hash_bytes, hash_file
import xarray as xr
from pathlib import Path


@pytest.mark.xfail(reason="Need to add a better way of passing in binary data to the read_file functions.")
def test_read_footprint_co2_from_data(mocker):
    # fake_uuids = ["test-uuid-1", "test-uuid-2", "test-uuid-3"]
    fake_uuids = [f"test-uuid-{n}" for n in range(100, 150)]
    mocker.patch("uuid.uuid4", side_effect=fake_uuids)

    datapath = get_footprint_datapath("TAC-100magl_UKV_co2_TEST_201407.nc")

    metadata = {
        "site": "TAC",
        "inlet": "100m",
        "inlet": "100m",
        "domain": "TEST",
        "model": "NAME",
        "met_model": "UKV",
        "species": "co2",
        "time_resolved": "True",
    }

    binary_data = datapath.read_bytes()
    sha1_hash = hash_bytes(data=binary_data)
    filename = datapath.name

    file_metadata = {"filename": filename, "sha1_hash": sha1_hash, "compressed": True}

    # Expect co2 data to be high time resolution
    # - could include time_resolved=True but don't need to as this will be set automatically
    result = standardise_from_binary_data(
        store="user",
        data_type="footprints",
        binary_data=binary_data,
        metadata=metadata,
        file_metadata=file_metadata,
    )

    assert result == {"tac_test_NAME_100m": {"uuid": "test-uuid-1", "new": True}}


@pytest.mark.parametrize(
    "keyword,value",
    [
        ("inlet", "100m"),
        ("height", "100m"),
        ("inlet", "100magl"),
        ("height", "100magl"),
        ("inlet", "100"),
    ],
)
def test_read_footprint_standard(keyword, value):
    """
    Test standard footprint which should contain (at least)
     - data variables: "fp"
     - coordinates: "height", "lat", "lon", "time"
    Check this for different variants of inlet and height inputs.
    """
    site = "TAC"
    domain = "EUROPE"
    model = "NAME"
    kwargs = {keyword: value}  # can't pass `keyword=value` as argument to standardise_footprint

    standardise_footprint(
        filepath=get_footprint_datapath("TAC-100magl_EUROPE_201208.nc"),
        site=site,
        domain=domain,
        model=model,
        store="user",
        **kwargs,
    )

    # Get the footprints data
    footprint_results = search(site=site, domain=domain, data_type="footprints")

    footprint_obs = footprint_results.retrieve_all()
    footprint_data = footprint_obs.data

    footprint_coords = list(footprint_data.coords.keys())

    # Sorting to allow comparison - coords / dims can be stored in different orders
    # depending on how the Dataset has been manipulated
    footprint_coords.sort()
    assert footprint_coords == ["height", "lat", "lon", "time"]

    assert "fp" in footprint_data.data_vars

    expected_attrs = {
        "author": "OpenGHG Cloud",
        "data_type": "footprints",
        "site": "tac",
        "inlet": "100m",
        "height": "100m",  # Should always be the same as inlet
        "model": "NAME",
        "domain": "europe",
        "start_date": "2012-08-01 00:00:00+00:00",
        "end_date": "2012-08-31 23:59:59+00:00",
        "max_longitude": 39.38,
        "min_longitude": -97.9,
        "max_latitude": 79.057,
        "min_latitude": 10.729,
        "high_spatial_resolution": "False",
        "time_resolved": "False",
        "time_period": "2 hours",
    }

    for key in expected_attrs:
        assert footprint_data.attrs[key] == expected_attrs[key]


def test_read_footprint_short_lifetime_no_species_raises():
    with pytest.raises(ValueError):
        standardise_footprint(
            store="user",
            filepath=get_footprint_datapath("footprint_test.nc"),
            site="TAC",
            network="LGHG",
            inlet="10m",
            domain="EUROPE",
            short_lifetime=True,
            model="test_model",
        )

    with pytest.raises(ValueError):
        standardise_footprint(
            species="inert",
            store="user",
            filepath=get_footprint_datapath("footprint_test.nc"),
            site="TAC",
            network="LGHG",
            inlet="10m",
            domain="EUROPE",
            short_lifetime=True,
            model="test_model",
        )


def test_read_footprint_high_spatial_resolution(tmpdir):
    """
    Test high spatial resolution footprint
     - expects additional parameters for `fp_low` and `fp_high`
     - expects additional coordinates for `lat_high`, `lon_high`
     - expects keyword attributes to be set
       - "high_spatial_resolution": "True"
    """
    site = "TMB"
    domain = "EUROPE"
    standardise_footprint(
        store="user",
        filepath=get_footprint_datapath("footprint_test.nc"),
        site=site,
        network="LGHG",
        inlet="10m",
        domain=domain,
        model="test_model",
        period="monthly",
        high_spatial_resolution=True,
    )

    # Get the footprints data
    footprint_results = search(site=site, domain=domain, data_type="footprints")

    footprint_obs = footprint_results.retrieve_all()
    footprint_data = footprint_obs.data

    footprint_coords = list(footprint_data.coords.keys())
    footprint_dims = list(footprint_data.dims)

    # Sorting to allow comparison - coords / dims can be stored in different orders
    # depending on how the Dataset has been manipulated
    footprint_coords.sort()
    footprint_dims.sort()

    assert footprint_coords == ["height", "lat", "lat_high", "lon", "lon_high", "time"]
    assert footprint_dims == ["height", "index", "lat", "lat_high", "lon", "lon_high", "time"]

    assert footprint_data.attrs["heights"] == [
        500.0,
        1500.0,
        2500.0,
        3500.0,
        4500.0,
        5500.0,
        6500.0,
        7500.0,
        8500.0,
        9500.0,
        10500.0,
        11500.0,
        12500.0,
        13500.0,
        14500.0,
        15500.0,
        16500.0,
        17500.0,
        18500.0,
        19500.0,
    ]

    assert footprint_data.attrs["variables"] == [
        "fp",
        "air_temperature",
        "air_pressure",
        "wind_speed",
        "wind_from_direction",
        "atmosphere_boundary_layer_thickness",
        "release_lon",
        "release_lat",
        "particle_locations_n",
        "particle_locations_e",
        "particle_locations_s",
        "particle_locations_w",
        "mean_age_particles_n",
        "mean_age_particles_e",
        "mean_age_particles_s",
        "mean_age_particles_w",
        "fp_low",
        "fp_high",
        "index_lons",
        "index_lats",
    ]

    del footprint_data.attrs["processed"]
    del footprint_data.attrs["heights"]
    del footprint_data.attrs["variables"]

    expected_attrs = {
        "author": "OpenGHG Cloud",
        "data_type": "footprints",
        "site": "tmb",
        "network": "lghg",
        "inlet": "10m",
        "height": "10m",  # Should always be the same as inlet
        "model": "test_model",
        "domain": "europe",
        "species": "inert",
        "start_date": "2020-08-01 00:00:00+00:00",
        "end_date": "2020-08-31 23:59:59+00:00",
        "time_period": "1 month",
        "max_longitude": 39.38,
        "min_longitude": -97.9,
        "max_latitude": 79.057,
        "min_latitude": 10.729,
        "high_spatial_resolution": "True",
        "max_latitude_high": 52.01937,
        "max_longitude_high": 0.468,
        "min_latitude_high": 50.87064,
        "min_longitude_high": -1.26,
        "time_resolved": "False",
        "short_lifetime": "False",
    }

    assert footprint_data.attrs == expected_attrs

    assert footprint_data["fp_low"].max().values == pytest.approx(0.43350983)
    assert footprint_data["fp_high"].max().values == pytest.approx(0.11853027)
    assert footprint_data["air_pressure"].max().values == pytest.approx(1011.92)
    assert footprint_data["fp_low"].min().values == 0.0
    assert footprint_data["fp_high"].min().values == 0.0
    assert footprint_data["air_pressure"].min().values == pytest.approx(1011.92)

    # Make sure we can write out a NetCDF
    tmppath = Path(tmpdir).joinpath("footprint_test.nc")
    footprint_data.to_netcdf(tmppath)


@pytest.mark.parametrize(
    "site,inlet,met_model,start,end,filename",
    [
        (
            "TAC",
            "100m",
            "UKV",
            "2014-07-01 00:00:00+00:00",
            "2014-07-04 00:59:59+00:00",
            "TAC-100magl_UKV_co2_TEST_201407.nc",
        ),
        (
            "RGL",
            "90m",
            "UKV",
            "2014-01-10 00:00:00+00:00",
            "2014-01-12 00:59:59+00:00",
            "RGL-90magl_UKV_co2_TEST_201401.nc",
        ),
    ],
)
def test_read_footprint_co2(site, inlet, met_model, start, end, filename):
    """
    Test high spatial resolution footprint
     - expects additional parameter for `fp_HiTRes`
     - expects additional coordinate for `H_back`
     - expects keyword attributes to be set
       - "spatial_resolution": "time_resolved"

    Two tests included on same domain for CO2:
    - TAC data - includes H_back as an integer (older style footprint)
    - RGL data - includes H_back as a float (newer style footprint)
    """
    datapath = get_footprint_datapath(filename)

    domain = "TEST"
    model = "NAME"
    species = "co2"

    # Expect co2 data to be high time resolution
    # - could include time_resolved=True but don't need to as this will be set automatically
    standardise_footprint(
        store="user",
        filepath=datapath,
        site=site,
        model=model,
        met_model=met_model,
        inlet=inlet,
        species=species,
        domain=domain,
    )

    # Get the footprints data
    footprint_results = search(site=site, domain=domain, species=species, data_type="footprints")

    footprint_obs = footprint_results.retrieve_all()
    footprint_data = footprint_obs.data

    footprint_coords = list(footprint_data.coords.keys())

    # Sorting to allow comparison - coords / dims can be stored in different orders
    # depending on how the Dataset has been manipulated
    footprint_coords.sort()
    assert footprint_coords == ["H_back", "height", "lat", "lon", "time"]

    assert "fp" in footprint_data.data_vars
    assert "fp_HiTRes" in footprint_data.data_vars

    expected_attrs = {
        "author": "OpenGHG Cloud",
        "data_type": "footprints",
        "site": site.lower(),
        "inlet": inlet,
        "height": inlet,  # Should always be the same as inlet
        "model": "NAME",
        "species": "co2",
        "met_model": met_model.lower(),
        "domain": domain.lower(),
        "start_date": start,
        "end_date": end,
        "max_longitude": 3.476,
        "min_longitude": -0.396,
        "max_latitude": 53.785,
        "min_latitude": 51.211,
        "high_spatial_resolution": "False",
        "time_resolved": "True",
        "short_lifetime": "False",
        "time_period": "1 hour",
    }

    for key in expected_attrs:
        assert footprint_data.attrs[key] == expected_attrs[key]


def test_read_footprint_short_lived():
    datapath = get_footprint_datapath("WAO-20magl_UKV_rn_TEST_201801.nc")

    site = "WAO"
    inlet = "20m"
    domain = "TEST"
    model = "NAME"
    met_model = "UKV"
    species = "Rn"

    # Expect rn data to be short lived
    # - could include short_lifetime=True but shouldn't need to as this will be set automatically
    standardise_footprint(
        store="user",
        filepath=datapath,
        site=site,
        model=model,
        met_model=met_model,
        inlet=inlet,
        species=species,
        domain=domain,
    )

    # Get the footprints data
    footprint_results = search(site=site, domain=domain, species=species, data_type="footprints")

    footprint_obs = footprint_results.retrieve_all()
    footprint_data = footprint_obs.data

    footprint_coords = list(footprint_data.coords.keys())

    # Sorting to allow comparison - coords / dims can be stored in different orders
    # depending on how the Dataset has been manipulated
    footprint_coords.sort()
    assert footprint_coords == ["height", "lat", "lon", "time"]

    assert "fp" in footprint_data.data_vars
    assert "mean_age_particles_n" in footprint_data.data_vars
    assert "mean_age_particles_e" in footprint_data.data_vars
    assert "mean_age_particles_s" in footprint_data.data_vars
    assert "mean_age_particles_w" in footprint_data.data_vars

    expected_attrs = {
        "author": "OpenGHG Cloud",
        "data_type": "footprints",
        "site": "wao",
        "inlet": inlet,
        "height": inlet,  # Should always be the same value as inlet
        "model": "NAME",
        "species": "rn",  # TODO: May want to see if we can keep this capitalised?
        "met_model": "ukv",
        "domain": "test",
        "start_date": "2018-01-01 00:00:00+00:00",
        "end_date": "2018-01-02 23:59:59+00:00",
        "max_longitude": 3.476,
        "min_longitude": -0.396,
        "max_latitude": 53.785,
        "min_latitude": 51.211,
        "high_spatial_resolution": "False",
        "time_resolved": "False",
        "short_lifetime": "True",
        "time_period": "1 hour",
    }

    for key in expected_attrs:
        assert footprint_data.attrs[key] == expected_attrs[key]


def test_footprint_schema():
    """Check expected data variables are being included for default Footprint schema"""
    data_schema = Footprints.schema()

    data_vars = data_schema.data_vars
    assert "fp" in data_vars
    assert "particle_locations_n" in data_vars
    assert "particle_locations_e" in data_vars
    assert "particle_locations_s" in data_vars
    assert "particle_locations_w" in data_vars

    # TODO: Could also add checks for dims and dtypes?


def test_footprint_schema_spatial():
    """
    Check expected data variables and extra dimensions
    are being included for high_spatial_resolution Footprint schema
    """

    data_schema = Footprints.schema(high_spatial_resolution=True)

    data_vars = data_schema.data_vars
    assert "fp" not in data_vars  # "fp" not required (but can be present in file)
    assert "fp_low" in data_vars
    assert "fp_high" in data_vars

    assert "particle_locations_n" in data_vars
    assert "particle_locations_e" in data_vars
    assert "particle_locations_s" in data_vars
    assert "particle_locations_w" in data_vars

    fp_low_dims = data_vars["fp_low"]
    assert "lat" in fp_low_dims
    assert "lon" in fp_low_dims

    fp_high_dims = data_vars["fp_high"]
    assert "lat_high" in fp_high_dims
    assert "lon_high" in fp_high_dims


def test_footprint_schema_temporal():
    """
    Check expected data variables and extra dimensions
    are being included for time_resolved Footprint schema
    """

    data_schema = Footprints.schema(time_resolved=True)

    data_vars = data_schema.data_vars
    assert "fp" not in data_vars  # "fp" not required (but can be present in file)
    assert "fp_HiTRes" in data_vars

    assert "particle_locations_n" in data_vars
    assert "particle_locations_e" in data_vars
    assert "particle_locations_s" in data_vars
    assert "particle_locations_w" in data_vars

    assert "H_back" in data_vars["fp_HiTRes"]


def test_footprint_schema_lifetime():
    """
    Check expected data variables
    are being included for short_lifetime Footprint schema
    """

    data_schema = Footprints.schema(short_lifetime=True)

    data_vars = data_schema.data_vars
    assert "fp" in data_vars

    assert "particle_locations_n" in data_vars
    assert "particle_locations_e" in data_vars
    assert "particle_locations_s" in data_vars
    assert "particle_locations_w" in data_vars

    assert "mean_age_particles_n" in data_vars
    assert "mean_age_particles_e" in data_vars
    assert "mean_age_particles_s" in data_vars
    assert "mean_age_particles_w" in data_vars


def test_process_footprints():
    file1 = get_footprint_datapath("TAC-100magl_UKV_TEST_201607.nc")
    file2 = get_footprint_datapath("TAC-100magl_UKV_TEST_201608.nc")

    for fp in (file1, file2):
        standardise_footprint(
            filepath=fp,
            site="TAC",
            inlet="100m",
            domain="TEST_DOMAIN_MULTIFILE",
            model="UKV",
            store="user",
            chunks={"time": 4},
        )

    # Get the footprints data
    fp_res = search(site="TAC", domain="TEST_DOMAIN_MULTIFILE", data_type="footprints")

    fp_obs = fp_res.retrieve_all()

    with xr.open_dataset(file1) as ds, xr.open_dataset(file2) as ds2:
        xr.concat([ds, ds2], dim="time").identical(fp_obs.data)


def test_passing_in_different_chunks_to_same_store_works():
    file1 = get_footprint_datapath("TAC-100magl_UKV_TEST_201607.nc")
    file2 = get_footprint_datapath("TAC-100magl_UKV_TEST_201608.nc")

    standardise_footprint(
        filepath=file1,
        site="TAC",
        inlet="100m",
        domain="TEST_CHUNK_DOMAIN",
        model="UKV",
        store="user",
        chunks={"time": 4},
        force=True,
    )
    standardise_footprint(
        filepath=file2,
        site="TAC",
        inlet="100m",
        domain="TEST_CHUNK_DOMAIN",
        model="UKV",
        store="user",
        chunks={"time": 2},
        force=True,
    )

    # Get the footprints data
    fp_res = search(site="TAC", domain="TEST_CHUNK_DOMAIN", data_type="footprints")

    fp_obs = fp_res.retrieve_all()

    with xr.open_dataset(file1) as ds, xr.open_dataset(file2) as ds2:
        xr.concat([ds, ds2], dim="time").identical(fp_obs.data)


def test_pass_empty_dict_means_full_dimension_chunks():
    file1 = get_footprint_datapath("TAC-100magl_UKV_TEST_201607.nc")
    file2 = get_footprint_datapath("TAC-100magl_UKV_TEST_201608.nc")

    bucket = get_writable_bucket(name="user")

    f = Footprints(bucket=bucket)

    # Start with no chunks passed
    checked_chunks = f.check_chunks(
        filepaths=[file1, file2],
        chunks={},
        high_spatial_resolution=False,
        time_resolved=False,
        short_lifetime=False,
    )

    assert checked_chunks == {"lat": 12, "lon": 12, "time": 3}


def test_footprints_chunking_schema():
    file1 = get_footprint_datapath("TAC-100magl_UKV_TEST_201607.nc")
    file2 = get_footprint_datapath("TAC-100magl_UKV_TEST_201608.nc")

    bucket = get_writable_bucket(name="user")

    f = Footprints(bucket=bucket)

    # Start with no chunks passed
    checked_chunks = f.check_chunks(
        filepaths=[file1, file2],
        high_spatial_resolution=False,
        time_resolved=False,
        short_lifetime=False,
    )

    assert checked_chunks == {"lat": 12, "lon": 12, "time": 480}

    checked_chunks = f.check_chunks(
        filepaths=[file1, file2],
        chunks={"time": 4},
        high_spatial_resolution=False,
        time_resolved=False,
        short_lifetime=False,
    )

    # If we set a chunk size then it should be used and we'll get back the sizes of the other chunks
    assert checked_chunks == {"lat": 12, "lon": 12, "time": 4}

    # Let's set a huge chunk size and make sure we get an error
    with pytest.raises(ValueError):
        f.check_chunks(
            filepaths=[file1, file2],
            chunks={"time": int(1e9)},
            high_spatial_resolution=False,
            time_resolved=False,
            short_lifetime=False,
        )


<<<<<<< HEAD
def test_store_and_retrieve_original_files(tmp_path):
    clear_test_store(name="group")

    file1 = get_footprint_datapath("TAC-100magl_UKV_TEST_201607.nc")
    file2 = get_footprint_datapath("TAC-100magl_UKV_TEST_201608.nc")

    bucket = get_writable_bucket(name="group")

    f = Footprints(bucket=bucket)

    seen, unseen = f.check_hashes(filepaths=[file1, file2], force=False)

    assert not seen

    f.store_original_files(hash_data=unseen)

    output_folder = tmp_path / "original_files"
    output_folder.mkdir()

    filenames_only = {h: f.name for h, f in unseen.items()}

    f.get_original_files(hash_data=filenames_only, output_folder=output_folder)

    original_files = list(output_folder.iterdir())
    assert len(original_files) == 2

    # Let's make sure they're exactly the same files
    for filepath in original_files:
        assert hash_file(filepath) in unseen
=======
def test_optional_metadata_raise_error():
    """
    Test to verify required keys present in optional metadata supplied as dictionary raise ValueError
    """
    clear_test_store("user")

    datapath = get_footprint_datapath("WAO-20magl_UKV_rn_TEST_201801.nc")

    site = "WAO"
    inlet = "20m"
    domain = "TEST"
    model = "NAME"
    met_model = "UKV"
    species = "Rn"

    with pytest.raises(ValueError):
        standardise_footprint(
            store="user",
            filepath=datapath,
            site=site,
            model=model,
            met_model=met_model,
            inlet=inlet,
            species=species,
            domain=domain,
            optional_metadata={"site":"test"},
    )


def test_optional_metadata():
    """
    Test to verify optional metadata supplied as dictionary gets stored as metadata
    """

    datapath = get_footprint_datapath("WAO-20magl_UKV_rn_TEST_201801.nc")

    site = "WAO"
    inlet = "20m"
    domain = "TEST"
    model = "NAME"
    met_model = "UKV"
    species = "Rn"

    standardise_footprint(
        store="user",
        filepath=datapath,
        site=site,
        model=model,
        met_model=met_model,
        inlet=inlet,
        species=species,
        domain=domain,
        optional_metadata={"project":"test"},
    )

    # Get the footprints data
    footprint_results = search(site=site, domain=domain, species=species, data_type="footprints",)

    footprint_obs = footprint_results.retrieve_all()
    footprint_metadata = footprint_obs.metadata

    assert "project" in footprint_metadata
>>>>>>> 1a8150c0
<|MERGE_RESOLUTION|>--- conflicted
+++ resolved
@@ -635,7 +635,6 @@
         )
 
 
-<<<<<<< HEAD
 def test_store_and_retrieve_original_files(tmp_path):
     clear_test_store(name="group")
 
@@ -665,7 +664,8 @@
     # Let's make sure they're exactly the same files
     for filepath in original_files:
         assert hash_file(filepath) in unseen
-=======
+
+
 def test_optional_metadata_raise_error():
     """
     Test to verify required keys present in optional metadata supplied as dictionary raise ValueError
@@ -728,4 +728,3 @@
     footprint_metadata = footprint_obs.metadata
 
     assert "project" in footprint_metadata
->>>>>>> 1a8150c0

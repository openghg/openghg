--- conflicted
+++ resolved
@@ -111,18 +111,7 @@
     search_res.update_attributes(uuid=uuid, to_update=to_update, data_vars="fp", update_global=False)
 
     # check new attributes
-<<<<<<< HEAD
-    fp_data = get_footprint(
-        site="TMB",
-        network="LGHG",
-        height="10m",
-        domain="EUROPE",
-        model="test_model",
-        store="user",
-    )
-    assert fp_data.data.fp.units == "bananas"
-    assert fp_data.data.attrs.get("units") != "bananas"
-=======
+
     fp_data = get_footprint(site = "TMB",
                         network = "LGHG",
                         height = "10m",
@@ -132,7 +121,6 @@
                         )
     assert fp_data.data.fp.units == "hectopascal"
     assert fp_data.data.attrs.get("units") != "hectopascal"
->>>>>>> da26098c
 
 
 def test_delete_footprint_data(footprint_read):

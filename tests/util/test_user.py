from pathlib import Path
<<<<<<< HEAD
import builtins
=======
>>>>>>> f7288c38
import pytest
import toml
from unittest.mock import patch
from openghg.types import ConfigFileError
from openghg.util import check_config, create_config, read_local_config


@pytest.fixture
def tmp_config_path(tmpdir):
    return Path(tmpdir).joinpath("config_folder").joinpath("mock_config.conf")


@pytest.fixture
def tmp_home_path(tmpdir):
    return Path(tmpdir).joinpath("tmp_home_path")


@pytest.fixture
def mock_get_user_config_path(tmp_config_path, mocker):
    tmp_config_path.parent.mkdir(parents=True)
    mocker.patch("openghg.util._user.get_user_config_path", return_value=tmp_config_path)


@pytest.fixture
def write_mock_config(tmpdir, tmp_config_path):
    mock_uuid = "179dcd5f-d5bb-439d-a3c2-9f690ac6d3b8"
    mock_path = Path(tmpdir).joinpath("mock_store")
    mock_shared_path = Path(tmpdir).joinpath("mock_shared_store")
    mock_conf = {
        "object_store": {
            "user": {"path": mock_path, "permissions": "rw"},
            "shared": {"path": mock_shared_path, "permission": "rw"},
        },
        "user_id": mock_uuid,
    }

    tmp_config_path.write_text(toml.dumps(mock_conf))


def test_read_config_check_old_stores(
    mock_get_user_config_path, write_mock_config, caplog
):
    """This tests the read_local_config function when the user has an old store in their config file.
    This test and the _check_valid_store function may be removed once the move to the new store setup is complete.
    """
    config = read_local_config()

    user_store_path = Path(config["object_store"]["user"]["path"])

    # Let's mock some data having been written to the object store
    zarr_store_folderpath = user_store_path.joinpath("data/test-uuid-123/zarr")
    zarr_store_folderpath.mkdir(parents=True)

    config = read_local_config()

    assert "Zarr storage format and will be ignored" not in caplog.text

    zarr_store_folderpath.rmdir()

    config = read_local_config()

    assert len(config["object_store"]) == 1
    assert "Zarr storage format and will be ignored" in caplog.text

    # Let's now make a zarr folder and make sure this object store is still valid
    shared_store_path = Path(config["object_store"]["shared"]["path"])
    zarr_store_folderpath = shared_store_path.joinpath("data/test-uuid-123/zarr")
    zarr_store_folderpath.mkdir(parents=True)

    config = read_local_config()
    assert len(config["object_store"]) == 1

    # Now we remove the zarr store and check the config again
    # As there's now a folder structure there a ConfigFileError should be raised
    # as the store is no longer valid and OpenGHG can't find a valid store
    zarr_store_folderpath.rmdir()

    with pytest.raises(ConfigFileError):
        read_local_config()


def test_create_config(monkeypatch, mocker, tmpdir):
    monkeypatch.setenv("HOME", str(tmpdir))
    mock_config_path = Path(tmpdir).joinpath("mock_config.conf")

    mocker.patch("openghg.util._user.get_user_config_path", return_value=mock_config_path)
    mock_uuids = [f"test-uuid-{x}" for x in range(100, 110)]
    mocker.patch("openghg.util._user.uuid.uuid4", side_effect=mock_uuids)

    create_config(silent=True)

    user_obj_expected = Path.home().joinpath("openghg_store").absolute()

    config = toml.loads(mock_config_path.read_text())

    assert config["user_id"] == "test-uuid-100"
    assert config["object_store"]["user"]["path"] == str(user_obj_expected)
    assert config["object_store"]["user"]["permissions"] == "rw"


def test_create_config_migrate(mocker, monkeypatch, tmp_path, caplog):
    monkeypatch.setenv("HOME", str(tmp_path))

    # make config file at tmp_path/.config/openghg/openghg.conf
    mock_old_config_path = tmp_path / ".config" / "openghg" / "openghg.conf"
    mock_old_config_path.parent.mkdir(parents=True)

    mock_config_content = "This is just a mock config file."
    mock_old_config_path.write_text(mock_config_content)

    mock_new_config_path = tmp_path / ".openghg" / "openghg.conf"
    mocker.patch("openghg.util._user.get_user_config_path", return_value=mock_new_config_path)

    create_config(silent=True)

    assert "Moved user config file from" in caplog.text
    assert "Cannot update an existing configuration silently. Please run interactively." in caplog.text
    assert mock_new_config_path.read_text() == mock_config_content


def test_check_config(mocker, caplog, monkeypatch, tmpdir):
    monkeypatch.setenv("HOME", str(tmpdir))
    mock_config_path = Path(tmpdir).joinpath("mock_config.conf")

    mocker.patch("openghg.util._user.get_user_config_path", return_value=mock_config_path)

    with pytest.raises(ConfigFileError):
        check_config()

    mock_uuid = "179dcd5f-d5bb-439d-a3c2-9f690ac6d3b8"
    mock_path = "/tmp/mock_store"
    mock_conf = {
        "object_store": {"user": {"path": mock_path, "permissions": "rw"}},
        "user_id": mock_uuid,
        "config_version": "2",
    }
    mocker.patch("openghg.util._user.read_local_config", return_value=mock_conf)

    mock_config_path.write_text("testing-123")

    check_config()

    assert " /tmp/mock_store does not exist but will be created." in caplog.text


def test_create_config_duplicates(monkeypatch, mocker, tmpdir, capsys):
    """
    Test simulates input values submitted after invoking the create_config method. It verifies if the value error is raised for duplicate store names and store paths.
    """

    monkeypatch.setenv("HOME", str(tmpdir))
    mock_config_path = Path(tmpdir).joinpath("mock_config.conf")

    mocker.patch("openghg.util._user.get_user_config_path", return_value=mock_config_path)
    mock_uuids = [f"test-uuid-{x}" for x in range(100, 110)]
    mocker.patch("openghg.util._user.uuid.uuid4", side_effect=mock_uuids)

    create_config(silent=True)

    config = toml.loads(mock_config_path.read_text())

    with patch.object(builtins, 'input', side_effect=iter(["n", "y", "user", config["object_store"]["user"]["path"], "r", "n"])):
        with pytest.raises(ValueError, match="Paths of the following new stores match those ") as exc_info:
            create_config(silent=False)

    exception = exc_info.value
    captured = capsys.readouterr()

    assert "Some names match those of existing stores: ['user'], please update manually" in str(captured)
    assert "user" in str(exception)
    assert config["object_store"]["user"]["path"] in str(exception)<|MERGE_RESOLUTION|>--- conflicted
+++ resolved
@@ -1,8 +1,5 @@
+import builtins
 from pathlib import Path
-<<<<<<< HEAD
-import builtins
-=======
->>>>>>> f7288c38
 import pytest
 import toml
 from unittest.mock import patch

--- conflicted
+++ resolved
@@ -1,39 +1,29 @@
-<<<<<<< HEAD
 from openghg.util import create_config, check_config
-=======
-from openghg.util import create_config, get_user_id, check_config
-from openghg.util._user import migrate_config
->>>>>>> 54260d50
 import toml
 from pathlib import Path
 import os
 import pytest
 import logging
+import tempfile
 
 
-@pytest.fixture(scope="module")
-def mock_conf_path(mocker, tmpdir):
+@pytest.fixture
+def mock_paths(mocker, tmpdir, monkeypatch):
+    # monkeypatch home dir to avoid confusing 'migrate_config'
+    monkeypatch.setenv("HOME", str(tmpdir))
     mock_config_path = Path(tmpdir).joinpath("mock_config.conf")
     mocker.patch("openghg.util._user.get_user_config_path", return_value=mock_config_path)
 
 
-<<<<<<< HEAD
-def test_create_config_no_exisiting(mocker, tmpdir):
-=======
-def test_create_config(monkeypatch, mocker, tmpdir):
->>>>>>> 54260d50
-    mock_config_path = Path(tmpdir).joinpath("mock_config.conf")
-    mocker.patch("openghg.util._user.get_user_config_path", return_value=mock_config_path)
+def test_create_config_no_exisiting(mock_paths, mocker, tmpdir):
     mock_uuids = [f"test-uuid-{x}" for x in range(100, 110)]
     mocker.patch("openghg.util._user.uuid.uuid4", side_effect=mock_uuids)
-
-    # monkeypatch home dir to avoid confusing 'migrate_config'
-    monkeypatch.setitem(os.environ, "HOME", str(tmpdir))
 
     create_config(silent=True)
 
     user_obj_expected = Path.home().joinpath("openghg_store").absolute()
 
+    mock_config_path = Path(tmpdir).joinpath("mock_config.conf")
     config = toml.loads(mock_config_path.read_text())
 
     assert config["user_id"] == "test-uuid-100"
@@ -42,8 +32,18 @@
     assert config["object_store"]["user"]["permissions"] == "rw"
 
 
-def test_create_config_existing_file(mocker, tmpdir, caplog):
+def test_check_migration_works_with_existing_old_config(mock_paths):
+    # Create an old path
+    old_config_path = Path.home().joinpath(".config", "openghg", "openghg.conf")
+
+
+
+
+def test_create_config_existing_file(mocker, caplog, monkeypatch, tmpdir):
     caplog.set_level(logging.DEBUG, logger="openghg.util")
+
+    # monkeypatch home dir to avoid confusing 'migrate_config'
+    monkeypatch.setenv("HOME", str(tmpdir))
 
     mock_config_path = Path(tmpdir).joinpath("mock_config.conf")
     mocker.patch("openghg.util._user.get_user_config_path", return_value=mock_config_path)
@@ -54,68 +54,4 @@
 
     create_config(silent=True)
 
-<<<<<<< HEAD
-    assert "Error: cannot overwrite an existing configuration. Please run interactively." in caplog.text
-=======
-def test_create_config_migrate(mocker, monkeypatch, tmp_path, caplog):
-    monkeypatch.setitem(os.environ, "HOME", str(tmp_path))
-
-    # make config file at tmp_path/.config/openghg/openghg.conf
-    mock_old_config_path = tmp_path / ".config" / "openghg" / "openghg.conf"
-    mock_old_config_path.parent.mkdir(parents=True)
-    mock_config_content = "This is just a mock config file."
-    mock_old_config_path.write_text(mock_config_content)
-
-    mock_new_config_path = tmp_path / ".ghgconfig" / "openghg" / "openghg.conf"
-    mocker.patch("openghg.util._user.get_user_config_path", return_value=mock_new_config_path)
-
-    create_config()
-
-    assert f"create_config moved configuration file to {str(mock_new_config_path)}" in caplog.text
-    assert mock_new_config_path.read_text() == mock_config_content
-
-
-def test_check_config(mock_config, mocker, caplog):
-    with pytest.raises(ValueError):
-        check_config()
->>>>>>> 54260d50
-
-
-def test_check_config_valid(tmpdir, mocker, caplog):
-    mock_config_path = Path(tmpdir).joinpath("mock_config.conf")
-    mocker.patch("openghg.util._user.get_user_config_path", return_value=mock_config_path)
-
-<<<<<<< HEAD
-    create_config(silent=True)
-    assert check_config() is True
-=======
-    assert " /tmp/mock_store does not exist but will be created." in caplog.text
-
-
-def test_migrate_config_success(mocker, monkeypatch, tmp_path):
-    monkeypatch.setitem(os.environ, "HOME", str(tmp_path))
-
-    # make config file at tmp_path/.config/openghg/openghg.conf
-    mock_old_config_path = tmp_path / ".config" / "openghg" / "openghg.conf"
-    mock_old_config_path.parent.mkdir(parents=True)
-    mock_config_content = "This is just a mock config file."
-    mock_old_config_path.write_text(mock_config_content)
-
-    mock_new_config_path = tmp_path / ".ghgconfig" / "openghg" / "openghg.conf"
-    mocker.patch("openghg.util._user.get_user_config_path", return_value=mock_new_config_path)
-
-    migrate_config()
-
-    assert not mock_old_config_path.exists()
-    assert not mock_old_config_path.parent.exists()  # openghg dir deleted
-    assert mock_old_config_path.parent.parent.exists()  # don't delete .config
-    assert mock_new_config_path.exists()
-    assert mock_new_config_path.read_text() == mock_config_content
-
-
-def test_migrate_config_fail(monkeypatch, tmp_path):
-    monkeypatch.setitem(os.environ, "HOME", str(tmp_path))
-
-    with pytest.raises(FileNotFoundError):
-        migrate_config()
->>>>>>> 54260d50
+    assert "Error: cannot overwrite an existing configuration. Please run interactively." in caplog.text
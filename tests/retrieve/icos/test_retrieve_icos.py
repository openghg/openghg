import bz2
import datetime
import json
import pickle
import pandas as pd
import pytest
from helpers import get_retrieval_datapath, metadata_checker_obssurface
from icoscp.cpb.dobj import Dobj  # type: ignore
from icoscp.station.station import Station
from openghg.cloud import package_from_function
from openghg.dataobjects import ObsData, SearchResults
from openghg.retrieve.icos import retrieve_atmospheric
from openghg.util import get_logfile_path


def test_retrieve_icos_cloud(monkeypatch, mocker):
    monkeypatch.setenv("OPENGHG_HUB", "1")
    mocker.patch("openghg.cloud.call_function", return_value={"content": {"found": False}})

    res = retrieve_atmospheric(site="WAO")

    assert res is None

    n_days = 100
    epoch = datetime.datetime(1970, 1, 1, 1, 1)

    mock_metadata = {"site": "london", "species": "tiger"}
    mock_dataset = pd.DataFrame(
        data={"A": range(0, n_days)},
        index=pd.date_range(epoch, epoch + datetime.timedelta(n_days - 1), freq="D"),
    ).to_xarray()

    mock_obs = ObsData(data=mock_dataset, metadata=mock_metadata)

    datafied = mock_obs.to_data()
    binary_data = datafied["data"]
    metadata = datafied["metadata"]

    packed = package_from_function(data=binary_data, metadata=metadata)

    return_val = {"content": {"found": True, "data": {"1": packed}}}

    mocker.patch("openghg.cloud.call_function", return_value=return_val)

    res = retrieve_atmospheric(site="WAO")

    assert res == mock_obs


def test_icos_retrieve_invalid_site(mocker, caplog):
    s = Station()
    s._valid = False

    mocker.patch("icoscp.station.station.get", return_value=s)

    no_data = retrieve_atmospheric(site="ABC123")

    assert no_data is None

    assert "Please check you have passed a valid ICOS site." in caplog.text


def test_icos_retrieve_skips_obspack_globalview(mocker, caplog):
    pids_csv = get_retrieval_datapath(filename="wao_pids.csv.bz2")
    pid_df = pd.read_csv(pids_csv)

    valid_station = Station()
    valid_station._valid = True

    mocker.patch("icoscp.station.station.get", return_value=valid_station)
    # Here we mock the station data for the PIDs to retrieve
    mocker.patch.object(Station, "data", return_value=pid_df)

    dobjs = []
    for n in range(1, 4):
        pkl_path = get_retrieval_datapath(filename=f"dobj{n}.pkl.bz2")
        with bz2.open(pkl_path, "rb") as f:
            dobj = pickle.loads(f.read())

        dobjs.append(dobj)

    dobjs *= 2

    # Mock the dobj values, here we'll get two values we read and the third dobj contains
    # ObsPack GlobalView data that should currently be skipped
    dobj_mock = mocker.patch("icoscp.cpb.dobj.Dobj", side_effect=dobjs)

    # Note that we get an extra Unamed column in these dataframes due to the trip to csv and back
    data_dobj1 = pd.read_csv(get_retrieval_datapath(filename="df_1.csv.bz2"))
    data_dobj2 = pd.read_csv(get_retrieval_datapath(filename="df_2.csv.bz2"))

    # The two dataframes that are returned
    # Note we only have two here as the third dobj is ObsPack and
    # the get fails with icoscp 0.1.17
    get_return_vals = [data_dobj1, data_dobj2] * 2
    get_mock = mocker.patch.object(Dobj, "get", side_effect=get_return_vals)

    # We patch this here so we can make sure we're getting the result from retrieve_all and not from
    # search
    retrieve_all = mocker.patch.object(
        SearchResults, "retrieve_all", side_effect=SearchResults.retrieve_all, autospec=True
    )

    # 05/01/2023: Added update_mismatch to account for WAO difference
<<<<<<< HEAD
    retrieved_data_first = retrieve_atmospheric(
        site="WAO", species="co2", sampling_height="10m", update_mismatch="metadata"
=======
    data_first_retrieval = retrieve_atmospheric(
        site="WAO", species="co2", sampling_height="10m", update_mismatch=True
>>>>>>> 47fe4672
    )

    meta1 = data_first_retrieval[0].metadata

    meta1_expected = {
        "species": "co2",
        "instrument": "ftir",
        "site": "wao",
        "measurement_type": "co2 mixing ratio (dry mole fraction)",
        "units": "µmol mol-1",
        "sampling_height": "10m",
        "sampling_height_units": "metres",
        "inlet": "10m",
        "inlet_height_magl": "10",
        "station_long_name": "weybourne observatory, uk",
        "station_latitude": "52.95",
        "station_longitude": "1.121",
        "station_altitude": "31m",
        "station_height_masl": 10.0,
        "licence_name": "icos ccby4 data licence",
        "licence_info": "http://meta.icos-cp.eu/ontologies/cpmeta/icoslicence",
        "network": "icos",
        "data_type": "surface",
        "data_source": "icoscp",
        "source_format": "icos",
        "icos_data_level": "2",
        "conditions_of_use": "ensure that you contact the data owner at the outset of your project.",
        "source": "in situ measurements of air",
        "conventions": "cf-1.8",
        "processed_by": "openghg_cloud",
        "calibration_scale": "unknown",
        "sampling_period": "not_set",
        "sampling_period_unit": "s",
        "instrument_data": ["FTIR", "http://meta.icos-cp.eu/resources/instruments/ATC_505"],
        "citation_string": "Forster, G., Manning, A. (2022). ICOS ATC CO2 Release, Weybourne (10.0 m), 2021-10-21–2022-02-28, ICOS RI, https://hdl.handle.net/11676/NR9p9jxC7B7M46MdGuCOrzD3",
        "dataset_source": "ICOS",
        "Conventions": "CF-1.8",
    }

    assert meta1_expected.items() <= meta1.items()

    data1 = data_first_retrieval[0].data

    assert data1.time[0] == pd.Timestamp("2021-10-21")
    assert data1["co2"][0] == pytest.approx(415.365997)
    assert data1["co2_variability"][0] == pytest.approx(0.234)

    assert retrieve_all.call_count == 0
    assert get_mock.call_count == 2

    # 05/01/2023: Added update_mismatch to account for WAO difference
<<<<<<< HEAD
    retrieved_data_second = retrieve_atmospheric(
        site="WAO", species="co2", sampling_height="10m", update_mismatch="metadata"
=======
    data_second_retrieval = retrieve_atmospheric(
        site="WAO", species="co2", sampling_height="10m", update_mismatch=True
>>>>>>> 47fe4672
    )

    data2 = data_second_retrieval[0].data
    meta2 = data_second_retrieval[0].metadata

    assert retrieve_all.call_count == 1
    assert get_mock.call_count == 2

    assert data1.equals(data2)

    assert (
        "Skipping https://meta.icos-cp.eu/objects/azGntCuTmL7lvAFbOnM6G_c0 as ObsPack GlobalView detected."
        in caplog.text
    )

    # 05/01/2023: Added update_mismatch to account for WAO difference
    retrieve_atmospheric(
<<<<<<< HEAD
        site="WAO", species="co2", sampling_height="10m", force_retrieval=True, update_mismatch="metadata"
=======
        site="WAO", species="co2", sampling_height="10m", update_mismatch=True, force_retrieval=True
>>>>>>> 47fe4672
    )

    assert "There is no new data to process." in caplog.text<|MERGE_RESOLUTION|>--- conflicted
+++ resolved
@@ -102,13 +102,8 @@
     )
 
     # 05/01/2023: Added update_mismatch to account for WAO difference
-<<<<<<< HEAD
-    retrieved_data_first = retrieve_atmospheric(
+    data_first_retrieval = retrieve_atmospheric(
         site="WAO", species="co2", sampling_height="10m", update_mismatch="metadata"
-=======
-    data_first_retrieval = retrieve_atmospheric(
-        site="WAO", species="co2", sampling_height="10m", update_mismatch=True
->>>>>>> 47fe4672
     )
 
     meta1 = data_first_retrieval[0].metadata
@@ -160,13 +155,8 @@
     assert get_mock.call_count == 2
 
     # 05/01/2023: Added update_mismatch to account for WAO difference
-<<<<<<< HEAD
-    retrieved_data_second = retrieve_atmospheric(
+    data_second_retrieval = retrieve_atmospheric(
         site="WAO", species="co2", sampling_height="10m", update_mismatch="metadata"
-=======
-    data_second_retrieval = retrieve_atmospheric(
-        site="WAO", species="co2", sampling_height="10m", update_mismatch=True
->>>>>>> 47fe4672
     )
 
     data2 = data_second_retrieval[0].data
@@ -184,11 +174,7 @@
 
     # 05/01/2023: Added update_mismatch to account for WAO difference
     retrieve_atmospheric(
-<<<<<<< HEAD
-        site="WAO", species="co2", sampling_height="10m", force_retrieval=True, update_mismatch="metadata"
-=======
-        site="WAO", species="co2", sampling_height="10m", update_mismatch=True, force_retrieval=True
->>>>>>> 47fe4672
+        site="WAO", species="co2", sampling_height="10m", update_mismatch="metadata", force_retrieval=True
     )
 
     assert "There is no new data to process." in caplog.text
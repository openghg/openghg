import bz2
import datetime
import json
import pickle
import pandas as pd
import pytest
from helpers import get_retrieval_datapath, metadata_checker_obssurface
from icoscp.cpb.dobj import Dobj  # type: ignore
from icoscp.station.station import Station
from openghg.cloud import package_from_function
from openghg.dataobjects import ObsData, SearchResults
from openghg.retrieve.icos import retrieve_atmospheric
from openghg.util import get_logfile_path


def test_retrieve_icos_cloud(monkeypatch, mocker):
    monkeypatch.setenv("OPENGHG_HUB", "1")
    mocker.patch("openghg.cloud.call_function", return_value={"content": {"found": False}})

    res = retrieve_atmospheric(site="WAO")

    assert res is None

    n_days = 100
    epoch = datetime.datetime(1970, 1, 1, 1, 1)

    mock_metadata = {"site": "london", "species": "tiger"}
    mock_dataset = pd.DataFrame(
        data={"A": range(0, n_days)},
        index=pd.date_range(epoch, epoch + datetime.timedelta(n_days - 1), freq="D"),
    ).to_xarray()

    mock_obs = ObsData(data=mock_dataset, metadata=mock_metadata)

    datafied = mock_obs.to_data()
    binary_data = datafied["data"]
    metadata = datafied["metadata"]

    packed = package_from_function(data=binary_data, metadata=metadata)

    return_val = {"content": {"found": True, "data": {"1": packed}}}

    mocker.patch("openghg.cloud.call_function", return_value=return_val)

    res = retrieve_atmospheric(site="WAO")

    assert res == mock_obs


def test_icos_retrieve_invalid_site(mocker, caplog):
    s = Station()
    s._valid = False

    mocker.patch("icoscp.station.station.get", return_value=s)

    no_data = retrieve_atmospheric(site="ABC123")

    assert no_data is None

    assert "Please check you have passed a valid ICOS site." in caplog.text


def test_icos_retrieve_skips_obspack_globalview(mocker, caplog):
    pids_csv = get_retrieval_datapath(filename="wao_pids.csv.bz2")
    pid_df = pd.read_csv(pids_csv)

    valid_station = Station()
    valid_station._valid = True

    mocker.patch("icoscp.station.station.get", return_value=valid_station)
    # Here we mock the station data for the PIDs to retrieve
    mocker.patch.object(Station, "data", return_value=pid_df)

    dobjs = []
    for n in range(1, 4):
        pkl_path = get_retrieval_datapath(filename=f"dobj{n}.pkl.bz2")
        with bz2.open(pkl_path, "rb") as f:
            dobj = pickle.loads(f.read())

        dobjs.append(dobj)

    dobjs *= 2

    # Mock the dobj values, here we'll get two values we read and the third dobj contains
    # ObsPack GlobalView data that should currently be skipped
    dobj_mock = mocker.patch("icoscp.cpb.dobj.Dobj", side_effect=dobjs)

    # Note that we get an extra Unamed column in these dataframes due to the trip to csv and back
    data_dobj1 = pd.read_csv(get_retrieval_datapath(filename="df_1.csv.bz2"))
    data_dobj2 = pd.read_csv(get_retrieval_datapath(filename="df_2.csv.bz2"))

    # The two dataframes that are returned
    # Note we only have two here as the third dobj is ObsPack and
    # the get fails with icoscp 0.1.17
    get_return_vals = [data_dobj1, data_dobj2] * 2
    get_mock = mocker.patch.object(Dobj, "get", side_effect=get_return_vals)

    # We patch this here so we can make sure we're getting the result from retrieve_all and not from
    # search
    retrieve_all = mocker.patch.object(
        SearchResults, "retrieve_all", side_effect=SearchResults.retrieve_all, autospec=True
    )

<<<<<<< HEAD
    # 05/01/2023: Added update_mismatch to account for WAO difference
    retrieved_data_first = retrieve_atmospheric(
        site="WAO", species="co2", sampling_height="10m", update_mismatch=True
=======
    data_first_retrieval = retrieve_atmospheric(
        site="WAO", species="co2", sampling_height="10m", update_metadata_mismatch=True
>>>>>>> 7c5b151c
    )

    meta1 = data_first_retrieval[0].metadata

    meta1_expected = {
        "species": "co2",
        "instrument": "ftir",
        "site": "wao",
        "measurement_type": "co2 mixing ratio (dry mole fraction)",
        "units": "µmol mol-1",
        "sampling_height": "10m",
        "sampling_height_units": "metres",
        "inlet": "10m",
        "inlet_height_magl": "10",
        "station_long_name": "weybourne observatory, uk",
        "station_latitude": "52.95",
        "station_longitude": "1.121",
        "station_altitude": "31m",
        "station_height_masl": 10.0,
        "licence_name": "icos ccby4 data licence",
        "licence_info": "http://meta.icos-cp.eu/ontologies/cpmeta/icoslicence",
        "network": "icos",
        "data_type": "surface",
        "data_source": "icoscp",
        "source_format": "icos",
        "icos_data_level": "2",
        "conditions_of_use": "ensure that you contact the data owner at the outset of your project.",
        "source": "in situ measurements of air",
        "conventions": "cf-1.8",
        "processed_by": "openghg_cloud",
        "calibration_scale": "unknown",
        "sampling_period": "not_set",
        "sampling_period_unit": "s",
        "instrument_data": ["FTIR", "http://meta.icos-cp.eu/resources/instruments/ATC_505"],
        "citation_string": "Forster, G., Manning, A. (2022). ICOS ATC CO2 Release, Weybourne (10.0 m), 2021-10-21–2022-02-28, ICOS RI, https://hdl.handle.net/11676/NR9p9jxC7B7M46MdGuCOrzD3",
        "dataset_source": "ICOS",
        "Conventions": "CF-1.8",
    }

    assert meta1_expected.items() <= meta1.items()

    data1 = data_first_retrieval[0].data

    assert data1.time[0] == pd.Timestamp("2021-10-21")
    assert data1["co2"][0] == pytest.approx(415.365997)
    assert data1["co2_variability"][0] == pytest.approx(0.234)

    assert retrieve_all.call_count == 0
    assert get_mock.call_count == 2

<<<<<<< HEAD
    # 05/01/2023: Added update_mismatch to account for WAO difference
    retrieved_data_second = retrieve_atmospheric(
        site="WAO", species="co2", sampling_height="10m", update_mismatch=True
=======
    data_second_retrieval = retrieve_atmospheric(
        site="WAO", species="co2", sampling_height="10m", update_metadata_mismatch=True
>>>>>>> 7c5b151c
    )

    data2 = data_second_retrieval[0].data
    meta2 = data_second_retrieval[0].metadata

    assert retrieve_all.call_count == 1
    assert get_mock.call_count == 2

    assert data1.equals(data2)

    assert (
        "Skipping https://meta.icos-cp.eu/objects/azGntCuTmL7lvAFbOnM6G_c0 as ObsPack GlobalView detected."
        in caplog.text
    )

<<<<<<< HEAD
    # 05/01/2023: Added update_mismatch to account for WAO difference
    retrieve_atmospheric(
        site="WAO", species="co2", sampling_height="10m", force_retrieval=True, update_mismatch=True
=======
    _ = retrieve_atmospheric(
        site="WAO", species="co2", sampling_height="10m", update_metadata_mismatch=True, force_retrieval=True
>>>>>>> 7c5b151c
    )

    assert "There is no new data to process." in caplog.text<|MERGE_RESOLUTION|>--- conflicted
+++ resolved
@@ -101,14 +101,9 @@
         SearchResults, "retrieve_all", side_effect=SearchResults.retrieve_all, autospec=True
     )
 
-<<<<<<< HEAD
     # 05/01/2023: Added update_mismatch to account for WAO difference
-    retrieved_data_first = retrieve_atmospheric(
+    data_first_retrieval = retrieve_atmospheric(
         site="WAO", species="co2", sampling_height="10m", update_mismatch=True
-=======
-    data_first_retrieval = retrieve_atmospheric(
-        site="WAO", species="co2", sampling_height="10m", update_metadata_mismatch=True
->>>>>>> 7c5b151c
     )
 
     meta1 = data_first_retrieval[0].metadata
@@ -159,14 +154,9 @@
     assert retrieve_all.call_count == 0
     assert get_mock.call_count == 2
 
-<<<<<<< HEAD
     # 05/01/2023: Added update_mismatch to account for WAO difference
-    retrieved_data_second = retrieve_atmospheric(
+    data_second_retrieval = retrieve_atmospheric(
         site="WAO", species="co2", sampling_height="10m", update_mismatch=True
-=======
-    data_second_retrieval = retrieve_atmospheric(
-        site="WAO", species="co2", sampling_height="10m", update_metadata_mismatch=True
->>>>>>> 7c5b151c
     )
 
     data2 = data_second_retrieval[0].data
@@ -182,14 +172,9 @@
         in caplog.text
     )
 
-<<<<<<< HEAD
     # 05/01/2023: Added update_mismatch to account for WAO difference
     retrieve_atmospheric(
-        site="WAO", species="co2", sampling_height="10m", force_retrieval=True, update_mismatch=True
-=======
-    _ = retrieve_atmospheric(
-        site="WAO", species="co2", sampling_height="10m", update_metadata_mismatch=True, force_retrieval=True
->>>>>>> 7c5b151c
+        site="WAO", species="co2", sampling_height="10m", update_mismatch=True, force_retrieval=True
     )
 
     assert "There is no new data to process." in caplog.text
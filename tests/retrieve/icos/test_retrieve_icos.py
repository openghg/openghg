--- conflicted
+++ resolved
@@ -16,128 +16,8 @@
 }
 
 
-<<<<<<< HEAD
-def test_icos_retrieve_no_local(mocker):
-    pid_csv = get_retrieval_data_file(filename="test_pids_icos.csv.gz")
-=======
-# def test_icos_retrieve_no_local(mocker):
-#     pid_csv = get_icos_test_file(filename="test_pids_icos.csv.gz")
-#     pid_df = pd.read_csv(pid_csv)
-
-#     valid_station = Station()
-#     valid_station._valid = True
-
-#     mocker.patch("icoscp.station.station.get", return_value=valid_station)
-#     mocker.patch.object(Station, "data", return_value=pid_df)
-
-#     mock_dobj_file = get_icos_test_file(filename="sample_icos_site.csv.gz")
-#     sample_icos_data = pd.read_csv(mock_dobj_file)
-
-#     metadata = []
-#     for i, df_data in sorted(example_metadata.items()):
-#         df = pd.read_json(df_data)
-#         metadata.append(df)
-
-#     # Mock the info property on the Dobj class
-#     mocker.patch("icoscp.cpb.dobj.Dobj.info", return_value=metadata, new_callable=mocker.PropertyMock)
-
-#     mock_Dobj = Dobj()
-
-#     dobj_mock = mocker.patch("icoscp.cpb.dobj.Dobj", return_value=mock_Dobj)
-#     get_mock = mocker.patch.object(Dobj, "get", return_value=sample_icos_data)
-
-#     toh_metadata_path = get_icos_test_file(filename="toh_co2_10m_metadata.json")
-#     toh_metadata = toh_metadata_path.read_bytes()
-
-#     mocker.patch("openghg.util.download_data", return_value=toh_metadata)
-#     osbsurface_store = mocker.patch.object(ObsSurface, "store_data")
-
-#     retrieved_data = retrieve(site="TOH")
-
-#     assert dobj_mock.call_count == 12
-#     assert get_mock.call_count == 12
-#     assert osbsurface_store.call_count == 1
-
-#     data = retrieved_data.data
-#     metadata = retrieved_data.metadata
-
-#     assert metadata_checker_obssurface(metadata=metadata, species="co2")
-
-#     data.time[0] == pd.Timestamp("2017-12-13T00:00:00")
-#     data["co2"][0] == pytest.approx(420.37399)
-#     data["co2_variability"][0] == 0.118
-#     data["co2_number_of_observations"][0] == 4
-
-#     # Now disable the store_data mock and store the data,
-#     # then check we get the data
-#     osbsurface_store.stop()
-
-#     # Now retrieve the data
-#     toh_data = retrieve(site="TOH")
-
-#     assert dobj_mock.call_count == 24
-#     assert get_mock.call_count == 24
-
-#     metadata = toh_data.metadata
-
-#     expected_metadata = {
-#         "dobj_pid": "https://meta.icos-cp.eu/objects/zyxccjfqcv0gmfmio4nturag",
-#         "species": "co2",
-#         "meas_type": "co2 mixing ratio (dry mole fraction)",
-#         "units": "µmol mol-1",
-#         "site": "toh",
-#         "station_long_name": "torfhaus",
-#         "sampling_height": "10m",
-#         "sampling_height_units": "metres",
-#         "inlet": "10m",
-#         "station_latitude": "51.8088",
-#         "station_longitude": "10.535",
-#         "elevation": "801",
-#         "data_owner": "dagmar kubistin",
-#         "data_owner_email": "dagmar.kubistin@dwd.de",
-#         "station_height_masl": 801.0,
-#         "citation_string": "kubistin, d., plaß-dülmer, c., arnold, s., lindauer, m., müller-williams, j., schumacher, m., icos ri, 2021. icos atc co2 release, torfhaus (10.0 m), 2017-12-12–2021-01-31, https://hdl.handle.net/11676/zyxccjfqcv0gmfmio4nturag",
-#         "licence": "https://creativecommons.org/licenses/by/4.0",
-#         "instrument": "co2-ch4-h2o picarro analyzer",
-#         "instrument_data": [
-#             "co2-ch4-h2o picarro analyzer",
-#             "http://meta.icos-cp.eu/resources/instruments/atc_457",
-#             "co2-ch4-h2o picarro analyzer",
-#             "http://meta.icos-cp.eu/resources/instruments/atc_271",
-#         ],
-#         "network": "icos",
-#         "data_type": "timeseries",
-#         "data_source": "icoscp",
-#         "conditions_of_use": "ensure that you contact the data owner at the outset of your project.",
-#         "source": "in situ measurements of air",
-#         "conventions": "cf-1.8",
-#         "processed_by": "openghg_cloud",
-#         "calibration_scale": "unknown",
-#         "sampling_period": "not_set",
-#         "sampling_period_unit": "s",
-#     }
-
-#     assert expected_metadata.items() <= metadata.items()
-
-
-def test_icos_retrieve_invalid_site(mocker, capfd):
-    s = Station()
-    s._valid = False
-
-    mocker.patch("icoscp.station.station.get", return_value=s)
-
-    no_data = retrieve(site="ABC123")
-
-    assert no_data is None
-
-    out, _ = capfd.readouterr()
-
-    assert out.rstrip() == "Please check you have passed a valid ICOS site."
-
-
 def test_icos_retrieve_and_store(mocker, capfd):
     pid_csv = get_icos_test_file(filename="test_pids_icos.csv.gz")
->>>>>>> 37189489
     pid_df = pd.read_csv(pid_csv)
 
     valid_station = Station()
@@ -220,8 +100,6 @@
 
     assert expected_metadata.items() <= metadata.items()
 
-<<<<<<< HEAD
-
 def test_icos_retrieve_invalid_site(mocker, capfd):
     s = Station()
     s._valid = False
@@ -274,12 +152,11 @@
     )
 
     retrieved_data_first = retrieve(site="TOH")
-=======
+
     data.time[0] == pd.Timestamp("2017-12-13T00:00:00")
     data["co2"][0] == pytest.approx(420.37399)
     data["co2_variability"][0] == 0.118
     data["co2_number_of_observations"][0] == 4
->>>>>>> 37189489
 
     assert retrieve_all.call_count == 0
 

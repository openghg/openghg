import pandas as pd
import pytest
from helpers import get_retrieval_data_file, metadata_checker_obssurface
<<<<<<< HEAD
import json
from icoscp.station.station import Station
=======
>>>>>>> 1f9752b1
from icoscp.cpb.dobj import Dobj  # type: ignore
from icoscp.station.station import Station
from openghg.dataobjects import SearchResults
from openghg.retrieve.icos import retrieve


@pytest.mark.xfail(reason="ICOS Metadata retrieval needs fix - see #381")
def test_icos_retrieve_invalid_site(mocker, capfd):
    s = Station()
    s._valid = False

    mocker.patch("icoscp.station.station.get", return_value=s)

    no_data = retrieve(site="ABC123")

    assert no_data is None

    out, _ = capfd.readouterr()

    assert out.rstrip() == "Please check you have passed a valid ICOS site."


@pytest.mark.xfail(reason="ICOS Metadata retrieval needs fix - see #381")
def test_icos_retrieve_and_store(mocker, capfd):
    pid_csv = get_retrieval_data_file(filename="test_pids_icos.csv.gz")
    pid_df = pd.read_csv(pid_csv)

    valid_station = Station()
    valid_station._valid = True

    example_metadata_path = get_retrieval_data_file(filename="wao_co2_10m_metadata.json")
    example_metadata = json.loads(example_metadata_path.read_text())

    mocker.patch("icoscp.station.station.get", return_value=valid_station)
    mocker.patch.object(Station, "data", return_value=pid_df)

    mock_dobj_file = get_retrieval_data_file(filename="sample_icos_site.csv.gz")
    sample_icos_data = pd.read_csv(mock_dobj_file)

    # Mock the info property on the Dobj class
    mocker.patch("icoscp.cpb.dobj.Dobj.meta", return_value=example_metadata, new_callable=mocker.PropertyMock)

    mock_Dobj = Dobj()

    dobj_mock = mocker.patch("icoscp.cpb.dobj.Dobj", return_value=mock_Dobj)
    get_mock = mocker.patch.object(Dobj, "get", return_value=sample_icos_data)

    # We patch this here so we can make sure we're getting the result from retrieve_all and not from
    # search
    retrieve_all = mocker.patch.object(
        SearchResults, "retrieve_all", side_effect=SearchResults.retrieve_all, autospec=True
    )

    retrieved_data_first = retrieve(site="WAO")

    data = retrieved_data_first.data
    metadata = retrieved_data_first.metadata

    assert metadata_checker_obssurface(metadata=metadata, species="co2")

    expected_metadata = {
        "species": "co2",
        "instrument": "ftir",
        "site": "wao",
        "measurement_type": "co2 mixing ratio (dry mole fraction)",
        "units": "µmol mol-1",
        "sampling_height": "10m",
        "sampling_height_units": "metres",
        "inlet": "10m",
        "station_long_name": "wao",
        "station_latitude": "52.95",
        "station_longitude": "1.121",
        "station_altitude": "31m",
        "data_owner": "andrew manning",
        "data_owner_email": "a.manning@uea.ac.uk",
        "station_height_masl": "31m",
        "licence_name": "icos ccby4 data licence",
        "licence_info": "http://meta.icos-cp.eu/ontologies/cpmeta/icoslicence",
        "network": "icos",
        "data_type": "timeseries",
        "data_source": "icoscp",
        "icos_data_level": "2",
        "conditions_of_use": "ensure that you contact the data owner at the outset of your project.",
        "source": "in situ measurements of air",
        "conventions": "cf-1.8",
        "processed_by": "openghg_cloud",
        "calibration_scale": "unknown",
        "sampling_period": "not_set",
        "sampling_period_unit": "s",
        "instrument_data": ["FTIR", "http://meta.icos-cp.eu/resources/instruments/ATC_505"],
        "citation_string": "Forster, G., ICOS RI, 2022. ICOS ATC NRT CO2 growing time series, Weybourne (10.0 m), 2022-03-01–2022-07-26, https://hdl.handle.net/11676/XRijo66u4lkxVVk5osjM84Oo",
        "Conventions": "CF-1.8",
    }

    assert expected_metadata.items() <= metadata.items()

    data.time[0] == pd.Timestamp("2017-12-13T00:00:00")
    data["co2"][0] == pytest.approx(420.37399)
    data["co2_variability"][0] == 0.118
    data["co2_number_of_observations"][0] == 4

    assert retrieve_all.call_count == 0

    retrieved_data_second = retrieve(site="WAO")

    assert retrieve_all.call_count == 1

    assert dobj_mock.call_count == 12
    assert get_mock.call_count == 12

    # At the moment Datasource lowercases all the metadata, this behaviour should be changed
    # assert retrieved_data_first.metadata == retrieved_data_second.metadata
    assert retrieved_data_first.data.co2.equals(retrieved_data_second.data.co2)

    # Now we do a force retrieve and make sure we get the correct message printed
    retrieve(site="WAO", force_retrieval=True)

    out, _ = capfd.readouterr()

    assert "There is no new data to process." in out.strip()<|MERGE_RESOLUTION|>--- conflicted
+++ resolved
@@ -1,16 +1,12 @@
+import pytest
+
 import pandas as pd
-import pytest
+from openghg.retrieve.icos import retrieve
+from openghg.dataobjects import SearchResults
 from helpers import get_retrieval_data_file, metadata_checker_obssurface
-<<<<<<< HEAD
 import json
 from icoscp.station.station import Station
-=======
->>>>>>> 1f9752b1
 from icoscp.cpb.dobj import Dobj  # type: ignore
-from icoscp.station.station import Station
-from openghg.dataobjects import SearchResults
-from openghg.retrieve.icos import retrieve
-
 
 @pytest.mark.xfail(reason="ICOS Metadata retrieval needs fix - see #381")
 def test_icos_retrieve_invalid_site(mocker, capfd):

--- conflicted
+++ resolved
@@ -276,14 +276,6 @@
     # assert data["ch4"][-1] == pytest.approx(1840.432)
 
 
-<<<<<<< HEAD
-# def test_cgo_multi_inlet_reads_correctly():
-#     data_path = "/home/gar/Documents/Devel/RSE/openghg/data/data-gcms/capegrim-medusa.05.C"
-#     prec_path = "/home/gar/Documents/Devel/RSE/openghg/data/data-gcms/capegrim-medusa.05.precisions.C"
-
-#     gc = GC()
-#     res = gc.read_file(data_filepath=data_path, precision_filepath=prec_path, site="CGO", instrument="medusa", network="AGAGE")
-=======
 def test_check_instrument():
     gc = GCWERKS()
 
@@ -338,5 +330,4 @@
     filename = Path("parrot.18.C")
 
     with pytest.raises(ValueError):
-        site = gc.check_site(filepath=filename, site_code="ZEP")
->>>>>>> 97195188
+        site = gc.check_site(filepath=filename, site_code="ZEP")
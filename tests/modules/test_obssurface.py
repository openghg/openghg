import pytest
from pandas import Timestamp
from pathlib import Path

from openghg.modules import Datasource, ObsSurface
from openghg.objectstore import get_local_bucket, exists


@pytest.fixture(scope="session")
def clear_store():
    get_local_bucket(empty=True)


def get_datapath(filename, data_type):
    """Get the path of a file in the tests directory

    Returns:
        pathlib.Path
    """
    return Path(__file__).resolve().parent.parent.joinpath("data", "proc_test_data", data_type, filename)


def test_read_CRDS():
    get_local_bucket(empty=True)

    filepath = get_datapath(filename="bsd.picarro.1minute.248m.dat", data_type="CRDS")
    results = ObsSurface.read_file(filepath=filepath, data_type="CRDS", site="bsd", network="DECC")

    keys = results["processed"]["bsd.picarro.1minute.248m.dat"].keys()

    assert sorted(keys) == ["ch4", "co", "co2"]

    # Load up the assigned Datasources and check they contain the correct data
    data = results["processed"]["bsd.picarro.1minute.248m.dat"]

    ch4_data = Datasource.load(uuid=data["ch4"]).data()
    ch4_data = ch4_data["2014-01-30-10:52:30+00:00_2014-01-30-14:20:30+00:00"]

    assert ch4_data.time[0] == Timestamp("2014-01-30T10:52:30")
    assert ch4_data["ch4"][0] == 1960.24
    assert ch4_data["ch4"][-1] == 1952.24
    assert ch4_data["ch4_variability"][-1] == 0.674
    assert ch4_data["ch4_number_of_observations"][-1] == 25.0

    obs = ObsSurface.load()
    uuid_one = obs.datasources()[0]
    datasource = Datasource.load(uuid=uuid_one)

    data_keys = list(datasource.data().keys())

    assert data_keys == [
        "2014-01-30-10:52:30+00:00_2014-01-30-14:20:30+00:00",
        "2018-01-30-13:52:30+00:00_2018-01-30-14:20:30+00:00",
    ]

    filepath = get_datapath(filename="bsd.picarro.1minute.248m.future.dat", data_type="CRDS")
    results = ObsSurface.read_file(filepath=filepath, data_type="CRDS", site="bsd", network="DECC")

    uuid_one = obs.datasources()[0]
    datasource = Datasource.load(uuid=uuid_one)
    data_keys = sorted(list(datasource.data().keys()))

    assert data_keys == [
        "2014-01-30-10:52:30+00:00_2014-01-30-14:20:30+00:00",
        "2018-01-30-13:52:30+00:00_2018-01-30-14:20:30+00:00",
        "2023-01-30-13:56:30+00:00_2023-01-30-14:20:30+00:00",
    ]

    table = obs._datasource_table

    assert table["bsd"]["decc"]["248m"]["ch4"]
    assert table["bsd"]["decc"]["248m"]["co2"]
    assert table["bsd"]["decc"]["248m"]["co"]


def test_read_GC():
    get_local_bucket(empty=True)

    data_filepath = get_datapath(filename="capegrim-medusa.18.C", data_type="GC")
    precision_filepath = get_datapath(filename="capegrim-medusa.18.precisions.C", data_type="GC")

    results = ObsSurface.read_file(filepath=(data_filepath, precision_filepath), data_type="GCWERKS", site="CGO", network="AGAGE")

    expected_keys = [
        "benzene_70m",
        "c4f10_70m",
        "c6f14_70m",
        "ccl4_70m",
        "cf4_70m",
        "cfc112_70m",
        "cfc113_70m",
        "cfc114_70m",
        "cfc115_70m",
        "cfc11_70m",
        "cfc12_70m",
        "cfc13_70m",
        "ch2br2_70m",
        "ch2cl2_70m",
        "ch3br_70m",
        "ch3ccl3_70m",
        "ch3cl_70m",
        "ch3i_70m",
        "chbr3_70m",
        "chcl3_70m",
        "cos_70m",
        "cpropane_70m",
        "desflurane_70m",
        "ethane_70m",
        "ethyne_70m",
        "h1211_70m",
        "h1301_70m",
        "h2402_70m",
        "hcfc124_70m",
        "hcfc132b_70m",
        "hcfc133a_70m",
        "hcfc141b_70m",
        "hcfc142b_70m",
        "hcfc22_70m",
        "hfc125_70m",
        "hfc134a_70m",
        "hfc143a_70m",
        "hfc152a_70m",
        "hfc227ea_70m",
        "hfc236fa_70m",
        "hfc23_70m",
        "hfc245fa_70m",
        "hfc32_70m",
        "hfc365mfc_70m",
        "hfc4310mee_70m",
        "nf3_70m",
        "pce_70m",
        "pfc116_70m",
        "pfc218_70m",
        "pfc318_70m",
        "propane_70m",
        "sf5cf3_70m",
        "sf6_70m",
        "so2f2_70m",
        "tce_70m",
        "toluene_70m",
    ]

    assert sorted(list(results["processed"]["capegrim-medusa.18.C"].keys())) == expected_keys

    # Load in some data
    uuid = results["processed"]["capegrim-medusa.18.C"]["hfc152a_70m"]

    hfc152a_data = Datasource.load(uuid=uuid, shallow=False).data()
    hfc152a_data = hfc152a_data["2018-01-01-02:24:00+00:00_2018-01-31-23:33:00+00:00"]

    assert hfc152a_data.time[0] == Timestamp("2018-01-01T02:24:00")
    assert hfc152a_data.time[-1] == Timestamp("2018-01-31T23:33:00")

    assert hfc152a_data["hfc152a"][0] == 4.409
    assert hfc152a_data["hfc152a"][-1] == 4.262

    assert hfc152a_data["hfc152a_repeatability"][0] == 0.03557
    assert hfc152a_data["hfc152a_repeatability"][-1] == 0.03271

    assert hfc152a_data["hfc152a_status_flag"][0] == 0
    assert hfc152a_data["hfc152a_status_flag"][-1] == 0

    assert hfc152a_data["hfc152a_integration_flag"][0] == 0
    assert hfc152a_data["hfc152a_integration_flag"][-1] == 0

    # Check we have the Datasource info saved
    obs = ObsSurface.load()

    assert sorted(obs._datasource_uuids.values()) == expected_keys

    del hfc152a_data.attrs["File created"]

    assert hfc152a_data.attrs == {
        "data_owner": "Paul Krummel",
        "data_owner_email": "paul.krummel@csiro.au",
        "inlet_height_magl": "70m",
        "comment": "Medusa measurements. Output from GCWerks. See Miller et al. (2008).",
        "Conditions of use": "Ensure that you contact the data owner at the outset of your project.",
        "Source": "In situ measurements of air",
        "Conventions": "CF-1.6",
        "Processed by": "OpenGHG_Cloud",
        "species": "hfc152a",
        "Calibration_scale": "SIO-05",
        "station_longitude": 144.689,
        "station_latitude": -40.683,
        "station_long_name": "Cape Grim, Tasmania",
        "station_height_masl": 94.0,
        "instrument": "medusa",
        "site": "cgo",
        "network": "agage",
        "units": "ppt",
        "scale": "SIO-05",
        "inlet": "70m",
        "sampling_period": 1200,
    }

    # # Now test that if we add more data it adds it to the same Datasource
    uuid_one = obs.datasources()[0]

    datasource = Datasource.load(uuid=uuid_one)

    data_one = datasource.data()
    assert list(data_one.keys()) == ["2018-01-01-02:24:00+00:00_2018-01-31-23:33:00+00:00"]

    data_filepath = get_datapath(filename="capegrim-medusa.future.C", data_type="GC")
    precision_filepath = get_datapath(filename="capegrim-medusa.future.precisions.C", data_type="GC")

    results = ObsSurface.read_file(filepath=(data_filepath, precision_filepath), data_type="GCWERKS", site="CGO", network="AGAGE")

    datasource = Datasource.load(uuid=uuid_one)
    data_one = datasource.data()

    assert sorted(list(data_one.keys())) == [
        "2018-01-01-02:24:00+00:00_2018-01-31-23:33:00+00:00",
        "2023-01-01-02:24:00+00:00_2023-01-31-23:33:00+00:00",
    ]

    data_filepath = get_datapath(filename="trinidadhead.01.C", data_type="GC")
    precision_filepath = get_datapath(filename="trinidadhead.01.precisions.C", data_type="GC")

    ObsSurface.read_file(filepath=(data_filepath, precision_filepath), data_type="GCWERKS", site="THD", instrument="gcmd", network="AGAGE")

    obs = ObsSurface.load()
    table = obs._datasource_table

    assert table["cgo"]["agage"]["70m"]["nf3"]
    assert table["cgo"]["agage"]["70m"]["hfc236fa"]
    assert table["cgo"]["agage"]["70m"]["h1211"]

    assert table["thd"]["agage"]["10m"]["cfc11"]
    assert table["thd"]["agage"]["10m"]["n2o"]
    assert table["thd"]["agage"]["10m"]["ccl4"]


def test_read_cranfield():
    get_local_bucket(empty=True)

    data_filepath = get_datapath(filename="THB_hourly_means_test.csv", data_type="Cranfield_CRDS")

    results = ObsSurface.read_file(filepath=data_filepath, data_type="CRANFIELD", site="THB", network="CRANFIELD")

    expected_keys = ["ch4", "co", "co2"]

    assert sorted(results["processed"]["THB_hourly_means_test.csv"].keys()) == expected_keys

    uuid = results["processed"]["THB_hourly_means_test.csv"]["ch4"]

    ch4_data = Datasource.load(uuid=uuid, shallow=False).data()
    ch4_data = ch4_data["2018-05-05-00:00:00+00:00_2018-05-13-16:00:00+00:00"]

    assert ch4_data.time[0] == Timestamp("2018-05-05")
    assert ch4_data.time[-1] == Timestamp("2018-05-13T16:00:00")

    assert ch4_data["ch4"][0] == pytest.approx(2585.651)
    assert ch4_data["ch4"][-1] == pytest.approx(1999.018)

    assert ch4_data["ch4 variability"][0] == pytest.approx(75.50218)
    assert ch4_data["ch4 variability"][-1] == pytest.approx(6.48413)


def test_read_icos():
    get_local_bucket(empty=True)

    data_filepath = get_datapath(filename="tta.co2.1minute.222m.min.dat", data_type="ICOS")

    results = ObsSurface.read_file(filepath=data_filepath, data_type="ICOS", site="tta", network="ICOS")

    uuid = results["processed"]["tta.co2.1minute.222m.min.dat"]["co2"]

    data = Datasource.load(uuid=uuid, shallow=False).data()

    assert sorted(list(data.keys())) == sorted(
        ["2011-03-30-08:52:00+00:00_2011-04-10-16:06:00+00:00", "2013-01-09-17:49:00+00:00_2013-01-17-18:06:00+00:00"]
    )

    co2_data = data["2011-03-30-08:52:00+00:00_2011-04-10-16:06:00+00:00"]

    assert co2_data.time[0] == Timestamp("2011-03-30T08:52:00")
    assert co2_data.time[-1] == Timestamp("2011-04-10T16:06:00")
    assert co2_data["co2"][0] == pytest.approx(401.645)
    assert co2_data["co2"][-1] == pytest.approx(391.443)
    assert co2_data["co2_variability"][0] == pytest.approx(0.087)
    assert co2_data["co2_variability"][-1] == pytest.approx(0.048)
    assert co2_data["co2_number_of_observations"][0] == 13
    assert co2_data["co2_number_of_observations"][-1] == 13

    del co2_data.attrs["File created"]

    assert co2_data.attrs == {
        "Conditions of use": "Ensure that you contact the data owner at the outset of your project.",
        "Source": "In situ measurements of air",
        "Conventions": "CF-1.6",
        "Processed by": "OpenGHG_Cloud",
        "species": "co2",
        "Calibration_scale": "unknown",
        "station_longitude": -2.98598,
        "station_latitude": 56.55511,
        "station_long_name": "Angus Tower, UK",
        "station_height_masl": 300.0,
        "site": "tta",
        "inlet": "222m",
        "time_resolution": "1minute",
        "network": "ICOS",
    }

    obs = ObsSurface.load()

    assert obs._datasource_uuids[uuid] == "co2"


def test_read_beaco2n():
    data_filepath = get_datapath(filename="Charlton_Community_Center.csv", data_type="BEACO2N")

    results = ObsSurface.read_file(filepath=data_filepath, data_type="BEACO2N", site="CCC", network="BEACO2N", overwrite=True)

    uuid = results["processed"]["Charlton_Community_Center.csv"]["co2"]

    co2_data = Datasource.load(uuid=uuid, shallow=False).data()
    co2_data = co2_data["2015-04-18-04:00:00+00:00_2015-04-18-10:00:00+00:00"]

    assert co2_data.time[0] == Timestamp("2015-04-18T04:00:00")
    assert co2_data["co2"][0] == 410.4
    assert co2_data["co2_qc"][0] == 2


def test_read_noaa_raw():
    get_local_bucket(empty=True)

    data_filepath = get_datapath(filename="co_pocn25_surface-flask_1_ccgg_event.txt", data_type="NOAA")

    results = ObsSurface.read_file(filepath=data_filepath, data_type="NOAA", site="POCN25", network="NOAA", inlet="flask")

    uuid = results["processed"]["co_pocn25_surface-flask_1_ccgg_event.txt"]["co"]

    co_data = Datasource.load(uuid=uuid, shallow=False).data()

    assert len(co_data.keys()) == 16

    co_data = co_data["1990-06-29-05:00:00+00:00_1990-07-10-21:28:00+00:00"]

    assert co_data["co"][0] == pytest.approx(94.9)
    assert co_data["co"][-1] == pytest.approx(95.65)

    assert co_data["co_repeatability"][0] == pytest.approx(-999.99)
    assert co_data["co_repeatability"][-1] == pytest.approx(-999.99)

    assert co_data["co_selection_flag"][0] == 0
    assert co_data["co_selection_flag"][-1] == 0


def test_read_noaa_obspack():
    data_filepath = get_datapath(filename="ch4_esp_surface-flask_2_representative.nc", data_type="NOAA")

    results = ObsSurface.read_file(
        filepath=data_filepath, inlet="flask", data_type="NOAA", site="esp", network="NOAA", overwrite=True
    )

    uuid = results["processed"]["ch4_esp_surface-flask_2_representative.nc"]["ch4"]

    ch4_data = Datasource.load(uuid=uuid, shallow=False).data()

    data = ch4_data["1998-09-08-22:10:00+00:00_1998-09-08-22:10:00+00:00"]

    assert len(ch4_data) == 34

    assert data.time[0] == Timestamp("1998-09-08T22:10:00")
    assert data["value"][0] == pytest.approx(1.84641e-06)
    assert data["nvalue"][0] == 2.0
    assert data["value_std_dev"][0] == pytest.approx(8.34386e-10)


def test_read_thames_barrier():
    get_local_bucket(empty=True)

    data_filepath = get_datapath(filename="thames_test_20190707.csv", data_type="THAMESBARRIER")

    results = ObsSurface.read_file(filepath=data_filepath, data_type="THAMESBARRIER", site="TMB", network="LGHG")

    expected_keys = sorted(["CH4", "CO2", "CO"])

    assert sorted(list(results["processed"]["thames_test_20190707.csv"].keys())) == expected_keys

    uuid = results["processed"]["thames_test_20190707.csv"]["CO2"]

    data = Datasource.load(uuid=uuid, shallow=False).data()
    data = data["2019-07-01-00:39:55+00:00_2019-08-01-00:10:30+00:00"]

    assert data.time[0] == Timestamp("2019-07-01T00:39:55")
    assert data.time[-1] == Timestamp("2019-08-01T00:10:30")
    assert data["co2"][0] == pytest.approx(417.97344761)
    assert data["co2"][-1] == pytest.approx(417.80000653)
    assert data["co2_variability"][0] == 0
    assert data["co2_variability"][-1] == 0

    obs = ObsSurface.load()

    assert sorted(obs._datasource_uuids.values()) == expected_keys


def test_upload_same_file_twice_raises():
    get_local_bucket(empty=True)

    data_filepath = get_datapath(filename="tta.co2.1minute.222m.min.dat", data_type="ICOS")

    ObsSurface.read_file(filepath=data_filepath, data_type="ICOS", site="tta", network="ICOS")

<<<<<<< HEAD
    assert not res["error"]
=======
    # assert not res["error"] 
>>>>>>> 97195188

    with pytest.raises(ValueError):
        ObsSurface.read_file(filepath=data_filepath, data_type="ICOS", site="tta", network="ICOS")

    # assert "tta.co2.1minute.222m.min.dat" in res["error"]


def test_delete_Datasource():
    bucket = get_local_bucket(empty=True)

    data_filepath = get_datapath(filename="tta.co2.1minute.222m.min.dat", data_type="ICOS")

    ObsSurface.read_file(filepath=data_filepath, data_type="ICOS", site="tta", network="ICOS")

    obs = ObsSurface.load()

    datasources = obs.datasources()

    uuid = datasources[0]

    datasource = Datasource.load(uuid=uuid)

    data = datasource.data()["2011-03-30-08:52:00+00:00_2011-04-10-16:06:00+00:00"]

    assert data["co2"][0] == pytest.approx(401.645)
    assert data.time[0] == Timestamp("2011-03-30T08:52:00")

    data_keys = datasource.data_keys()

    key = data_keys[0]

    assert exists(bucket=bucket, key=key)

    obs.delete(uuid=uuid)

    assert uuid not in obs.datasources()

    assert not exists(bucket=bucket, key=key)


def test_add_new_data_correct_datasource():
    get_local_bucket(empty=True)

    data_filepath = get_datapath(filename="capegrim-medusa.05.C", data_type="GC")
    precision_filepath = get_datapath(filename="capegrim-medusa.05.precisions.C", data_type="GC")

    results = ObsSurface.read_file(filepath=(data_filepath, precision_filepath), data_type="GCWERKS", site="CGO", network="AGAGE")

    first_results = results["processed"]["capegrim-medusa.05.C"]

    sorted_keys = sorted(list(results["processed"]["capegrim-medusa.05.C"].keys()))

    assert sorted_keys[:4] == ["benzene_10m", "benzene_70m", "ccl4_10m", "ccl4_70m"]
    assert sorted_keys[-4:] == ["so2f2_10m", "so2f2_70m", "toluene_10m", "toluene_70m"]
    assert len(sorted_keys) == 69

    data_filepath = get_datapath(filename="capegrim-medusa.06.C", data_type="GC")
    precision_filepath = get_datapath(filename="capegrim-medusa.06.precisions.C", data_type="GC")

    new_results = ObsSurface.read_file(filepath=(data_filepath, precision_filepath), data_type="GCWERKS", site="CGO", network="AGAGE")

    second_results = new_results["processed"]["capegrim-medusa.06.C"]

    shared_keys = [key for key in first_results if key in second_results]

    assert len(shared_keys) == 67

    for key in shared_keys:
        assert first_results[key] == second_results[key]<|MERGE_RESOLUTION|>--- conflicted
+++ resolved
@@ -404,11 +404,7 @@
 
     ObsSurface.read_file(filepath=data_filepath, data_type="ICOS", site="tta", network="ICOS")
 
-<<<<<<< HEAD
-    assert not res["error"]
-=======
     # assert not res["error"] 
->>>>>>> 97195188
 
     with pytest.raises(ValueError):
         ObsSurface.read_file(filepath=data_filepath, data_type="ICOS", site="tta", network="ICOS")

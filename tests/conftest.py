import os
import sys
import tempfile
import shutil

# Added for import of services modules in tests
sys.path.insert(0, os.path.abspath("services"))

# Added for import of openghg from testing directory
sys.path.insert(0, os.path.abspath("."))

# We still require OpenGHG to be in the directory above OpenGHG when running the tests
acquire_dir = "../acquire"

# Use the local Acquire
sys.path.insert(0, os.path.abspath(acquire_dir))
sys.path.insert(0, os.path.abspath(f"{acquire_dir}/services"))

# load all of the common fixtures used by the mocked tests
pytest_plugins = ["services.fixtures.mocked_services"]


def pytest_configure(config):
    config.addinivalue_line("markers", "slow: slow")


def pytest_sessionstart(session):
    """Called after the Session object has been created and
    before performing collection and entering the run test loop.
    """
    # Save the old OpenGHG object store environment variable if there is one
    old_path = os.environ.get("OPENGHG_PATH")

    if old_path is not None:
        os.environ["OPENGHG_PATH_BAK"] = old_path

    os.environ["OPENGHG_PATH"] = str(tempfile.TemporaryDirectory().name)


def pytest_sessionfinish(session, exitstatus):
    """Called after whole test run finished, right before
    returning the exit status to the system.
    """
    temp_path = os.environ["OPENGHG_PATH"]
<<<<<<< HEAD
=======
    # Delete the testing object store
    try:
        shutil.rmtree(temp_path)
    except FileNotFoundError:
        pass

>>>>>>> 263ef74b
    # Set the environment variable back
    try:
        # Delete the testing object store
        shutil.rmtree(temp_path)
    except FileNotFoundError:
        pass

    try:
        os.environ["OPENGHG_PATH"] = os.environ["OPENGHG_PATH_BAK"]
        del os.environ["OPENGHG_PATH_BAK"]
    except KeyError:
        pass<|MERGE_RESOLUTION|>--- conflicted
+++ resolved
@@ -42,15 +42,12 @@
     returning the exit status to the system.
     """
     temp_path = os.environ["OPENGHG_PATH"]
-<<<<<<< HEAD
-=======
     # Delete the testing object store
     try:
         shutil.rmtree(temp_path)
     except FileNotFoundError:
         pass
 
->>>>>>> 263ef74b
     # Set the environment variable back
     try:
         # Delete the testing object store

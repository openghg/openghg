from pathlib import Path
import pytest
import xarray as xr
from helpers import (
    get_emissions_datapath,
    get_footprint_datapath,
    get_column_datapath,
    get_surface_datapath,
)
from openghg.standardise import (
    standardise_flux,
    standardise_footprint,
    standardise_column,
    standardise_surface,
)
from openghg.util import compress
from openghg.types import AttrMismatchError, ObjectStoreError
from openghg.retrieve import search, get_obs_surface


def test_standardise_to_read_only_store():
    hfd_path = get_surface_datapath(filename="hfd.picarro.1minute.100m.min.dat", source_format="CRDS")

    with pytest.raises(ObjectStoreError):
        standardise_surface(
            filepaths=hfd_path,
            site="hfd",
            instrument="picarro",
            network="DECC",
            source_format="CRDS",
            overwrite=True,
            store="shared",
        )


def test_standardise_obs_two_writable_stores():
    hfd_path = get_surface_datapath(filename="hfd.picarro.1minute.100m.min.dat", source_format="CRDS")

    results = standardise_surface(
        filepaths=hfd_path,
        site="hfd",
        instrument="picarro",
        network="DECC",
        source_format="CRDS",
        force=True,
        store="user",
    )

    results = results["processed"]["hfd.picarro.1minute.100m.min.dat"]

    assert "error" not in results
    assert "ch4" in results
    assert "co2" in results

    results = search(site="hfd", inlet="100m", store="user")
    assert results
    results = search(site="hfd", inlet="100m", store="group")
    assert not results

    mhd_path = get_surface_datapath(filename="mhd.co.hourly.g2401.15m.dat", source_format="ICOS")

    results = standardise_surface(
        filepaths=mhd_path,
        site="mhd",
        inlet="15m",
        instrument="g2401",
        network="ICOS",
        source_format="ICOS",
        store="group",
    )

    assert "co" in results["processed"]["mhd.co.hourly.g2401.15m.dat"]

    results = search(site="mhd", instrument="g2401", store="group")
    assert results
    results = search(site="mhd", instrument="g2401", store="user")
    assert not results


def test_standardise_obs_openghg():
    """
    Based on reported Issue #477 where ValueError is raised when synchronising the metadata and attributes.
     - "inlet" and "inlet_height_magl" attribute within netcdf file was a float; "inlet" within metadata is converted to a string with "m" ("185m")
     - "inlet_height_magl" in metadata was just being set to "inlet" from metadata ("185m")
     - sync_surface_metadata was trying to compare the two values of 185.0 and "185m" but "185m" could not be converted to a float - ValueError
    """
    filepath = get_surface_datapath(
        filename="DECC-picarro_TAC_20130131_co2-185m-20220929_cut.nc", source_format="OPENGHG"
    )

    results = standardise_surface(
        filepaths=filepath,
        site="TAC",
        network="DECC",
        inlet=185,
        instrument="picarro",
        source_format="openghg",
        sampling_period="1H",
        force=True,
        store="user",
    )

    results = results["processed"]["DECC-picarro_TAC_20130131_co2-185m-20220929_cut.nc"]

    assert "error" not in results
    assert "co2" in results


def test_standardise_obs_metadata_mismatch():
    """
    Test a mismatch between the derived attributes and derived metadata can be
    updated and data added to the object store.

    This will use the attributes data and update the metadata.

    Difference:
        - 'station_long_name'
            - Metadata (from mocked site_info) - 'Tacolneston Tower, UK'
            - Attributes (from file) - 'ATTRIBUTE DATA'

    Note: using fake height of 999m to not intefere with previous data at 185m
    """

    filename = "DECC-picarro_TAC_20130131_co2-999m-20220929_mismatch.nc"
    filepath = get_surface_datapath(filename=filename, source_format="OPENGHG")

    # Define update_mismatch as "from_source" / "attributes"
    update_mismatch = "from_source"

    results = standardise_surface(
        filepaths=filepath,
        site="TAC",
        network="DECC",
        inlet="999m",
        instrument="picarro",
        source_format="openghg",
        sampling_period="1H",
        update_mismatch=update_mismatch,
        overwrite=True,
        store="user",
    )

    # Check data has been successfully processed
    results = results["processed"][filename]

    assert "error" not in results
    assert "co2" in results

    # Check retrieved data from the object store contains the updated metadata
    data = get_obs_surface(site="TAC", inlet="999m", species="co2")
    metadata = data.metadata

    # Check attribute value has been used for this key
    assert metadata["station_long_name"] == "ATTRIBUTE DATA"

    attrs = data.data.attrs
    assert attrs["station_long_name"] == "ATTRIBUTE DATA"

    # # Find and delete dummy Datasource so we can add this again below.
    # results = search_surface(site="TAC", inlet="999m", species="co2")
    # uuid = results.results.loc[0, "uuid"]

    # obs = ObsSurface.load()
    # obs.delete(uuid=uuid)


def test_local_obs_metadata_mismatch_meta():
    """
    Test a mismatch between the derived attributes and derived metadata can be
    updated and data added to the object store.

    This will use the metadata values and update the attributes.

    Difference:
        - 'station_long_name'
            - Metadata (from mocked site_info) - 'Tacolneston Tower, UK'
            - Attributes (from file) - 'ATTRIBUTE DATA'

    Same attributes / metadata as described in 'test_local_obs_metadata_mismatch()'
    but slightly different height used to not clash with previous data.
    """

    filename = "DECC-picarro_TAC_20130131_co2-998m-20220929_mismatch.nc"
    filepath = get_surface_datapath(filename=filename, source_format="OPENGHG")

    # Define update_mismatch as "from_definition" / "metadata"
    update_mismatch = "from_definition"

    results = standardise_surface(
        filepaths=filepath,
        site="TAC",
        network="DECC",
        inlet="998m",
        instrument="picarro",
        source_format="openghg",
        sampling_period="1H",
        update_mismatch=update_mismatch,
        store="user",
    )

    # Check data has been successfully processed
    results = results["processed"][filename]

    assert "error" not in results
    assert "co2" in results

    # Check retrieved data from the object store contains the updated metadata
    data = get_obs_surface(site="TAC", inlet="998m", species="co2")
    metadata = data.metadata

    # Check attribute value has been used for this key
    assert metadata["station_long_name"] == "Tacolneston Tower, UK"

    attrs = data.data.attrs
    assert attrs["station_long_name"] == "Tacolneston Tower, UK"

    # # Find and delete dummy Datasource so we can add this again below.
    # results = search_surface(site="TAC", inlet="998m", species="co2")
    # uuid = results.results.loc[0, "uuid"]

    # obs = ObsSurface.load()
    # obs.delete(uuid=uuid)


def test_local_obs_metadata_mismatch_fail():
    """
    Test that a mismatch between attributes and metadata raises a AttrMismatchError
    when update_mismatch is set to 'never'.

    Same attributes / metadata as described in 'test_local_obs_metadata_mismatch()'.
    """
    filepath = get_surface_datapath(
        filename="DECC-picarro_TAC_20130131_co2-999m-20220929_mismatch.nc", source_format="OPENGHG"
    )

    with pytest.raises(AttrMismatchError) as e_info:
        standardise_surface(
            filepaths=filepath,
            site="TAC",
            network="DECC",
            inlet="999m",
            instrument="picarro",
            source_format="openghg",
            sampling_period="1H",
            update_mismatch="never",
            force=True,
            store="user",
        )

        # Check different values are reported in error message
        assert "Tacolneston Tower, UK" in e_info
        assert "ATTRIBUTE DATA" in e_info

        # Check error message contains advice on how to bypass this error
        assert "update_mismatch" in e_info


def test_standardise_column():
    filepath = get_column_datapath(filename="gosat-fts_gosat_20170318_ch4-column.nc")

    satellite = "GOSAT"
    domain = "BRAZIL"
    species = "methane"

    results = standardise_column(
        filepath=filepath,
        source_format="OPENGHG",
        satellite=satellite,
        domain=domain,
        species=species,
        force=True,
        store="user",
    )

    assert "error" not in results
    assert "ch4" in results  # Should this be a more descriprive key?


def test_standardise_footprint():
    datapath = get_footprint_datapath("footprint_test.nc")

    site = "TMB"
    network = "LGHG"
    height = "10m"
    domain = "EUROPE"
    model = "test_model"

    results = standardise_footprint(
        filepath=datapath,
        site=site,
        model=model,
        network=network,
        height=height,
        domain=domain,
        force=True,
        high_spatial_resolution=True,
        overwrite=True,
        store="user",
    )

    assert "error" not in results
    assert "tmb_europe_test_model_10m" in results


def test_standardise_flux():
    test_datapath = get_emissions_datapath("co2-gpp-cardamom_EUROPE_2012.nc")

    proc_results = standardise_flux(
        filepath=test_datapath,
        species="co2",
        source="gpp-cardamom",
        domain="europe",
        high_time_resolution=False,
        force=True,
        store="user",
    )

    assert "co2_gpp-cardamom_europe" in proc_results


def test_standardise_flux_additional_keywords():
    test_datapath = get_emissions_datapath("ch4-anthro_globaledgar_v5-0_2014.nc")

    proc_results = standardise_flux(
        filepath=test_datapath,
        species="ch4",
        source="anthro",
        domain="globaledgar",
        database="EDGAR",
        database_version="v50",
        store="user",
    )

    assert "ch4_anthro_globaledgar" in proc_results


def test_cloud_standardise(monkeypatch, mocker, tmpdir):
    monkeypatch.setenv("OPENGHG_HUB", "1")
    call_fn_mock = mocker.patch("openghg.cloud.call_function", autospec=True)
    test_string = "some_text"
    tmppath = Path(tmpdir).joinpath("test_file.txt")
    tmppath.write_text(test_string)

    packed = compress((tmppath.read_bytes()))

    standardise_surface(
        filepaths=tmppath,
        site="bsd",
        inlet="248m",
        network="decc",
        source_format="crds",
        sampling_period="1m",
        instrument="picarro",
    )

    assert call_fn_mock.call_args == mocker.call(
        data={
            "function": "standardise",
            "data": packed,
            "metadata": {
                "site": "bsd",
                "source_format": "crds",
                "network": "decc",
                "inlet": "248m",
                "instrument": "picarro",
                "sampling_period": "1m",
                "data_type": "surface",
            },
            "file_metadata": {
                "compressed": True,
                "sha1_hash": "56ba5dd8ea2fd49024b91792e173c70e08a4ddd1",
                "filename": "test_file.txt",
                "obs_type": "surface",
            },
        }
<<<<<<< HEAD
    )


def test_standardise_zep_2021():
    folder = Path("~/Documents/Devel/openghg/fp_data").expanduser().resolve()
    footprints = sorted(list(folder.glob("*.nc")))

    # Add the first few footprints
    for file in footprints:
        standardise_footprint(
            filepath=file,
            site="ZEP",
            domain="EUROPE",
            model="NAME",
            store="user",
            inlet="10m",
        )

    


# TODO - remove this once zarr store is fully implemented and working
# I'm using this for easy memory allocation testing
def test_standardise_zep_and_add_new_section_of_january():
    folder = Path("~/Documents/Devel/openghg/fp_data").expanduser().resolve()
    footprints = sorted(list(folder.glob("*.nc")))

    # Add the first few footprints
    for file in footprints[:3]:
        standardise_footprint(
            filepath=file,
            site="ZEP",
            domain="EUROPE",
            model="NAME",
            store="user",
            inlet="10m",
        )

    jan_fp = folder / "ZEP-10magl_EUROPE_202101.nc"

    june_ds = xr.open_dataset(jan_fp)
    june_fp_updated = jan_fp.parent / "modified" / "ZEP-10magl_EUROPE_202101_updated.nc"
    june_ds.head(400).to_netcdf(june_fp_updated)
    june_ds.close()

    # By default this should raise an error
    standardise_footprint(
        june_fp_updated,
        site="ZEP",
        domain="EUROPE",
        model="NAME",
        inlet="10m",
        store="user",
        if_exists="combine",
        save_current="n",
=======
>>>>>>> 07514bbc
    )<|MERGE_RESOLUTION|>--- conflicted
+++ resolved
@@ -373,62 +373,4 @@
                 "obs_type": "surface",
             },
         }
-<<<<<<< HEAD
-    )
-
-
-def test_standardise_zep_2021():
-    folder = Path("~/Documents/Devel/openghg/fp_data").expanduser().resolve()
-    footprints = sorted(list(folder.glob("*.nc")))
-
-    # Add the first few footprints
-    for file in footprints:
-        standardise_footprint(
-            filepath=file,
-            site="ZEP",
-            domain="EUROPE",
-            model="NAME",
-            store="user",
-            inlet="10m",
-        )
-
-    
-
-
-# TODO - remove this once zarr store is fully implemented and working
-# I'm using this for easy memory allocation testing
-def test_standardise_zep_and_add_new_section_of_january():
-    folder = Path("~/Documents/Devel/openghg/fp_data").expanduser().resolve()
-    footprints = sorted(list(folder.glob("*.nc")))
-
-    # Add the first few footprints
-    for file in footprints[:3]:
-        standardise_footprint(
-            filepath=file,
-            site="ZEP",
-            domain="EUROPE",
-            model="NAME",
-            store="user",
-            inlet="10m",
-        )
-
-    jan_fp = folder / "ZEP-10magl_EUROPE_202101.nc"
-
-    june_ds = xr.open_dataset(jan_fp)
-    june_fp_updated = jan_fp.parent / "modified" / "ZEP-10magl_EUROPE_202101_updated.nc"
-    june_ds.head(400).to_netcdf(june_fp_updated)
-    june_ds.close()
-
-    # By default this should raise an error
-    standardise_footprint(
-        june_fp_updated,
-        site="ZEP",
-        domain="EUROPE",
-        model="NAME",
-        inlet="10m",
-        store="user",
-        if_exists="combine",
-        save_current="n",
-=======
->>>>>>> 07514bbc
     )
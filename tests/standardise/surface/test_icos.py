import logging

import pytest
from helpers import get_surface_datapath
from openghg.standardise.surface import parse_icos

mpl_logger = logging.getLogger("matplotlib")
mpl_logger.setLevel(logging.WARNING)


def test_read_icos_large_header():
    filepath = get_surface_datapath(filename="ICOS_ATC_L2_L2-2024.1_RGL_90.0_CTS.CH4", source_format="ICOS")

    data = parse_icos(
        filepath=filepath, site="rgl", instrument="g2301", header_type="large", inlet="90m"
    )

    expected_metadata = {
        "site": "rgl",
        "species": "ch4",
        "inlet": "90m",
        "inlet_height_magl": "90",
        "sampling_period": "3600.0",
        "network": "icos",
        "instrument": "g2301",
        "units": "nmol.mol-¹",
<<<<<<< HEAD
        "calibration_scale": "wmo_co_x2014a",
        "data_owner_email": "morgan.lopez@lsce.ipsl.fr",
=======
        "data_owner_email": "s.odoherty@bris.ac.uk,joseph.pitt@bristol.ac.uk,k.m.stanley@bristol.ac.uk",
        "calibration_scale": "unknown",
        "station_longitude": -2.53992,
        "station_latitude": 51.99747,
        "station_long_name": "Ridge Hill, UK",
        "station_height_masl": 207.0,
        'data_owner': 'See data_owner_email',
>>>>>>> a3bd1fa9
    }

    metadata = data["ch4"]["metadata"]

    assert metadata == expected_metadata

    assert data["ch4"]["data"]["ch4"][0] == pytest.approx(2045.79)
    assert data["ch4"]["data"]["ch4"][-1] == pytest.approx(2001.63)
    assert data["ch4"]["data"]["ch4_variability"][0] == pytest.approx(9.801)
    assert data["ch4"]["data"]["ch4_variability"][-1] == pytest.approx(5.185)


def test_read_icos_large_header_incorrect_site_raises():
    filepath = get_surface_datapath(filename="ICOS_ATC_L2_L2-2024.1_RGL_90.0_CTS.CH4", source_format="ICOS")

    with pytest.raises(ValueError):
        parse_icos(
            filepath=filepath,
            site="aaa",
            instrument="g2301",
            header_type="large",
            inlet="90m",
        )


def test_read_icos_large_header_incorrect_instrument_raises():
    filepath = get_surface_datapath(filename="ICOS_ATC_L2_L2-2024.1_RGL_90.0_CTS.CH4", source_format="ICOS")

    with pytest.raises(ValueError):
        parse_icos(
            filepath=filepath,
            site="aaa",
            instrument="sparrow",
            header_type="large",
            inlet="90m",
        )


def test_read_icos_large_header_incorrect_inlet_raises():
    filepath = get_surface_datapath(filename="ICOS_ATC_L2_L2-2024.1_RGL_90.0_CTS.CH4", source_format="ICOS")

    with pytest.raises(ValueError):
        parse_icos(
            filepath=filepath,
            site="aaa",
            instrument="sparrow",
            header_type="large",
            inlet="888m",
        )


def test_read_icos_small_header_file():
    filepath = get_surface_datapath(filename="tta.co2.1minute.222m.min.dat", source_format="ICOS")

    data = parse_icos(
        filepath=filepath,
        site="tta",
        network="ICOS",
        instrument="test_instrument",
        inlet="222m",
        header_type="small",
    )

    attrs = data["co2"]["data"].attrs

    del attrs["file_created"]

    expected_attrs = {
        "conditions_of_use": "Ensure that you contact the data owner at the outset of your project.",
        "source": "In situ measurements of air",
        "Conventions": "CF-1.8",
        "processed_by": "OpenGHG_Cloud",
        "species": "co2",
        "calibration_scale": "unknown",
        "sampling_period": "60.0",
        "sampling_period_unit": "s",
        "station_longitude": -2.98598,
        "station_latitude": 56.55511,
        "station_long_name": "Angus Tower, UK",
        "station_height_masl": 300.0,
        'data_owner': 'NOT_SET',
        'inlet_height_magl': '222m',

    }

    assert attrs == expected_attrs

    co2_data = data["co2"]["data"]

    assert co2_data["co2"][0].values == pytest.approx(401.645)
    assert co2_data["co2_variability"][0].values == pytest.approx(0.087)
    assert co2_data["co2_number_of_observations"][0].values == 13

    co2_metadata = data["co2"]["metadata"]

    expected_metadata = {
        "site": "tta",
        "species": "co2",
        "inlet": "222m",
        "sampling_period": "60.0",
        "network": "icos",
        "instrument": "test_instrument",
        "data_type": "surface",
        "source_format": "icos",
        'data_owner': 'NOT_SET',
        'inlet_height_magl': '222m',
    }

    assert co2_metadata == expected_metadata<|MERGE_RESOLUTION|>--- conflicted
+++ resolved
@@ -24,10 +24,6 @@
         "network": "icos",
         "instrument": "g2301",
         "units": "nmol.mol-¹",
-<<<<<<< HEAD
-        "calibration_scale": "wmo_co_x2014a",
-        "data_owner_email": "morgan.lopez@lsce.ipsl.fr",
-=======
         "data_owner_email": "s.odoherty@bris.ac.uk,joseph.pitt@bristol.ac.uk,k.m.stanley@bristol.ac.uk",
         "calibration_scale": "unknown",
         "station_longitude": -2.53992,
@@ -35,7 +31,6 @@
         "station_long_name": "Ridge Hill, UK",
         "station_height_masl": 207.0,
         'data_owner': 'See data_owner_email',
->>>>>>> a3bd1fa9
     }
 
     metadata = data["ch4"]["metadata"]
@@ -138,6 +133,11 @@
         "sampling_period": "60.0",
         "network": "icos",
         "instrument": "test_instrument",
+        "calibration_scale": "unknown",
+        "station_longitude": -2.98598,
+        "station_latitude": 56.55511,
+        "station_long_name": "Angus Tower, UK",
+        "station_height_masl": 300.0,
         "data_type": "surface",
         "source_format": "icos",
         'data_owner': 'NOT_SET',

from typing import Optional

import numpy as np
import pandas as pd
import pytest
import xarray as xr
from helpers import clear_test_stores
from openghg.analyse import ModelScenario, calc_dim_resolution, match_dataset_dims, stack_datasets
from openghg.dataobjects import ObsData
from openghg.retrieve import get_bc, get_flux, get_footprint, get_obs_surface, get_obs_column
from pandas import Timestamp
from xarray import Dataset


def test_scenario_direct_objects():
    """
    Test ModelScenario class can be created with direct objects
    (ObsData, FootprintData, FluxData)
    """
    start_date = "2012-01-01"
    end_date = "2013-01-01"

    site = "tac"
    domain = "EUROPE"
    species = "ch4"
    network = "DECC"
    inlet = "100m"
    source = "anthro"
    bc_input = "MOZART"

    obs_surface = get_obs_surface(
        site=site, species=species, start_date=start_date, end_date=end_date, inlet=inlet, network=network, target_units={"mf_variability": "ppm"}
    )

    footprint = get_footprint(
        site=site, domain=domain, height=inlet, start_date=start_date, end_date=end_date
    )

    flux = get_flux(species=species, domain=domain, source=source)

    bc = get_bc(species=species, domain=domain, bc_input=bc_input)

    model_scenario = ModelScenario(obs=obs_surface, footprint=footprint, flux=flux, bc=bc)

    # Check values have been stored in ModelScenario object correctly
    assert model_scenario.obs is not None
    assert model_scenario.footprint is not None
    assert model_scenario.fluxes is not None
    assert model_scenario.bc is not None

    # Check values stored within model_scenario object match inputs
    xr.testing.assert_equal(model_scenario.obs.data, obs_surface.data)
    xr.testing.assert_equal(model_scenario.footprint.data, footprint.data)
    xr.testing.assert_equal(model_scenario.fluxes[source].data, flux.data)
    xr.testing.assert_equal(model_scenario.bc.data, bc.data)


def test_scenario_infer_inputs_ch4():
    """
    Test ModelScenario can find underlying data based on keyword inputs.
    """
    start_date = "2012-08-01"
    end_date = "2012-09-01"

    site = "tac"
    domain = "EUROPE"
    inlet = "100m"
    network = "DECC"

    species = "ch4"
    source = "anthro"

    bc_input = "MOZART"

    model_scenario = ModelScenario(
        site=site,
        species=species,
        inlet=inlet,
        network=network,
        domain=domain,
        sources=source,
        bc_input=bc_input,
        start_date=start_date,
        end_date=end_date,
    )

    # Check data is being found and stored
    assert model_scenario.obs is not None
    assert model_scenario.footprint is not None
    assert model_scenario.fluxes is not None
    assert model_scenario.bc is not None

    # Check attributes are being assigned correctly
    assert model_scenario.site == site
    assert model_scenario.species == species
    assert model_scenario.flux_sources == [source]

    # Check data stored is as expected
    # Obs data - time range
    obs_data = model_scenario.obs.data
    obs_time = obs_data["time"]
    assert obs_time[0] == Timestamp("2012-08-01T00:00:30")
    assert obs_time[-1] == Timestamp("2012-08-31T23:47:30")

    # Obs data - values
    obs_mf = obs_data["mf"].compute()

    assert np.isclose(obs_mf[0], 1915.11)
    assert np.isclose(obs_mf[-1], 1942.41)

    # Footprint data - time range
    footprint_data = model_scenario.footprint.data

    print(model_scenario.footprint.data.time[0])
    print(model_scenario.footprint.data.time[-1])
    footprint_time = footprint_data["time"]

    assert footprint_time[0] == Timestamp("2012-08-01T00:00:00")
    assert footprint_time[-1] == Timestamp("2012-08-31T22:00:00")

    # Flux data - stored as dictionary and contains expected time
    fluxes = model_scenario.fluxes
    assert source in fluxes
    assert len(fluxes.keys()) == 1

    flux_data = model_scenario.fluxes[source].data
    flux_time = flux_data["time"]
    assert flux_time[0] == Timestamp("2012-01-01T00:00:00")

    # Note: flux is allowed to be outside imposed time bounds as this is often
    # of lower frequency than obs and footprint but can be forward-filled

    # Boundary conditions data - time point
    bc_data = model_scenario.bc.data
    bc_time = bc_data["time"]
    assert bc_time[0] == Timestamp("2012-08-01T00:00:00")


def test_scenario_infer_inputs_co2():
    """
    Test ModelScenario can find data for co2 including specific co2 footprint.
    """

    start_date = "2014-07-01"
    end_date = "2014-08-01"

    site = "tac"
    domain = "TEST"
    inlet = "100m"
    network = "DECC"

    species = "co2"
    source = "natural-rtot"

    model_scenario = ModelScenario(
        site=site,
        species=species,
        inlet=inlet,
        network=network,
        domain=domain,
        sources=source,
        start_date=start_date,
        end_date=end_date,
    )

    # Check data is being found and stored
    assert model_scenario.obs is not None
    assert model_scenario.footprint is not None
    assert model_scenario.fluxes is not None  # May need to be updated
    assert model_scenario.bc is not None

    # Check attributes are being assigned correctly
    assert model_scenario.site == site
    assert model_scenario.species == species
    assert model_scenario.flux_sources == [source]

    # Check data stored is as expected
    # Obs data - time range
    obs_data = model_scenario.obs.data
    obs_time = obs_data["time"]
    assert obs_time[0] == Timestamp("2014-07-01T00:26:30")
    assert obs_time[-1] == Timestamp("2014-07-31T23:29:30")

    # Obs data - values
    obs_mf = obs_data["mf"]
    assert np.isclose(obs_mf[0], 396.99)
    assert np.isclose(obs_mf[-1], 388.51)
    assert "1e-6" in obs_mf.attrs["units"]

    # Footprint data - species
    assert model_scenario.footprint.metadata["species"] == "co2"

    # Footprint data - time range
    footprint_data = model_scenario.footprint.data
    footprint_time = footprint_data["time"]

    assert footprint_time[0] == Timestamp("2014-07-01T00:00:00")
    assert footprint_time[-1] == Timestamp("2014-07-04T00:00:00")  # Test file - reduced time axis

    # Flux data - stored as dictionary and contains expected time
    flux_data = model_scenario.fluxes[source].data
    flux_time = flux_data["time"]
    assert flux_time[0] == Timestamp("2014-06-29T18:00:00")  # Test file - reduced time axis

    # BC data
    assert model_scenario.bc.metadata["species"] == "co2"
    # TODO: Could add more checks here if needed.


def test_scenario_flux_extend_co2():
    """
    Check ModelScenario can extract full date range of flux values for a given
    source.
    Note: for co2, the start and end date range is not used when grabbing the
    flux data. This is to ensure all relevant flux data is grabbed for creating
    modelled observations as this may be outside the date range.
    """

    start_date = "2014-07-01"
    end_date = "2014-08-01"

    site = "tac"
    domain = "TEST"
    inlet = "100m"
    network = "DECC"

    species = "co2"
    source = "ocean"

    model_scenario = ModelScenario(
        site=site,
        species=species,
        inlet=inlet,
        network=network,
        domain=domain,
        sources=source,
        start_date=start_date,
        end_date=end_date,
    )

    # Check data is being found and stored
    assert model_scenario.obs is not None
    assert model_scenario.footprint is not None
    assert model_scenario.fluxes is not None

    # Check two flux files for the same source have been returned
    flux_data = model_scenario.fluxes[source].data
    flux_time = flux_data["time"]
    assert flux_time[0] == Timestamp("2013-12-01T00:00:00")  # From test file 1 - reduced time axis
    assert flux_time[1] == Timestamp("2014-07-01T00:00:00")  # From test file 2 - reduced time axis


def test_scenario_infer_inlet():
    """
    Test ModelScenario can find underlying data for both observations and
    footprint when omitting the inlet label. This should be inferred from the
    obs data returned and used for the footprint data.
    """
    start_date = "2012-01-01"
    end_date = "2013-01-01"

    site = "tac"
    domain = "EUROPE"
    species = "ch4"
    source = "anthro"

    # Explicitly not including inlet to test this can be inferred from obs data.
    model_scenario = ModelScenario(
        site=site, species=species, domain=domain, sources=source, start_date=start_date, end_date=end_date
    )

    assert model_scenario.obs is not None
    assert model_scenario.footprint is not None
    assert model_scenario.fluxes is not None

    assert model_scenario.inlet == "100m"
    assert model_scenario.fp_inlet == "100m"


def test_scenario_mult_fluxes():
    """
    Extract multiple flux sources at once from available data
    """

    start_date = "2012-01-01"
    end_date = "2013-01-01"

    site = "tac"
    domain = "EUROPE"
    inlet = "100m"
    species = "ch4"
    sources = ["anthro", "waste"]

    model_scenario = ModelScenario(
        site=site,
        species=species,
        domain=domain,
        inlet=inlet,
        sources=sources,
        start_date=start_date,
        end_date=end_date,
    )

    for source in sources:
        assert source in model_scenario.fluxes


def test_scenario_too_few_inputs():
    """
    Test no output is included if data can't be found using keywords.
    """

    site = "tac"

    model_scenario = ModelScenario(site=site)

    assert model_scenario.obs is None
    assert model_scenario.footprint is None


def test_scenario_uses_fp_inlet():
    """
    Test ModelScenario is using fp_inlet in place of inlet if this is passed.
    In this case we expect the observation data to be found but the footprint
    data to be missing.
    """
    start_date = "2012-01-01"
    end_date = "2013-01-01"

    site = "tac"
    domain = "EUROPE"
    species = "ch4"
    inlet = "100m"  # Correct inlet
    fp_inlet = "999m"  # Incorrect inlet

    model_scenario = ModelScenario(
        site=site,
        species=species,
        inlet=inlet,
        domain=domain,
        fp_inlet=fp_inlet,
        start_date=start_date,
        end_date=end_date,
    )

    # Expect observation data to be found
    assert model_scenario.obs is not None

    # Expect footprint data to be missing in this case
    assert not hasattr(model_scenario, fp_inlet)
    assert model_scenario.footprint is None


def test_scenario_matches_fp_inlet():
    """
    Test ModelScenario is able to use "height_name" data from site_info file to
    map between different inlet values for observation data and footprints.

    In this case for "WAO" data we want to be able to use a dictionary to allow
    older footprints which were run at 20m to be used for 10m inlet e.g.

    "WAO": {
        "ICOS": {
            "height": ["10m"],
            "height_name": {"10m": ["10magl", "20magl"]},
            ...
    },
    """
    start_date = "2021-12-01"
    end_date = "2022-01-01"

    site = "wao"
    domain = "TEST"
    species = "rn"
    inlet = "10m"

    model_scenario = ModelScenario(
        site=site, species=species, inlet=inlet, domain=domain, start_date=start_date, end_date=end_date
    )

    expected_obs_inlet = inlet  # inlet for observation data
    expected_fp_inlet = "20m"  # inlet for footprint data

    # Check obs and footprint data is found and inlets are expected values
    assert model_scenario.obs is not None
    assert model_scenario.footprint is not None
    assert model_scenario.obs.metadata["inlet"] == expected_obs_inlet
    assert model_scenario.footprint.metadata["inlet"] == expected_fp_inlet

    assert model_scenario.inlet == expected_obs_inlet
    assert model_scenario.fp_inlet == expected_fp_inlet


def test_add_data():
    """
    Test add_* functions can be used to add new data after initalisation step.
    """

    site = "tac"
    domain = "EUROPE"
    species = "ch4"
    inlet = "100m"
    source = "anthro"

    model_scenario = ModelScenario()

    model_scenario.add_obs(site=site, species=species, inlet=inlet)
    model_scenario.add_footprint(site=site, inlet=inlet, domain=domain, species=species)
    model_scenario.add_flux(species=species, domain=domain, sources=source)
    model_scenario.add_bc(species=species, domain=domain)

    assert model_scenario.obs is not None
    assert model_scenario.footprint is not None
    assert model_scenario.fluxes is not None
    assert model_scenario.bc is not None


@pytest.fixture(scope="function")
def model_scenario_1():
    """Create model scenario as fixture for data in object store"""

    start_date = "2012-01-01"
    end_date = "2013-01-01"

    site = "tac"
    domain = "EUROPE"
    species = "ch4"
    inlet = "100m"
    network = "DECC"
    source = "anthro"
    bc_input = "mozart"

    model_scenario = ModelScenario(
        site=site,
        species=species,
        inlet=inlet,
        network=network,
        domain=domain,
        sources=source,
        bc_input=bc_input,
        start_date=start_date,
        end_date=end_date,
    )

    return model_scenario


def test_combine_obs_footprint(model_scenario_1):
    """Test the combine_obs_footprint method of the ModelScenario class"""

    combined_data = model_scenario_1.combine_obs_footprint(resample_to="coarsest")

    cached_data = model_scenario_1.scenario

    # Check returned value and cache associated with class
    data_to_check = [combined_data, cached_data]

    for data in data_to_check:
        # Check mole fraction and footprint values are within this combined dataset
        assert "mf" in data
        assert "fp" in data

        # Check times align with expected values based on resample_to input
        time = data.time
        assert time[0] == Timestamp("2012-08-01T00:00:00")
        assert time[-1] == Timestamp("2012-08-31T22:00:00")

        # Could add more checks here but may be better doing this with mocked data


def test_calc_modelled_obs(model_scenario_1):
    """Test calc_modelled_obs method of ModelScenario class"""
    modelled_obs = model_scenario_1.calc_modelled_obs(resample_to="coarsest")
    cached_modelled_obs = model_scenario_1.modelled_obs

    # Check returned value and cache associated with class
    data_to_check = [modelled_obs, cached_modelled_obs]

    for data in data_to_check:
        # Check times align with expected values based on resample_to input
        time = data.time
        assert time[0] == Timestamp("2012-08-01T00:00:00")
        assert time[-1] == Timestamp("2012-08-31T22:00:00")

        # Could add more checks here but may be better doing this with mocked data


def test_calc_modelled_obs_period(model_scenario_1):
    """Test calc_modelled_obs method of ModelScenario class can allow pandas resample inputs"""
    modelled_obs = model_scenario_1.calc_modelled_obs(resample_to="1D")
    cached_modelled_obs = model_scenario_1.modelled_obs

    # Check returned value and cache associated with class
    data_to_check = [modelled_obs, cached_modelled_obs]

    for data in data_to_check:
        # Check times align with expected values based on resample_to input
        time = data.time
        assert time[0] == Timestamp("2012-08-01T00:00:00")
        assert time[-1] == Timestamp("2012-08-31T00:00:00")
        assert len(time) == 31

        # Could add more checks here but may be better doing this with mocked data


def test_add_multiple_flux(model_scenario_1):
    """Test multiple flux sources can be added."""
    species = "ch4"
    source = "waste"
    domain = "EUROPE"

    model_scenario_1.add_flux(species=species, sources=source, domain=domain)

    expected_sources = ["anthro", source]

    for source in expected_sources:
        assert source in model_scenario_1.fluxes

        metadata = model_scenario_1.fluxes[source].metadata
        assert metadata["source"] == source


def test_combine_flux_sources(model_scenario_1):
    """Test fluxes can be combined to produce a stacked output"""
    species = "ch4"
    source = "waste"
    domain = "EUROPE"

    model_scenario_1.add_flux(species=species, sources=source, domain=domain)

    flux_stacked = model_scenario_1.combine_flux_sources()

    assert flux_stacked.attrs["sources"] == f"anthro, {source}"


def test_calc_modelled_baseline(model_scenario_1):
    """Test modelled baselin can be calculated from ModelScenario"""
    modelled_baseline = model_scenario_1.calc_modelled_baseline(resample_to="coarsest")
    cached_modelled_baseline = model_scenario_1.modelled_baseline

    # Check returned value and cache associated with class
    data_to_check = [modelled_baseline, cached_modelled_baseline]

    for data in data_to_check:
        # Check times align with expected values based on resample_to input
        time = data.time
        assert time[0] == Timestamp("2012-08-01T00:00:00")
        assert time[-1] == Timestamp("2012-08-31T22:00:00")

        # Could add more checks here but may be better doing this with mocked data


def test_footprints_data_merge(model_scenario_1):
    """Test footprints_data_merge method can be run"""
    combined_dataset = model_scenario_1.footprints_data_merge(resample_to="coarsest")

    assert "fp" in combined_dataset
    assert "mf" in combined_dataset
    assert "mf_mod" in combined_dataset
    assert "bc_mod" in combined_dataset

    attributes = combined_dataset.attrs
    assert attributes["resample_to"] == "coarsest"

    for dv in ("mf_mod", "bc_mod"):
        assert combined_dataset[dv].attrs["units"] == "1e-9"

    error_in_mod_obs = np.mean(np.abs(combined_dataset.mf - combined_dataset.mf_mod - combined_dataset.bc_mod)).values
    error_threshold = 0.1 * np.mean(combined_dataset.mf).values  # somewhat arbitrary, but fails if bc mod units wrong

    assert error_in_mod_obs < error_threshold


def test_combine_obs_sampling_period_infer():
    """
    If the sampling_period is "NOT_SET" then when combining obs and footprints
    this should infer the sampling period from the frequency of the data but this
    was raising a value error. Reported as part of Issue #620.

    Test to ensure this functionality is now working.
     - sampling_period attribute for WAO data file is "NOT_SET"
    """
    start_date = "2021-12-01"
    end_date = "2022-01-01"

    site = "wao"
    domain = "TEST"
    species = "rn"
    inlet = "10m"

    model_scenario = ModelScenario(
        site=site, species=species, inlet=inlet, domain=domain, start_date=start_date, end_date=end_date
    )

    obs_data_1 = model_scenario.obs.data
    assert obs_data_1.attrs["sampling_period"] == "NOT_SET"

    model_scenario.combine_obs_footprint()  # Check operation can be run

    obs_data_2 = model_scenario.obs.data
    assert obs_data_2.attrs["sampling_period_estimate"] == "3600.0"


# TODO: Dummy tests included below but may want to add checks which use real
# data for short-lived species (different footprint)
# - species with single lifetime (e.g. "Rn")
#    - e.g. WAO-20magl_UKV_rn_EUROPE_201801.nc
# - species with monthly lifetime (e.g. "HFO-1234zee")
#    - e.g. MHD-10magl_UKV_hfo-1234zee_EUROPE_201401.nc

# %% Test method functionality with dummy data (CH4)


@pytest.fixture
def obs_ch4_dummy():
    """
    Create example ObsData object with dummy data
     - Species is methane (ch4)
     - Hourly frequency for 2012-01-01 - 2012-01-02 (48 time points)
     - "mf" values are from 1, 48
    """

    time = pd.date_range("2012-01-01T00:00:00", "2012-01-02T23:00:00", freq="H")

    ntime = len(time)
    values = np.arange(0, ntime, 1)

    species = "ch4"
    site = "TEST_SITE"
    inlet = "10m"
    sampling_period = "60.0"

    attributes = {
        "species": species,
        "site": site,
        "inlet": inlet,
        "sampling_period": sampling_period,
    }

    data = xr.Dataset({"mf": ("time", values)}, coords={"time": time}, attrs=attributes)
    data.mf.attrs["units"] = "1e-9"

    # Potential metadata:
    # - site, instrument, sampling_period, inlet, port, type, network, species, calibration_scale
    #   long_name, data_owner, data_owner_email, station_longitude, station_latitude, ...
    # - data_type
    metadata = attributes
    metadata["object_store"] = "/tmp/test-store-123"

    obsdata = ObsData(data=data, metadata=metadata)

    return obsdata


@pytest.fixture
def footprint_dummy():
    """
    Create example FootprintData object with dummy data:
     - Daily frequency from 2011-12-31 to 2012-01-03 (inclusive) (4 time points)
     - Small lat, lon (TEST_DOMAIN)
     - Small height
     - "fp" values: 4 time points - 1.0, 1.1, 1.2, 1.3
     - "particle_locations_*" are 2, 3, 4, 5 for "n", "e", "s", "w"
     - "INERT" species
    """
    from openghg.dataobjects import FootprintData

    time = pd.date_range("2011-12-31", "2012-01-03", freq="D")
    lat = [1.0, 2.0]
    lon = [10.0, 20.0]
    height = [500, 1500]

    # Add dummy footprint values
    nlat, nlon, ntime = len(lat), len(lon), len(time)
    shape = (ntime, nlat, nlon)
    values = np.ones(shape)
    add = 0.1
    for i in range(1, len(values)):
        values[i] += add
        add += 0.1

    data_vars = {}
    data_vars["fp"] = (("time", "lat", "lon"), values)

    # Add dummy particle location values for NESW boundaries of domain
    nheight = len(height)
    shape_ns = (ntime, nlon, nheight)
    shape_ew = (ntime, nlat, nheight)
    values_n = np.ones(shape_ns) * 2
    values_e = np.ones(shape_ew) * 3
    values_s = np.ones(shape_ns) * 4
    values_w = np.ones(shape_ew) * 5

    data_vars["particle_locations_n"] = (("time", "lon", "height"), values_n)
    data_vars["particle_locations_e"] = (("time", "lat", "height"), values_e)
    data_vars["particle_locations_s"] = (("time", "lon", "height"), values_s)
    data_vars["particle_locations_w"] = (("time", "lat", "height"), values_w)

    coords = {"lat": lat, "lon": lon, "time": time, "height": height}

    data = xr.Dataset(data_vars, coords=coords)

    # set units for testing with pint
    data.fp.attrs["units"] = "m2 s mol-1"
    for d in "nesw":
        data[f"particle_locations_{d}"].attrs["units"] = "1"  # dimensionless
    data.lat.attrs["units"] = "degrees_north"
    data.lon.attrs["units"] = "degrees_east"

    # Potential metadata:
    # - site, inlet, domain, model, network, start_date, end_date, heights, ...
    # - data_type="footprints"
    metadata = {"site": "TESTSITE", "inlet": "10m", "domain": "TESTDOMAIN", "data_type": "footprints"}

    footprintdata = FootprintData(data=data, metadata=metadata)

    return footprintdata


@pytest.fixture
def flux_ch4_dummy():
    """
    Create example FluxData object with dummy data
     - Annual frequency (2011-01-01, 2012-01-01) (2 time points)
     - Small lat, lon (TEST_DOMAIN)
     - "flux" values are:
       - 2011-01-01 - all 2
       - 2012-01-01 - all 3
    """
    from openghg.dataobjects import FluxData

    time = pd.date_range("2011-01-01", "2012-12-31", freq="AS")
    lat = [1.0, 2.0]
    lon = [10.0, 20.0]

    nlat, nlon, ntime = len(lat), len(lon), len(time)
    shape = (ntime, nlat, nlon)
    values = np.ones(shape)
    values[0, ...] *= 2
    values[1, ...] *= 3

    flux = xr.Dataset(
        {"flux": (("time", "lat", "lon"), values)}, coords={"lat": lat, "lon": lon, "time": time}
    )

    # add units for testing with pint
    flux.flux.attrs["units"] = "mol m-2 s-1"
    flux.lat.attrs["units"] = "degrees_north"
    flux.lon.attrs["units"] = "degrees_east"

    # Potential metadata:
    # - title, author, date_creaed, prior_file_1, species, domain, source, heights, ...
    # - data_type?
    species = "ch4"
    metadata = {"species": species, "source": "TESTSOURCE", "domain": "TESTDOMAIN"}

    fluxdata = FluxData(data=flux, metadata=metadata)

    return fluxdata


@pytest.fixture
def bc_ch4_dummy():
    """
    Create example BoundaryConditionsData object with dummy data
     - Annual frequency (2011-01-01, 2012-01-01) (2 time points)
     - Small lat, lon (TEST_DOMAIN); dummy height values
     - 'vmr_X' values for 'n', 'e', 's', 'w' are:
       - 2011-01-01 all points - 2, 3, 4, 5 (i.e. 'vmr_n' is 2)
       - 2012-01-01 all points - 3, 4, 5, 6 (i.e. 'vmr_w' is 6)
    """
    from openghg.dataobjects import BoundaryConditionsData

    time = pd.date_range("2011-01-01", "2012-12-31", freq="AS")
    lat = [1.0, 2.0]
    lon = [10.0, 20.0]
    height = [500, 1500]

    nheight, nlat, nlon, ntime = len(height), len(lat), len(lon), len(time)

    shape_ns = (ntime, nlon, nheight)
    shape_ew = (ntime, nlat, nheight)

    dims_ns = ("time", "lon", "height")
    dims_ew = ("time", "lat", "height")

    param = ["vmr_n", "vmr_e", "vmr_s", "vmr_w"]
    data_vars = {}
    for i, dv in enumerate(param):
        direction = dv.split("_")[-1]
        if direction in ("n", "s"):
            shape = shape_ns
            dims = dims_ns
        elif direction in ("e", "w"):
            shape = shape_ew
            dims = dims_ew
        values = np.ones(shape)
        values[0, ...] *= 2 + i  # 2, 3, 4, 5
        values[1, ...] *= 3 + i  # 3, 4, 5, 6
        data_vars[dv] = (dims, values)

    coords = {"lat": lat, "lon": lon, "time": time, "height": height}

    bc = xr.Dataset(data_vars, coords=coords)

    # add units for testing with pint
    for d in "nesw":
        bc[f"vmr_{d}"].attrs["units"] = "1"  # dimensionless
    bc.lat.attrs["units"] = "degrees_north"
    bc.lon.attrs["units"] = "degrees_east"

    # Potential metadata:
    # - title, author, date_creaed, prior_file_1, species, domain, source, heights, ...
    # - data_type?
    species = "ch4"
    metadata = {"species": species, "bc_input": "TESTINPUT", "domain": "TESTDOMAIN"}

    bc_data = BoundaryConditionsData(data=bc, metadata=metadata)

    return bc_data


@pytest.fixture
def model_scenario_ch4_dummy(obs_ch4_dummy, footprint_dummy, flux_ch4_dummy, bc_ch4_dummy):
    """Create ModelScenario with input dummy data"""
    model_scenario = ModelScenario(
        obs=obs_ch4_dummy, footprint=footprint_dummy, flux=flux_ch4_dummy, bc=bc_ch4_dummy
    )

    return model_scenario


def test_model_scenario_units(model_scenario_ch4_dummy):
    """Check that units are picked up from obs data."""
    assert model_scenario_ch4_dummy.units == "1e-9"


def test_model_resample_ch4(model_scenario_ch4_dummy):
    """Test expected resample values for obs with known dummy data"""
    combined_dataset = model_scenario_ch4_dummy.combine_obs_footprint()

    aligned_time = combined_dataset["time"]
    assert aligned_time[0] == Timestamp("2012-01-01T00:00:00")
    assert aligned_time[-1] == Timestamp("2012-01-02T00:00:00")

    # Create expected values for resampled observations
    # In our case:
    # - observation data contains values from 1, 48 for each time point
    # - output should contain 2 time points (2012-01-01, 2012-01-02)
    # Expect this to be resampled to daily (24H) frequency based on footprint frequency
    obs_data = model_scenario_ch4_dummy.obs.data
    obs_mf_1 = obs_data["mf"].sel(time=slice("2012-01-01T00:00:00", "2012-01-01T23:00:00")).values.mean()
    obs_mf_2 = obs_data["mf"].sel(time=slice("2012-01-02T00:00:00", "2012-01-02T23:00:00")).values.mean()
    expected_obs_mf = [obs_mf_1, obs_mf_2]

    resampled_mf = combined_dataset["mf"].values
    assert np.allclose(resampled_mf, expected_obs_mf)


def test_model_modelled_obs_ch4(model_scenario_ch4_dummy, footprint_dummy, flux_ch4_dummy):
    """Test expected modelled observations within footprints_data_merge method with known dummy data."""
    combined_dataset = model_scenario_ch4_dummy.footprints_data_merge()

    aligned_time = combined_dataset["time"]
    assert aligned_time[0] == Timestamp("2012-01-01T00:00:00")
    assert aligned_time[-1] == Timestamp("2012-01-02T00:00:00")

    # Create expected value(s) for modelled_mf
    # In our case:
    # - dummy footprint input contains 1.0 for all values
    # - dummy flux input contains 3.0 for all value *at the correct time*
    # Expect same modelled mf for both times 2012/01/01 and 2012/01/02 since flux is annual
    time_slice = slice(aligned_time[0], aligned_time[-1])
    footprint = footprint_dummy.data.sel(time=time_slice)
    flux = flux_ch4_dummy.data.sel(time=time_slice)

    input_flux_values = flux["flux"].reindex_like(footprint, method="ffill")
    input_fp_values = footprint["fp"]

    expected_modelled_mf = (input_fp_values * input_flux_values).sum(dim=("lat", "lon")).values
    expected_modelled_mf *= 1e9  # fp x flux in mol/mol but output converted to obs units of ppb

    modelled_mf = combined_dataset["mf_mod"].values
    assert np.allclose(modelled_mf, expected_modelled_mf)


def test_disjoint_time_obs_footprint(footprint_dummy, flux_ch4_dummy, bc_ch4_dummy):
    """Tests if disjoint timeseries are existing in obs and footprint data
    It raises error"""

    time = pd.date_range("2011-11-04T00:00:00", "2011-11-07T23:00:00", freq="H")

    ntime = len(time)
    values = np.arange(0, ntime, 1)

    species = "ch4"
    site = "TEST_SITE"
    inlet = "10m"
    sampling_period = "60.0"

    attributes = {
        "species": species,
        "site": site,
        "inlet": inlet,
        "sampling_period": sampling_period,
    }

    data = xr.Dataset({"mf": ("time", values)}, coords={"time": time}, attrs=attributes)

    metadata = attributes
    metadata["object_store"] = "/tmp/test-store-123"

    obsdata = ObsData(data=data, metadata=metadata)

    model_scenario = ModelScenario(
        obs=obsdata, footprint=footprint_dummy, flux=flux_ch4_dummy, bc=bc_ch4_dummy
    )

    with pytest.raises(ValueError):
        model_scenario.combine_obs_footprint()


def calc_expected_baseline(footprint: Dataset, bc: Dataset, lifetime_hrs: Optional[float] = None):
    fp_vars = ["particle_locations_n", "particle_locations_e", "particle_locations_s", "particle_locations_w"]
    bc_vars = ["vmr_n", "vmr_e", "vmr_s", "vmr_w"]

    # Only relevant if lifetime_hrs input is set
    mean_age_vars = [
        "mean_age_particles_n",
        "mean_age_particles_e",
        "mean_age_particles_s",
        "mean_age_particles_w",
    ]

    dims = {"N": ["height", "lon"], "E": ["height", "lat"], "S": ["height", "lon"], "W": ["height", "lat"]}

    for i, bc_var, fp_var, age_var in zip(range(len(bc_vars)), bc_vars, fp_vars, mean_age_vars):
        input_bc_values = bc[bc_var].reindex_like(footprint, method="ffill")
        input_fp_values = footprint[fp_var]

        direction = bc_var.split("_")[-1].upper()

        if lifetime_hrs is not None:
            input_age_values = footprint[age_var]
            loss = np.exp(-1 * input_age_values / lifetime_hrs)
        else:
            loss = 1.0

        baseline_component = (input_fp_values * input_bc_values * loss).sum(dim=dims[direction]).values
        if i == 0:
            expected_modelled_baseline = baseline_component
        else:
            expected_modelled_baseline += baseline_component

    return expected_modelled_baseline


def test_modelled_baseline_ch4(model_scenario_ch4_dummy, footprint_dummy, bc_ch4_dummy):
    """Test expected modelled baseline with known dummy data"""
<<<<<<< HEAD
    modelled_baseline = model_scenario_ch4_dummy.calc_modelled_baseline()
=======
    modelled_baseline = model_scenario_ch4_dummy.calc_modelled_baseline(output_units=1).bc_mod
>>>>>>> 90d622f9

    aligned_time = modelled_baseline["time"]
    assert aligned_time[0] == Timestamp("2012-01-01T00:00:00")
    assert aligned_time[-1] == Timestamp("2012-01-02T00:00:00")

    # Create expected value(s) for modelled_mf
    # In our case:
    # - dummy particle_locations_* contains 2, 3, 4, 5 for n, e, s, w
    # - dummy boundary conditions, vmr_* contains 3, 4, 5, 6 at the correct time for n, e, s, w
    # Expect same modelled baseline for both times 2012/01/01 and 2012/01/02 since bc is annual
    time_slice = slice(aligned_time[0], aligned_time[-1])
    footprint = footprint_dummy.data.sel(time=time_slice)
    bc = bc_ch4_dummy.data.sel(time=time_slice)

    expected_modelled_baseline = calc_expected_baseline(footprint, bc, lifetime_hrs=None)

    assert np.allclose(modelled_baseline, expected_modelled_baseline)


def test_bc_sensitivity_ch4(model_scenario_ch4_dummy):
    """Check that bc sensitivity for each NESW curtain is available."""
    bc_sensitivity = model_scenario_ch4_dummy.calc_modelled_baseline(output_units=1, output_sensitivity=True)

    for d in "nesw":
        assert f"bc_{d}" in bc_sensitivity

# %% Test alignment when using platform keyword with dummy data (CH4)
#  - flask data


@pytest.mark.parametrize(
    "platform_metadata,platform_keyword",
    [
        ("surface-flask", None),
        (None, "surface-flask"),
        ("surface-flask", "surface-flask"),
        ("not_set", "surface-flask"),
    ],
)
def test_model_align_flask(model_scenario_ch4_dummy, platform_metadata, platform_keyword):
    """
    Test expected aligned values for obs with known dummy data when:
     1. platform is NOT present in the metadata, pass platform="surface-flask" keyword
     2. platform="surface-flask" in the metadata, don't pass platform keyword
     3. platform="surface-flask" in the metadata AND same keyword is passed
     4. platform="not_set" in the metadata AND "surface-flask" passed as a platform keyword

    Expect data to be aligned but not resampled.
    """

    # Add keyword to the metadata
    if platform_metadata is not None:
        model_scenario_ch4_dummy.obs.metadata["platform"] = platform_metadata

    combined_dataset = model_scenario_ch4_dummy.combine_obs_footprint(platform=platform_keyword)

    obs_data = model_scenario_ch4_dummy.obs.data
    footprint_data = model_scenario_ch4_dummy.footprint.data

    # # Create expected values for resampled observations
    # # In our case:
    # # - observation data contains values from 1, 48 for each time point
    # # - footprint data contained 2 overlapping time points which should now be repeated

    # Output should contain 48 time points (same as input obs data)
    org_obs_time = obs_data["time"]
    aligned_time = combined_dataset["time"]
    xr.testing.assert_allclose(org_obs_time, aligned_time)

    # Footprint data should not have been resampled and should now be repeated via "ffill"
    aligned_fp = combined_dataset["fp"]
    aligned_fp_1 = (
        aligned_fp.sel(time=slice("2012-01-01T00:00:00", "2012-01-01T23:00:00"))
        .transpose("time", "lat", "lon")
        .values
    )
    aligned_fp_2 = (
        aligned_fp.sel(time=slice("2012-01-02T00:00:00", "2012-01-02T23:00:00"))
        .transpose("time", "lat", "lon")
        .values
    )

    org_fp_1 = footprint_data["fp"].sel(time=slice("2012-01-01T00:00:00", "2012-01-01T23:00:00")).values
    org_fp_2 = footprint_data["fp"].sel(time=slice("2012-01-02T00:00:00", "2012-01-02T23:00:00")).values

    expected_fp_1 = np.repeat(org_fp_1, len(aligned_fp_1), axis=0)
    expected_fp_2 = np.repeat(org_fp_2, len(aligned_fp_2), axis=0)

    np.testing.assert_allclose(aligned_fp_1, expected_fp_1)
    np.testing.assert_allclose(aligned_fp_2, expected_fp_2)



# %% Test baseline calculation for short-lived species
# Radon (Rn) - currently has one lifetime value defined
# HFO-1234zee - currently has monthly lifetimes defined
# - see openghg/data/acrg_species_info.json for details


def replace_species(data_object, species):
    """
    Create new dummy data based on the original but with a new species label
    """
    data = data_object  # Can we copy this?

    data.data.attrs["species"] = species
    data.metadata["species"] = species

    return data


@pytest.fixture
def obs_radon_dummy(obs_ch4_dummy):
    """
    Create example ObsData object with dummy data
     - Values match to obs_ch4_dummy
     - Species is Radon (rn)
    Same values as obs_ch4_dummy fixture but updated species to be "Rn"
    """
    species = "Rn"
    return replace_species(obs_ch4_dummy, species)


@pytest.fixture
def footprint_radon_dummy(footprint_dummy):
    """
    Create example footprint data for Rn (short-lived species)
     - Footprint values ('fp') match to footprint_dummy
     - Additional parameters for short-lived species
      - mean_age_particles_X for 'n','e','s','w'
        - time point 0 all points - 10, 11, 12, 13
        - time point 1 all points - 11, 12, 13, 14
    """
    from openghg.dataobjects import FootprintData

    footprint_ds = footprint_dummy.data  # Can we copy this?
    footprint_metadata = footprint_dummy.metadata  # Can we copy this?

    species = "Rn"
    footprint_metadata["species"] = species
    footprint_ds.attrs["species"] = species

    fp_dims = footprint_ds.dims
    nlat = fp_dims["lat"]
    nlon = fp_dims["lon"]
    nheight = fp_dims["height"]
    ntime = fp_dims["time"]

    shape_ns = (ntime, nlon, nheight)
    shape_ew = (ntime, nlat, nheight)

    dims_ns = ("time", "lon", "height")
    dims_ew = ("time", "lat", "height")

    param = ["mean_age_particles_n", "mean_age_particles_e", "mean_age_particles_s", "mean_age_particles_w"]
    data_vars = {}
    for i, dv in enumerate(param):
        direction = dv.split("_")[-1]
        if direction in ("n", "s"):
            shape = shape_ns
            dims = dims_ns
        elif direction in ("e", "w"):
            shape = shape_ew
            dims = dims_ew
        values = np.ones(shape)
        # Assuming dim 0 is time and has length 2...
        values[0, ...] *= 10.0 + i  # 10, 11, 12, 13
        values[1, ...] *= 11.0 + i  # 11, 12, 13, 14
        data_vars[dv] = (dims, values)

    footprint_ds = footprint_ds.assign(data_vars)

    # set units for testing with pint
    footprint_ds.fp.attrs["units"] = "m2 s mol-1"
    for d in "nesw":
        footprint_ds[f"particle_locations_{d}"].attrs["units"] = "1"  # dimensionless
    footprint_ds.lat.attrs["units"] = "degrees_north"
    footprint_ds.lon.attrs["units"] = "degrees_east"

    footprintdata = FootprintData(data=footprint_ds, metadata=footprint_metadata)

    return footprintdata


@pytest.fixture
def bc_radon_dummy(bc_ch4_dummy):
    """
    Create example BoundaryConditionsData object with dummy data
     - Values match to bc_ch4_dummy
     - Species is Radon (rn)
    Same values as bc_ch4_dummy fixture but updated species to be "Rn"

    """
    species = "Rn"
    return replace_species(bc_ch4_dummy, species)


@pytest.fixture
def model_scenario_radon_dummy(obs_radon_dummy, footprint_radon_dummy, bc_radon_dummy):
    """Create ModelScenario with input dummy data for Radon (a short-lived species)"""
    model_scenario = ModelScenario(obs=obs_radon_dummy, footprint=footprint_radon_dummy, bc=bc_radon_dummy)

    return model_scenario


def test_modelled_baseline_radon(model_scenario_radon_dummy, footprint_radon_dummy, bc_radon_dummy):
    """Test expected modelled baseline for Rn (short-lived species) with known dummy data"""
<<<<<<< HEAD
    modelled_baseline = model_scenario_radon_dummy.calc_modelled_baseline()
=======
    modelled_baseline = model_scenario_radon_dummy.calc_modelled_baseline(output_units=1).bc_mod
>>>>>>> 90d622f9

    aligned_time = modelled_baseline["time"]
    assert aligned_time[0] == Timestamp("2012-01-01T00:00:00")
    assert aligned_time[-1] == Timestamp("2012-01-02T00:00:00")

    # Create expected value(s) for modelled_baseline for short-lived species
    # This includes a loss component vased on mean_age_particles for each direction
    # In our case:
    # - dummy particle_locations_* contains 2, 3, 4, 5 for n, e, s, w
    # - dummy boundary conditions, vmr_* contains 3, 4, 5, 6 at the correct time for n, e, s, w
    # - dummy mean age, mean_age_particles_* contains 11, 12, 13, 14 at the correct time for n, e, s, w
    time_slice = slice(aligned_time[0], aligned_time[-1])
    footprint = footprint_radon_dummy.data.sel(time=time_slice)
    bc = bc_radon_dummy.data.sel(time=time_slice)

    lifetime_rn_days = 5.5157  # Should match value within acrg_species_info.json file
    lifetime_rn_hrs = lifetime_rn_days * 24.0

    expected_modelled_baseline = calc_expected_baseline(footprint, bc, lifetime_hrs=lifetime_rn_hrs)

    assert np.allclose(modelled_baseline, expected_modelled_baseline)


@pytest.fixture
def obs_short_life_dummy(obs_ch4_dummy):
    """
    Create example ObsData object with dummy data
     - Values match to obs_ch4_dummy
     - Species is HFO-1234zee
    Same values as obs_ch4_dummy fixture but updated species to be "HFO1234zee"
    """
    species = "HFO1234zee"
    return replace_species(obs_ch4_dummy, species)


@pytest.fixture
def footprint_short_life_dummy(footprint_radon_dummy):
    """
    Create example FootprintData object with dummy data
     - Values match to footprint_radon_dummy
     - Species is HFO1234zee
    Same values as footprint_radon_dummy fixture but updated species to be "HFO1234zee"
    """
    species = "HFO1234zee"
    return replace_species(footprint_radon_dummy, species)


@pytest.fixture
def bc_short_life_dummy(bc_ch4_dummy):
    """
    Create example BoundaryConditionsData object with dummy data
     - Values match to bc_ch4_dummy
     - Species is HFO1234zee
    Same values as bc_ch4_dummy fixture but updated species to be "HFO-1234zee"

    """
    species = "HFO1234zee"
    return replace_species(bc_ch4_dummy, species)


@pytest.fixture
def model_scenario_short_life_dummy(obs_short_life_dummy, footprint_short_life_dummy, bc_short_life_dummy):
    """Create ModelScenario with input dummy data for short-lived species 'HFO-1234zee'"""
    model_scenario = ModelScenario(
        obs=obs_short_life_dummy, footprint=footprint_short_life_dummy, bc=bc_short_life_dummy
    )

    return model_scenario


def test_modelled_baseline_short_life(
    model_scenario_short_life_dummy, footprint_short_life_dummy, bc_short_life_dummy
):
    """Test expected modelled baseline for short-lived species 'HFO-1234zee' with known dummy data"""
<<<<<<< HEAD
    modelled_baseline = model_scenario_short_life_dummy.calc_modelled_baseline()
=======
    modelled_baseline = model_scenario_short_life_dummy.calc_modelled_baseline(output_units=1).bc_mod
>>>>>>> 90d622f9

    aligned_time = modelled_baseline["time"]
    assert aligned_time[0] == Timestamp("2012-01-01T00:00:00")
    assert aligned_time[-1] == Timestamp("2012-01-02T00:00:00")

    # Create expected value(s) for modelled_baseline for short-lived species
    # This includes a loss component vased on mean_age_particles for each direction
    # In our case:
    # - dummy particle_locations_* contains 2, 3, 4, 5 for n, e, s, w
    # - dummy boundary conditions, vmr_* contains 3, 4, 5, 6 at the correct time for n, e, s, w
    # - dummy mean age, mean_age_particles_* contains 11, 12, 13, 14 at the correct time for n, e, s, w
    time_slice = slice(aligned_time[0], aligned_time[-1])
    footprint = footprint_short_life_dummy.data.sel(time=time_slice)
    bc = bc_short_life_dummy.data.sel(time=time_slice)

    lifetime_days_HFO1234zee_jan = 56.3  # Should match value within acrg_species_info.json file
    lifetime_HFO1234zee_hrs = lifetime_days_HFO1234zee_jan * 24.0

    expected_modelled_baseline = calc_expected_baseline(footprint, bc, lifetime_hrs=lifetime_HFO1234zee_hrs)

    assert np.allclose(modelled_baseline, expected_modelled_baseline)


# %% Test generic dataset functions


@pytest.fixture
def flux_daily():
    """Fixture of simple 3D dataset with daily frequency"""

    time = pd.date_range("2012-01-01", "2012-02-01", freq="D")
    lat = [1.0, 2.0]
    lon = [10.0, 20.0]

    nlat, nlon, ntime = len(lat), len(lon), len(time)
    shape = (ntime, nlat, nlon)

    flux = xr.Dataset(
        {"flux": (("time", "lat", "lon"), np.ones(shape))}, coords={"lat": lat, "lon": lon, "time": time}
    )

    return flux


@pytest.fixture
def flux_single_time():
    """Fixture of simple 3D dataset with unknown frequency (1 time point)"""

    time = pd.date_range("2012-01-01", "2012-01-31", freq="MS")
    lat = [1.0, 2.0]
    lon = [10.0, 20.0]

    nlat, nlon, ntime = len(lat), len(lon), len(time)
    shape = (ntime, nlat, nlon)

    flux = xr.Dataset(
        {"flux": (("time", "lat", "lon"), np.ones(shape))}, coords={"lat": lat, "lon": lon, "time": time}
    )

    return flux


@pytest.fixture
def flux_daily_small_dim_diff():
    """Fixture of simple 3D dataset with small lat, lon difference and daily time frequency"""

    time = pd.date_range("2012-01-01", "2012-02-01", freq="D")
    small_mismatch = 1e-6
    lat = [1.0 + small_mismatch, 2.0 + small_mismatch]
    lon = [10.0 + small_mismatch, 20.0 + small_mismatch]

    nlat, nlon, ntime = len(lat), len(lon), len(time)
    shape = (ntime, nlat, nlon)
    flux_values = np.ones(shape) + 10.0

    flux = xr.Dataset(
        {"flux": (("time", "lat", "lon"), flux_values)}, coords={"lat": lat, "lon": lon, "time": time}
    )

    return flux


def test_match_dataset_dims(flux_daily, flux_daily_small_dim_diff):
    """
    Test datasets can be matched:
     - lat, lon have small differences (1e-6, tolerance should be more than this)
     - time should be identical already
    """
    # Pass datasets with diff lat, lon values (< tolerance), same time values
    datasets = [flux_daily, flux_daily_small_dim_diff]
    datasets_matched = match_dataset_dims(datasets, dims="all")

    # Check lat, lon have now been aligned to first dataset
    compare_dims = ["lat", "lon"]
    ds0 = datasets_matched[0]
    for ds in datasets_matched[1:]:
        for dim in compare_dims:
            coords_compare = ds0[dim]
            coords = ds[dim]
            xr.testing.assert_equal(coords_compare, coords)

    # Check time dimension has not been changed (should already match)
    unchanged_dim = "time"
    for ds, ds_org in zip(datasets_matched, datasets):
        coords_compare = ds_org[unchanged_dim]
        coords = ds[unchanged_dim]
        xr.testing.assert_equal(coords_compare, coords)


def test_match_dataset_dims_diff_time(flux_daily, flux_single_time):
    """
    Test same datasets are returned if non-matching dimensions are ignored;
     - lat, lon are identical
     - time is different but is not passed as a dimension to match
    """

    # Pass datasets with the same lat, lon but different time values
    datasets = [flux_daily, flux_single_time]
    datasets_matched = match_dataset_dims(datasets, dims=["lat", "lon"])

    # Check no dimensions have been changed (lat, lon should already match)
    for ds, ds_org in zip(datasets_matched, datasets):
        xr.testing.assert_equal(ds, ds_org)


def test_calc_resolution(flux_daily):
    """Test frequency/resolution can be calculated (daily data)"""
    frequency = calc_dim_resolution(flux_daily, dim="time")
    frequency_d = frequency.astype("timedelta64[D]")
    assert frequency_d == 1


def test_calc_resolution_single_time(flux_single_time):
    """Test NaT value can be calculated for unknown frequency (1 time point)"""
    frequency = calc_dim_resolution(flux_single_time, dim="time")

    assert isinstance(frequency, np.timedelta64)
    assert pd.isnull(frequency)


def test_stack_datasets(flux_daily, flux_single_time):
    """
    Test that datasets can be successfully resampled and added.
    Inputs:
     - daily frequency
     - unknown frequency (1 time value)
    Both contain one data variable, "flux", with all values equal to 1.
    Dimensions are (time, lat, lon) and values other than time are identical.
    """
    datasets = [flux_daily, flux_single_time]

    dataset_stacked = stack_datasets(datasets, dim="time")

    # Check time dimension
    expected_time = flux_daily.time  # Should match to data with highest resolution
    output_time = dataset_stacked.time
    xr.testing.assert_equal(output_time, expected_time)

    # Check summed flux values
    expected_flux = 2  # All values should be 2
    output_flux = dataset_stacked.flux.values
    np.testing.assert_allclose(output_flux, expected_flux)


def test_stack_datasets_with_alignment(flux_daily, flux_daily_small_dim_diff):
    """
    Test that datasets can be successfully added after being matched.
    Inputs:
     - flux_daily - daily frequency
     - flux_daily_small_dim_diff - daily frequency (small lat, lon mismatch - 1e-6)
    Both contain one data variable, "flux",
     - flux_daily - all values equal to 1.
     - flux_daily_small_dim_diff - all values equal to 11
    Dimensions are (time, lat, lon).
    """
    datasets = [flux_daily, flux_daily_small_dim_diff]

    datasets_matched = match_dataset_dims(datasets, dims=["lat", "lon"])
    dataset_stacked = stack_datasets(datasets_matched, dim="time")

    # Check time dimension
    expected_time = flux_daily.time  # Should match to data with highest resolution
    output_time = dataset_stacked.time
    xr.testing.assert_equal(output_time, expected_time)

    # Check summed flux values
    expected_flux = 1 + 11  # All values should be 12
    output_flux = dataset_stacked.flux.values
    np.testing.assert_allclose(output_flux, expected_flux)


def test_satellite_scenario_raises_error():
    """Test to ensure ModelScenario instance raises error if max_level is not passed when platform argument is satellite"""

    satellite = "gosat"
    domain = "SOUTHAMERICA"
    obs_region = "BRAZIL"
    species = "ch4"

    obs_column = get_obs_column(
        species=species, max_level=3, satellite=satellite, selection="land", store="user"
    )

    footprint = get_footprint(
        satellite=satellite, domain=domain, obs_region=obs_region, model="cams", store="user"
    )

    with pytest.raises(AttributeError):
        # checks that ModelScenario fails if passing platform=satellite but not max_level
        model_scenario = ModelScenario(obs_column=obs_column, footprint=footprint, platform="satellite")


def test_model_scenario_col_fp_data_merge():
    """This is to test satellite data aligns fp to obs and satifies the fp_data_merge functionality"""

    satellite = "gosat"
    domain = "southamerica"
    obs_region = "brazil"

    obs_column_data = get_obs_column(
        species="ch4",
        max_level=3,
        satellite=satellite,
        start_date="2016-01-01 14:59:12.500000+00:00",
        end_date="2016-01-01 18:10:16.500000+00:00",
        obs_region="brazil",
        store="user",
    )
    fp_column_data = get_footprint(
        satellite=satellite,
        domain=domain,
        obs_region=obs_region,
        start_date="2016-01-01 14:59:12.500000+00:00",
        end_date="2016-01-01 19:10:16.500000+00:00",
        model="name",
        store="user",
    )
    flux_data = get_flux(species="ch4", source="all", domain="southamerica")

    satellite_scenario = ModelScenario(
        obs_column=obs_column_data,
        footprint=fp_column_data,
        flux=flux_data,
        platform="satellite",
        max_level=3,
    )

    # Check values have been stored in ModelScenario object correctly
    assert satellite_scenario.obs is not None
    assert satellite_scenario.footprint is not None

    # Check values stored within model_scenario object match inputs
    xr.testing.assert_equal(satellite_scenario.obs.data, obs_column_data.data)
    xr.testing.assert_equal(satellite_scenario.footprint.data, fp_column_data.data)

    fp_data_merge = satellite_scenario.footprints_data_merge(
        platform="satellite", calc_timeseries=True, sources="all", cache=False
    )

    assert "mf_mod" in fp_data_merge
    attributes = fp_data_merge.attrs

    obs_column_data.data["time"] == fp_data_merge["time"]
    attributes["model"] == "name"
    attributes["data_type"] == "column"
    len(attributes["heights"]) == 20


def test_scenario_infer_flux_source_ch4():
    """
    Test ModelScenario can find the source of a flux
    if only a single flux matches the given metadata
    and source is in the flux metadata.
    """
    from openghg.objectstore import get_readable_buckets
    from openghg.retrieve import get_flux

    result = get_flux(species="ch4", domain="europe", source="waste")

    model_scenario = ModelScenario()
    model_scenario.add_flux(flux=result)

    # expect 'waste' to be found in flux metadata:
    assert "waste" in model_scenario.fluxes


def test_modelscenario_doesnt_error_empty_objectstore():
    clear_test_stores()

    site = "TAC"
    domain = "EUROPE"
    species = "co2"
    height = "185m"
    source_natural = "natural"
    start_date = "2017-07-01"
    end_date = "2017-07-07"

    scenario = ModelScenario(
        site=site,
        inlet=height,
        domain=domain,
        species=species,
        source=source_natural,
        start_date=start_date,
        end_date=end_date,
    )

    assert not scenario


# NOTE: the test store is modified by the last two tests<|MERGE_RESOLUTION|>--- conflicted
+++ resolved
@@ -957,11 +957,7 @@
 
 def test_modelled_baseline_ch4(model_scenario_ch4_dummy, footprint_dummy, bc_ch4_dummy):
     """Test expected modelled baseline with known dummy data"""
-<<<<<<< HEAD
-    modelled_baseline = model_scenario_ch4_dummy.calc_modelled_baseline()
-=======
-    modelled_baseline = model_scenario_ch4_dummy.calc_modelled_baseline(output_units=1).bc_mod
->>>>>>> 90d622f9
+    modelled_baseline = model_scenario_ch4_dummy.calc_modelled_baseline().bc_mod
 
     aligned_time = modelled_baseline["time"]
     assert aligned_time[0] == Timestamp("2012-01-01T00:00:00")
@@ -983,7 +979,7 @@
 
 def test_bc_sensitivity_ch4(model_scenario_ch4_dummy):
     """Check that bc sensitivity for each NESW curtain is available."""
-    bc_sensitivity = model_scenario_ch4_dummy.calc_modelled_baseline(output_units=1, output_sensitivity=True)
+    bc_sensitivity = model_scenario_ch4_dummy.calc_modelled_baseline(output_sensitivity=True)
 
     for d in "nesw":
         assert f"bc_{d}" in bc_sensitivity
@@ -1169,11 +1165,7 @@
 
 def test_modelled_baseline_radon(model_scenario_radon_dummy, footprint_radon_dummy, bc_radon_dummy):
     """Test expected modelled baseline for Rn (short-lived species) with known dummy data"""
-<<<<<<< HEAD
-    modelled_baseline = model_scenario_radon_dummy.calc_modelled_baseline()
-=======
-    modelled_baseline = model_scenario_radon_dummy.calc_modelled_baseline(output_units=1).bc_mod
->>>>>>> 90d622f9
+    modelled_baseline = model_scenario_radon_dummy.calc_modelled_baseline().bc_mod
 
     aligned_time = modelled_baseline["time"]
     assert aligned_time[0] == Timestamp("2012-01-01T00:00:00")
@@ -1248,11 +1240,7 @@
     model_scenario_short_life_dummy, footprint_short_life_dummy, bc_short_life_dummy
 ):
     """Test expected modelled baseline for short-lived species 'HFO-1234zee' with known dummy data"""
-<<<<<<< HEAD
-    modelled_baseline = model_scenario_short_life_dummy.calc_modelled_baseline()
-=======
-    modelled_baseline = model_scenario_short_life_dummy.calc_modelled_baseline(output_units=1).bc_mod
->>>>>>> 90d622f9
+    modelled_baseline = model_scenario_short_life_dummy.calc_modelled_baseline().bc_mod
 
     aligned_time = modelled_baseline["time"]
     assert aligned_time[0] == Timestamp("2012-01-01T00:00:00")

--- conflicted
+++ resolved
@@ -10,13 +10,8 @@
     """
     Data set up for running tests for these sets of modules.
     """
-<<<<<<< HEAD
-    get_local_bucket(empty=True)
 
     # Files for creating forward model (mf_mod) for methane and carbon dioxide at TAC site
-=======
-    # Files for creating forward model (mf_mod) for methane at TAC site
->>>>>>> 2eedf199
 
     # Observation data
     #  - TAC at 100m for 201208 and 201407
@@ -37,17 +32,10 @@
 
     emissions_datapath1 = get_emissions_datapath("ch4-anthro_EUROPE_2012.nc")
 
-<<<<<<< HEAD
     Emissions.read_file(
         filepath=emissions_datapath1,
         species="ch4",
         source=source1,
-=======
-    uids = Emissions.read_file(
-        filepath=emissions_datapath,
-        species=species,
-        source=source,
->>>>>>> 2eedf199
         date="2012",
         domain=domain,
         high_time_resolution=False,

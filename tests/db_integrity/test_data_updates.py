--- conflicted
+++ resolved
@@ -11,26 +11,7 @@
 from helpers import clear_test_stores
 
 
-<<<<<<< HEAD
-@pytest.fixture
-def clear_stores():
-    """Clear the test store at the start of each test.
-
-    This will run before any other fixtures in the same scope (i.e. function scope).
-    In particular, it will run before all of the set-up tests below.
-    """
-    clear_test_stores()
-
-
-@pytest.fixture
-def bucket():
-    return get_bucket()
-
-
-def test_database_update_repeat(clear_stores):
-=======
 def test_database_update_repeat():
->>>>>>> 63162214
     """
     Test object store can handle the same date (flux data) being added twice.
     """
@@ -500,13 +481,7 @@
 
 
 # Check appropriate metadata is updated when data is added to data sources
-<<<<<<< HEAD
-def test_metadata_update(clear_stores):
-=======
-
-
 def test_metadata_update():
->>>>>>> 63162214
     """
     Add data and then update this to check that the version is both added to the original
     metadata and subsequently updated when the datasource is updated.

--- conflicted
+++ resolved
@@ -2,11 +2,7 @@
  "cells": [
   {
    "cell_type": "markdown",
-<<<<<<< HEAD
-   "id": "artistic-apartment",
-=======
    "id": "pregnant-trance",
->>>>>>> f8e9251f
    "metadata": {},
    "source": [
     "# Other datasets\n",
@@ -21,11 +17,7 @@
   {
    "cell_type": "code",
    "execution_count": null,
-<<<<<<< HEAD
-   "id": "canadian-appraisal",
-=======
    "id": "dramatic-blend",
->>>>>>> f8e9251f
    "metadata": {},
    "outputs": [],
    "source": [
@@ -47,11 +39,7 @@
   },
   {
    "cell_type": "markdown",
-<<<<<<< HEAD
-   "id": "younger-snapshot",
-=======
    "id": "complete-pasta",
->>>>>>> f8e9251f
    "metadata": {},
    "source": [
     "### Observations\n",
@@ -62,11 +50,7 @@
   {
    "cell_type": "code",
    "execution_count": null,
-<<<<<<< HEAD
-   "id": "entertaining-congo",
-=======
    "id": "binary-supervision",
->>>>>>> f8e9251f
    "metadata": {},
    "outputs": [],
    "source": [
@@ -80,11 +64,7 @@
   {
    "cell_type": "code",
    "execution_count": null,
-<<<<<<< HEAD
-   "id": "explicit-vienna",
-=======
    "id": "liable-country",
->>>>>>> f8e9251f
    "metadata": {},
    "outputs": [],
    "source": [
@@ -96,11 +76,7 @@
   {
    "cell_type": "code",
    "execution_count": null,
-<<<<<<< HEAD
-   "id": "previous-florence",
-=======
    "id": "requested-profession",
->>>>>>> f8e9251f
    "metadata": {},
    "outputs": [],
    "source": [
@@ -116,11 +92,7 @@
   },
   {
    "cell_type": "markdown",
-<<<<<<< HEAD
-   "id": "parallel-faith",
-=======
    "id": "norman-calendar",
->>>>>>> f8e9251f
    "metadata": {},
    "source": [
     "### Footprints"
@@ -129,11 +101,7 @@
   {
    "cell_type": "code",
    "execution_count": null,
-<<<<<<< HEAD
-   "id": "activated-intelligence",
-=======
    "id": "blank-third",
->>>>>>> f8e9251f
    "metadata": {},
    "outputs": [],
    "source": [
@@ -149,11 +117,7 @@
   },
   {
    "cell_type": "markdown",
-<<<<<<< HEAD
-   "id": "interesting-thomson",
-=======
    "id": "oriental-klein",
->>>>>>> f8e9251f
    "metadata": {},
    "source": [
     "### Emissions"
@@ -162,11 +126,7 @@
   {
    "cell_type": "code",
    "execution_count": null,
-<<<<<<< HEAD
-   "id": "digital-bryan",
-=======
    "id": "broke-teddy",
->>>>>>> f8e9251f
    "metadata": {},
    "outputs": [],
    "source": [
@@ -182,11 +142,7 @@
   },
   {
    "cell_type": "markdown",
-<<<<<<< HEAD
-   "id": "controlling-tuning",
-=======
    "id": "smooth-medium",
->>>>>>> f8e9251f
    "metadata": {},
    "source": [
     "### Footprints data merge\n",
@@ -196,11 +152,7 @@
   {
    "cell_type": "code",
    "execution_count": null,
-<<<<<<< HEAD
-   "id": "later-robert",
-=======
    "id": "exotic-visibility",
->>>>>>> f8e9251f
    "metadata": {},
    "outputs": [],
    "source": [
@@ -224,11 +176,7 @@
   {
    "cell_type": "code",
    "execution_count": null,
-<<<<<<< HEAD
-   "id": "convinced-education",
-=======
    "id": "yellow-plastic",
->>>>>>> f8e9251f
    "metadata": {},
    "outputs": [],
    "source": [
@@ -245,11 +193,7 @@
   {
    "cell_type": "code",
    "execution_count": null,
-<<<<<<< HEAD
-   "id": "violent-encoding",
-=======
    "id": "seasonal-eight",
->>>>>>> f8e9251f
    "metadata": {},
    "outputs": [],
    "source": [
@@ -267,11 +211,7 @@
   {
    "cell_type": "code",
    "execution_count": null,
-<<<<<<< HEAD
-   "id": "loose-video",
-=======
    "id": "impressive-memphis",
->>>>>>> f8e9251f
    "metadata": {},
    "outputs": [],
    "source": [
@@ -309,7 +249,8 @@
    "hash": "be46fac04113c12cba86920494e488404427b4279e35c30cf0606e819f4acc5b"
   },
   "kernelspec": {
-   "display_name": "Python 3.7.4 64-bit ('openghg': venv)",
+   "display_name": "Python 3",
+   "language": "python",
    "name": "python3"
   },
   "language_info": {
@@ -322,7 +263,7 @@
    "name": "python",
    "nbconvert_exporter": "python",
    "pygments_lexer": "ipython3",
-   "version": "3.7.4"
+   "version": "3.9.5"
   }
  },
  "nbformat": 4,

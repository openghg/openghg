{
 "cells": [
  {
   "cell_type": "markdown",
   "metadata": {},
   "source": [
    "# Beginner workflow\n",
    "\n",
    "This tutorial is a beginner workflow for processing data, visualising the object store and retrieving and visualising data.\n",
    "\n",
    "### Check installation\n",
    "\n",
    "This tutorial assumes that you have installed `openghg`. To ensure install has been successful you can open an `ipython` console and import openghg\n",
    "\n",
    "In a terminal type\n",
    "\n",
    "```bash\n",
    "ipython\n",
    "```\n",
    "\n",
    "Then import `openghg` and print the version string associated with the version you have installed. If you get something like the below `openghg` is installed correctly.\n",
    "\n",
    "```ipython\n",
    "In [1]: import openghg\n",
    "In [2]: openghg.__version__\n",
    "Out[2]: '0.0.1'\n",
    "```\n",
    "\n",
    "If you get an ``ImportError`` please go back to the install section of the documentation.\n",
    "\n",
    "\n",
    "\n",
    "\n",
    "### Notebooks\n",
    "\n",
    "If you haven't used Jupyter notebooks before please see [this introduction](https://realpython.com/jupyter-notebook-introduction/)."
   ]
  },
  {
   "cell_type": "markdown",
   "metadata": {},
   "source": [
    "## 1. Setting up our environment\n",
    "\n",
    "First the notebook sets up the environment needed to create the object store at our desired location. By default this location\n",
    "is at ``/tmp/openghg_store``. For the purposes of this tutorial this path is fine but as it is a temporary directory it may not survive a\n",
    "reboot of the computer. \n",
    "\n",
    "If you want to create an object store that survives a reboot you can change the path to anything you like. We\n",
    "recommened a path such as ``~/openghg_store`` which will create the object store in your home directory in a directory called ``openghg_store``."
   ]
  },
  {
   "cell_type": "code",
   "execution_count": null,
   "metadata": {},
   "outputs": [],
   "source": [
    "from openghg.modules import ObsSurface\n",
    "from openghg.objectstore import visualise_store\n",
    "from openghg.localclient import get_obs_surface, RankSources\n",
    "\n",
    "import glob\n",
    "from pathlib import Path\n",
    "import os\n",
    "import tempfile"
   ]
  },
  {
   "cell_type": "markdown",
   "metadata": {},
   "source": [
    "### Set an environment variable for the OpenGHG object store"
   ]
  },
  {
   "cell_type": "markdown",
   "metadata": {},
   "source": [
    "Here we create a temporary directory but you can use any folder you like by setting a path in place of `tmp_dir.name`. The object store created by this notebook will only have a lifetime as long as the notebook, if you want to create a longer lived object store set a path below."
   ]
  },
  {
   "cell_type": "code",
   "execution_count": null,
   "metadata": {},
   "outputs": [],
   "source": [
    "tmp_dir = tempfile.TemporaryDirectory()\n",
    "os.environ[\"OPENGHG_PATH\"] = tmp_dir.name # \"/tmp/openghg_store\"\n"
   ]
  },
  {
   "cell_type": "markdown",
   "metadata": {},
   "source": [
    "## 2. Processing data"
   ]
  },
  {
   "cell_type": "markdown",
   "metadata": {},
   "source": [
    "First we want to process some files from our local directory"
   ]
  },
  {
   "cell_type": "code",
   "execution_count": null,
   "metadata": {},
   "outputs": [],
   "source": [
    "decc_file = \"../data/DECC/bsd.picarro.1minute.248m.min.dat\""
   ]
  },
  {
   "cell_type": "markdown",
   "metadata": {},
   "source": [
    "We can pass this filepath to `ObsSurface.read_file`. We must also tell it the type of data we want it to process, DECC data is CRDS. We also pass in the site code and the name of the network."
   ]
  },
  {
   "cell_type": "code",
   "execution_count": null,
   "metadata": {},
   "outputs": [],
   "source": [
    "decc_results = ObsSurface.read_file(filepath=decc_file, data_type=\"CRDS\", site=\"bsd\", network=\"DECC\")"
   ]
  },
  {
   "cell_type": "markdown",
   "metadata": {},
   "source": [
    "Here `decc_results` will give us a dictionary with the UUIDs (universally unique identifiers) for each of the Datasources the data has been assigned to. This tells us that the data has been processed and stored correctly."
   ]
  },
  {
   "cell_type": "markdown",
   "metadata": {},
   "source": [
    "## A note on Datasources"
   ]
  },
  {
   "cell_type": "markdown",
   "metadata": {},
   "source": [
    "Datasources are objects that are stored in the object store (add link to object store notes) that hold the data and metadata associated with each measurement we upload to the platform.\n",
    "\n",
    "For example, if we upload a file that contains readings for three gas species from a single site at a specific inlet height OpenGHG    will assign this data to three different Datasources, one for each species. Metadata such as the site, inlet height, species, network etc are stored alongside the measurements for easy searching. \n",
    "\n",
    "Datasources can also handle multiple versions of data from a single site, so if scales or other factors change multiple versions may be stored for easy future comparison."
   ]
  },
  {
   "cell_type": "markdown",
   "metadata": {},
   "source": [
    "#### Note\n",
    "\n",
    "When you run this notebook different UUIDs will be created for the Datasources. This is expected as \n",
    "each time a Datasource is created from scratch it is assigned a unique UUID.\n"
   ]
  },
  {
   "cell_type": "code",
   "execution_count": null,
   "metadata": {},
   "outputs": [],
   "source": [
    "decc_results"
   ]
  },
  {
   "cell_type": "markdown",
   "metadata": {},
   "source": [
    "We can now process the AGAGE data. The functions that process the AGAGE data expect data to have an accompanying precisions file. For each data file we create a tuple with the data filename and the precisions filename. A simpler method of uploading these file types is planned."
   ]
  },
  {
   "cell_type": "markdown",
   "metadata": {},
   "source": [
    "We must create a `tuple` for each pair\n",
    "\n",
    "```python\n",
    "list_of_tuples = [(data_filepath, precision_filepath), (d1, p1), (d2, p2), ...]\n",
    "```"
   ]
  },
  {
   "cell_type": "code",
   "execution_count": null,
   "metadata": {},
   "outputs": [],
   "source": [
    "agage_tuples = [('../data/AGAGE/capegrim-medusa.18.C', '../data/AGAGE/capegrim-medusa.18.precisions.C')]"
   ]
  },
  {
   "cell_type": "markdown",
   "metadata": {},
   "source": [
    "Then we process the files as we did before the with DECC data, but this time changing the data type to the `GCWERKS` type and the network to `AGAGE`."
   ]
  },
  {
   "cell_type": "code",
   "execution_count": null,
   "metadata": {},
   "outputs": [],
   "source": [
    "agage_results = ObsSurface.read_file(filepath=agage_tuples, data_type=\"GCWERKS\", site=\"CGO\", network=\"AGAGE\")"
   ]
  },
  {
   "cell_type": "markdown",
   "metadata": {},
   "source": [
    "When viewing `agage_results` there will be a large number of Datasource UUIDs shown due to the large number of gases in each data file"
   ]
  },
  {
   "cell_type": "code",
   "execution_count": null,
   "metadata": {},
   "outputs": [],
   "source": [
    "agage_results"
   ]
  },
  {
   "cell_type": "markdown",
   "metadata": {},
   "source": [
    "## 3. Visualising the object store"
   ]
  },
  {
   "cell_type": "markdown",
   "metadata": {},
   "source": [
    "Now that we have a simple object store created we can view the objects within it in a simple force graph model. To do this we use the `view_store` function from the `objectstore` submodule. Note that the cell may take a few moments to load as the force graph is created.\n",
    "\n",
    "In the force graph the central blue node is the `ObsSurface` node. Associated with this node are all the data processed by it. The next node in the topology are networks, shown in green. In the graph you will see `DECC` and `AGAGE` nodes. From these you'll see site nodes in red and then individual datasources in orange."
   ]
  },
  {
   "cell_type": "markdown",
   "metadata": {},
   "source": [
    "#### Note\n",
    "\n",
    "The object store visualisation created by this function is commented out here and won't be visible in the documentation but can be uncommented and run when you use the notebook version.\n"
   ]
  },
  {
   "cell_type": "code",
   "execution_count": null,
   "metadata": {},
   "outputs": [],
   "source": [
    "# visualise_store()"
   ]
  },
  {
   "cell_type": "markdown",
   "metadata": {},
   "source": [
    "Now we know we have this data in the object store we can search it and retrieve data from it."
   ]
  },
  {
   "cell_type": "markdown",
   "metadata": {},
   "source": [
    "## 4. Retrieving data "
   ]
  },
  {
   "cell_type": "markdown",
   "metadata": {},
   "source": [
    "To retrieve data from the object store we can use the `get_obs_surface` function from the `localclient` submodule. This allows us to retrieve and view the data stored."
   ]
  },
  {
   "cell_type": "code",
   "execution_count": null,
   "metadata": {},
   "outputs": [],
   "source": [
    "data = get_obs_surface(site=\"bsd\", species=\"co\", network=\"AGAGE\", inlet=\"248m\")"
   ]
  },
  {
   "cell_type": "markdown",
   "metadata": {},
   "source": [
    "If we view data we expect an `ObsData` object to have been returned"
   ]
  },
  {
   "cell_type": "code",
   "execution_count": null,
   "metadata": {},
   "outputs": [],
   "source": [
    "data"
   ]
  },
  {
   "cell_type": "markdown",
   "metadata": {},
   "source": [
    "First we tell `matplotlib` that we are plotting inside a Jupyter notebook, this ensures a plot with controls is created."
   ]
  },
  {
   "cell_type": "code",
   "execution_count": null,
   "metadata": {},
   "outputs": [],
   "source": [
    "%matplotlib notebook"
   ]
  },
  {
   "cell_type": "code",
   "execution_count": null,
   "metadata": {},
   "outputs": [],
   "source": [
    "example_data = data.data\n",
    "mol_frac = example_data.mf\n",
    "mol_frac.plot()"
   ]
  },
  {
   "cell_type": "markdown",
   "metadata": {},
   "source": [
    "## 5. Ranking data"
   ]
  },
  {
   "cell_type": "markdown",
   "metadata": {},
   "source": [
    "The dates that the data from Heathfield retrieved above overlap. If we want to easily retrieve the highest quality data from Heathfield over a range of dates we don't want to have to repeatedly check which was the correct inlet/instrument for a given daterange. This problem is solved using ranking. \n",
    "\n",
    "A given inlet on a specific instrument at a site can be given a rank for a daterange. To do this we use the `RankSources` class from the `localclient` submodule."
   ]
  },
  {
   "cell_type": "markdown",
   "metadata": {},
   "source": [
    "# The rest of tutorial requires updating, the cells below will not work."
   ]
  },
  {
   "cell_type": "code",
   "execution_count": null,
   "metadata": {},
   "outputs": [],
   "source": [
    "#r = RankSources()\n",
    "\n",
    "#r.get_sources(site=\"hfd\", species=\"co\")"
   ]
  },
  {
   "cell_type": "markdown",
   "metadata": {},
   "source": [
    "The returned dictionary gives us two keys, one for each inlet height. To rank a source we use the `set_rank` method which expects two arguments: `rank_key` which is the key given to each source in the `dict` above and `rank_data` a dictionary of the form\n",
    "\n",
    "```python\n",
    "rank_data = {co2_hfd_50m_picarro: {1: [daterange_1], 2: [daterange_2]}}\n",
    "```\n",
    "\n",
    "We can create this dictionary using a helper method of `RankSources` called `create_daterange` as shown below."
   ]
  },
  {
   "cell_type": "code",
   "execution_count": null,
   "metadata": {},
   "outputs": [],
   "source": [
    "#daterange_100m = r.create_daterange(start=\"2013-11-01\", end=\"2016-01-01\")   "
   ]
  },
  {
   "cell_type": "markdown",
   "metadata": {},
   "source": [
    "This creates a daterange string that will be understood by `openghg`. We can then place this in a list to create our `rank_data` dictionary."
   ]
  },
  {
   "cell_type": "code",
   "execution_count": null,
   "metadata": {},
   "outputs": [],
   "source": [
    "#rank_data = {\"co_hfd_100m_picarro\": {\"1\": [daterange_100m]}}"
   ]
  },
  {
   "cell_type": "code",
   "execution_count": null,
   "metadata": {},
   "outputs": [],
   "source": [
    "#rank_data"
   ]
  },
  {
   "cell_type": "markdown",
   "metadata": {},
   "source": [
    "Now we can set the rank of the network using `set_rank`"
   ]
  },
  {
   "cell_type": "code",
   "execution_count": null,
   "metadata": {},
   "outputs": [],
   "source": [
    "#r.set_rank(rank_key=\"co_hfd_100m_picarro\", rank_data=rank_data)"
   ]
  },
  {
   "cell_type": "markdown",
   "metadata": {},
   "source": [
    "We can now check the rank for this inlet again to check it's been set correctly"
   ]
  },
  {
   "cell_type": "code",
   "execution_count": null,
   "metadata": {},
   "outputs": [],
   "source": [
    "#r.get_sources(site=\"hfd\", species=\"co\")"
   ]
  },
  {
   "cell_type": "markdown",
   "metadata": {},
   "source": [
    "We can now see\n",
    "\n",
    "```python\n",
    "'co_hfd_100m_picarro': {'rank': defaultdict(list, {'1': ['2013-11-01T00:00:00_2016-01-01T00:00:00']})\n",
    "```"
   ]
  },
  {
   "cell_type": "markdown",
   "metadata": {},
   "source": [
    "Which tells us the rank was set correctly over the daterange that we specified. We can now search for data and we'll automatically get the highest ranked data.\n",
    "\n",
    "Let's search for CO2 data at Heathfield between 2014 - 2015, dates covered by both inlets."
   ]
  },
  {
   "cell_type": "code",
   "execution_count": null,
   "metadata": {},
   "outputs": [],
   "source": [
    "#updated_data = get_obs_surface(site=\"hfd\", species=\"co\", network=\"AGAGE\")"
   ]
  },
  {
   "cell_type": "code",
   "execution_count": null,
   "metadata": {},
   "outputs": [],
   "source": [
    "#updated_data"
   ]
  },
  {
   "cell_type": "markdown",
   "metadata": {},
   "source": [
    "Now we get the highest ranked data returned to us without the need to specify an inlet height or instrument.\n",
    "\n",
    "If we know that we want data from the 50m inlet we can still specify this in the search and get that data"
   ]
  },
  {
   "cell_type": "code",
   "execution_count": null,
   "metadata": {},
   "outputs": [],
   "source": [
    "#fiftym_data = get_obs_surface(site=\"hfd\", species=\"co\", network=\"AGAGE\", inlet=\"50m\")"
   ]
  },
  {
   "cell_type": "code",
   "execution_count": null,
   "metadata": {},
   "outputs": [],
   "source": [
    "#fiftym_data"
   ]
  },
  {
   "cell_type": "markdown",
   "metadata": {},
   "source": [
    "## 6. Viewing ranked data"
   ]
  },
  {
   "cell_type": "markdown",
   "metadata": {},
   "source": [
    "We can also view the ranks we have given to data with a similar layout to the object store visualisation we created earlier.\n",
    "\n",
    "To do this we use the `visualise_rankings` method of of the `RankSources` class. In this figure we'll only see Datasources that contain ranked data. Hover over the nodes for further information."
   ]
  },
  {
   "cell_type": "markdown",
   "metadata": {},
   "source": [
    "#### Note\n",
    "\n",
    "The rankings visualisation created by this function is commented out here and won't be visible in the documentation but can be uncommented and run when you use the notebook version.\n"
   ]
  },
  {
   "cell_type": "code",
   "execution_count": null,
   "metadata": {},
   "outputs": [],
   "source": [
    "# r.visualise_rankings()"
   ]
  },
  {
   "cell_type": "markdown",
   "metadata": {},
   "source": [
    "## 7. Cleanup"
   ]
  },
  {
   "cell_type": "markdown",
   "metadata": {},
   "source": [
    "If you used the `tmp_dir` as a location for your object store at the start of the tutorial you can run the cell below to remove any files that were created."
   ]
  },
  {
   "cell_type": "code",
   "execution_count": null,
   "metadata": {},
   "outputs": [],
   "source": [
    "tmp_dir.cleanup()"
   ]
  },
  {
   "cell_type": "markdown",
   "metadata": {},
   "source": [
    "## 7. What's next?"
   ]
  },
  {
   "cell_type": "markdown",
   "metadata": {},
   "source": [
    "Further tutorials will be added soon. If you want to explore the internal workings of OpenGHG please checkout the Developer API documentation, if you would like contribute to the project we welcome pull requests to both the code and the documentation. For help and guidance on contributing check our contributing page."
   ]
  }
 ],
 "metadata": {
  "kernelspec": {
   "display_name": "Python 3",
   "language": "python",
   "name": "python3"
  },
  "language_info": {
   "codemirror_mode": {
    "name": "ipython",
    "version": 3
   },
   "file_extension": ".py",
   "mimetype": "text/x-python",
   "name": "python",
   "nbconvert_exporter": "python",
<<<<<<< HEAD
   "pygments_lexer": "ipython3",
   "version": "3.9.6"
=======
   "pygments_lexer": "ipython3"
>>>>>>> 928cb353
  }
 },
 "nbformat": 4,
 "nbformat_minor": 4
}<|MERGE_RESOLUTION|>--- conflicted
+++ resolved
@@ -604,12 +604,8 @@
    "mimetype": "text/x-python",
    "name": "python",
    "nbconvert_exporter": "python",
-<<<<<<< HEAD
-   "pygments_lexer": "ipython3",
-   "version": "3.9.6"
-=======
+
    "pygments_lexer": "ipython3"
->>>>>>> 928cb353
   }
  },
  "nbformat": 4,

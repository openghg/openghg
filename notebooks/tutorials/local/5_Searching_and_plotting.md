---
jupytext:
  formats: ipynb,md:myst
  text_representation:
    extension: .md
    format_name: myst
    format_version: 0.13
    jupytext_version: 1.14.1
kernelspec:
  display_name: Python 3 (ipykernel)
  language: python
  name: python3
---

# Workflow 5: Searching and plotting

In this short tutorial we'll show how to retrieve some data and create a simple plot using one of our plotting functions.

+++

As in the [previous tutorial](Adding_observation_data.ipynb), we will start by setting up our temporary object store for our data. If you've already create your own local object store you can skip the next few steps and move onto the **Searching** section.

```{code-cell} ipython3
from openghg.tutorial import populate_surface_data
```

```{code-cell} ipython3
populate_surface_data()
```

## Searching

+++

Let's search for all the methane data from Tacolneston

```{code-cell} ipython3
from openghg.retrieve import search_surface

ch4_results = search_surface(site="tac", species="ch4")
ch4_results
```

Let's take a look at the results property which is a pandas DataFrame object.

```{code-cell} ipython3
ch4_results.results
```

If we want to take a look at the data from the 185m inlet we can first retrieve the data from the object store and then create a quick timeseries plot. See the [`SearchResults`](https://docs.openghg.org/api/api_dataobjects.html#openghg.dataobjects.SearchResults) object documentation for more information.

```{code-cell} ipython3
data_185m = ch4_results.retrieve(inlet="185m")
```

> **_NOTE:_**  the plots created below may not show up on the online documentation version of this notebook.

```{code-cell} ipython3
data_185m.plot_timeseries()
```

You can make some simple changes to the plot using arguments

```{code-cell} ipython3
data_185m.plot_timeseries(title="Methane at Tacolneston", xlabel="Time", ylabel="Conc.", units="ppm")
```

## Plot all the data

+++

We can also retrieve all the data, get a `list` of [`ObsData`](https://docs.openghg.org/api/api_dataobjects.html#openghg.dataobjects.ObsData) objects.

```{code-cell} ipython3
all_ch4_tac = ch4_results.retrieve_all()
```

Then we can use the `plot_timeseries` function from the `plotting` submodule to compare measurements from different inlets. This creates a [Plotly](https://plotly.com/python/) plot that should be interactive and and responsive, even with relatively large amounts of data.

```{code-cell} ipython3
from openghg.plotting import plot_timeseries

plot_timeseries(data=all_ch4_tac, units="ppb")
```

## Compare different sites

+++

We can easily compare data from different sites by doing a quick search to see what's available

```{code-cell} ipython3
ch4_data = search_surface(species="ch4")
```

```{code-cell} ipython3
ch4_data
```

Then we refine our search to only retrieve the inlets we want

```{code-cell} ipython3
ch4_data.results
```

```{code-cell} ipython3
lower_inlets = search_surface(species="ch4", inlet=["42m", "54m"])
```

```{code-cell} ipython3
lower_inlets
```

Then we can retrieve all the data and make a plot.

```{code-cell} ipython3
lower_inlet_data = lower_inlets.retrieve_all()
```

```{code-cell} ipython3
plot_timeseries(data=lower_inlet_data, title="Comparing CH4 measurements at Tacolneston and Bilsdale")
```

<<<<<<< HEAD
## Searching across types

+++

You can also search for different data types, say we want to find surface measurement data and emissions data at the same time. We can do that with the more generic `search` function.

+++

We need to first load in some emissions data

```{code-cell} ipython3
from openghg.tutorial import populate_flux_data
```

```{code-cell} ipython3
populate_flux_data()
```

To search across different types we can use the more generic `search` function.

```{code-cell} ipython3
from openghg.retrieve import search
```

```{code-cell} ipython3
results = search(species="ch4", data_type=["surface", "emissions"])
```
=======
Now we can clear up the temporary object store
>>>>>>> 003b7363

```{code-cell} ipython3
results.results
```<|MERGE_RESOLUTION|>--- conflicted
+++ resolved
@@ -121,8 +121,7 @@
 plot_timeseries(data=lower_inlet_data, title="Comparing CH4 measurements at Tacolneston and Bilsdale")
 ```
 
-<<<<<<< HEAD
-## Searching across types
+Now we can clear up the temporary object store
 
 +++
 
@@ -149,9 +148,6 @@
 ```{code-cell} ipython3
 results = search(species="ch4", data_type=["surface", "emissions"])
 ```
-=======
-Now we can clear up the temporary object store
->>>>>>> 003b7363
 
 ```{code-cell} ipython3
 results.results

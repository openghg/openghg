from __future__ import annotations
from pathlib import Path
from typing import Any, DefaultDict, Dict, Optional, Union
import logging
from openghg.store.base import BaseStore
from xarray import Dataset

logger = logging.getLogger("openghg.store")
logger.setLevel(logging.DEBUG)  # Have to set level for logger as well as handler

__all__ = ["EulerianModel"]


# TODO: Currently built around these keys but will probably need more unique distiguishers for different setups
# model name
# species
# date (start_date)
# ...
# setup (included as option for now)


class EulerianModel(BaseStore):
    """This class is used to process Eulerian model data"""

    _data_type = "eulerian_model"
    _root = "EulerianModel"
    _uuid = "63ff2365-3ba2-452a-a53d-110140805d06"
    _metakey = f"{_root}/uuid/{_uuid}/metastore"

    def read_file(
        self,
        filepath: Union[str, Path],
        model: str,
        species: str,
        start_date: Optional[str] = None,
        end_date: Optional[str] = None,
        setup: Optional[str] = None,
        if_exists: str = "auto",
        save_current: str = "auto",
        overwrite: bool = False,
        force: bool = False,
        compressor: Optional[Any] = None,
        filters: Optional[Any] = None,
        chunks: Optional[Dict] = None,
        optional_metadata: Optional[Dict] = None,
    ) -> Dict:
        """Read Eulerian model output

        Args:
            filepath: Path of Eulerian model species output
            model: Eulerian model name
            species: Species name
            start_date: Start date (inclusive) associated with model run
            end_date: End date (exclusive) associated with model run
            setup: Additional setup details for run
            if_exists: What to do if existing data is present.
                - "auto" - checks new and current data for timeseries overlap
                   - adds data if no overlap
                   - raises DataOverlapError if there is an overlap
                - "new" - just include new data and ignore previous
                - "combine" - replace and insert new data into current timeseries
            save_current: Whether to save data in current form and create a new version.
                - "auto" - this will depend on if_exists input ("auto" -> False), (other -> True)
                - "y" / "yes" - Save current data exactly as it exists as a separate (previous) version
                - "n" / "no" - Allow current data to updated / deleted
            overwrite: Deprecated. This will use options for if_exists="new".
            force: Force adding of data even if this is identical to data stored.
            compressor: A custom compressor to use. If None, this will default to
                `Blosc(cname="zstd", clevel=5, shuffle=Blosc.SHUFFLE)`.
                See https://zarr.readthedocs.io/en/stable/api/codecs.html for more information on compressors.
            filters: Filters to apply to the data on storage, this defaults to no filtering. See
                https://zarr.readthedocs.io/en/stable/tutorial.html#filters for more information on picking filters.
            chunks: Chunking schema to use when storing data. It expects a dictionary of dimension name and chunk size,
                for example {"time": 100}. If None then a chunking schema will be set automatically by OpenGHG.
                See documentation for guidance on chunking: https://docs.openghg.org/tutorials/local/Adding_data/Adding_ancillary_data.html#chunking.
                To disable chunking pass in an empty dictionary.
            optional_metadata: Allows to pass in additional tags to distinguish added data. e.g {"project":"paris", "baseline":"Intem"}
        """
        # TODO: As written, this currently includes some light assumptions that we're dealing with GEOSChem SpeciesConc format.
        # May need to split out into multiple modules (like with ObsSurface) or into separate retrieve functions as needed.

        from collections import defaultdict
        from openghg.util import (
            clean_string,
            timestamp_now,
            timestamp_tzaware,
            check_if_need_new_version,
        )
        from pandas import Timestamp as pd_Timestamp
        from xarray import open_dataset

        model = clean_string(model)
        species = clean_string(species)
        start_date = clean_string(start_date)
        end_date = clean_string(end_date)
        setup = clean_string(setup)

        if overwrite and if_exists == "auto":
            logger.warning(
                "Overwrite flag is deprecated in preference to `if_exists` (and `save_current`) inputs."
                "See documentation for details of these inputs and options."
            )
            if_exists = "new"

        # Making sure new version will be created by default if force keyword is included.
        if force and if_exists == "auto":
            if_exists = "new"

        new_version = check_if_need_new_version(if_exists, save_current)

        filepath = Path(filepath)

        _, unseen_hashes = self.check_hashes(filepaths=filepath, force=force)

        if not unseen_hashes:
            return {}

        filepath = next(iter(unseen_hashes.values()))

        if chunks is None:
            chunks = {}

        with open_dataset(filepath).chunk(chunks) as em_data:
            # Check necessary 4D coordinates are present and rename if necessary (for consistency)
            check_coords = {
                "time": ["time"],
                "lat": ["lat", "latitude"],
                "lon": ["lon", "longitude"],
                "lev": ["lev", "level", "layer", "sigma_level"],
            }
            for name, coord_options in check_coords.items():
                for coord in coord_options:
                    if coord in em_data.coords:
                        break
                else:
                    raise ValueError(f"Input data must contain one of '{coord_options}' co-ordinate")
                if name != coord:
                    logger.info(f"Renaming co-ordinate '{coord}' to '{name}'")
                    em_data = em_data.rename({coord: name})

            attrs = em_data.attrs

            # author_name = "OpenGHG Cloud"
            # em_data.attrs["author"] = author_name

            metadata = {}
            metadata.update(attrs)

            metadata["model"] = model
            metadata["species"] = species
            metadata["processed"] = str(timestamp_now())
            metadata["data_type"] = "eulerian_model"

            if start_date is None:
                if len(em_data["time"]) > 1:
                    start_date = str(timestamp_tzaware(em_data.time[0].values))
                else:
                    try:
                        start_date = attrs["simulation_start_date_and_time"]
                    except KeyError:
                        raise Exception("Unable to derive start_date from data, please provide as an input.")
                    else:
                        start_date = timestamp_tzaware(start_date)
                        start_date = str(start_date)

            if end_date is None:
                if len(em_data["time"]) > 1:
                    end_date = str(timestamp_tzaware(em_data.time[-1].values))
                else:
                    try:
                        end_date = attrs["simulation_end_date_and_time"]
                    except KeyError:
                        raise Exception("Unable to derive `end_date` from data, please provide as an input.")
                    else:
                        end_date = timestamp_tzaware(end_date)
                        end_date = str(end_date)

            date = str(pd_Timestamp(start_date).date())

            metadata["date"] = date
            metadata["start_date"] = start_date
            metadata["end_date"] = end_date

            metadata["max_longitude"] = round(float(em_data["lon"].max()), 5)
            metadata["min_longitude"] = round(float(em_data["lon"].min()), 5)
            metadata["max_latitude"] = round(float(em_data["lat"].max()), 5)
            metadata["min_latitude"] = round(float(em_data["lat"].min()), 5)

            history = metadata.get("history")
            if history is None:
                history = ""
            metadata["history"] = history + f" {str(timestamp_now())} Processed onto OpenGHG cloud"

            key = "_".join((model, species, date))

            model_data: DefaultDict[str, Dict[str, Union[Dict, Dataset]]] = defaultdict(dict)
            model_data[key]["data"] = em_data
            model_data[key]["metadata"] = metadata

            lookup_keys = self.get_lookup_keys(optional_metadata)

<<<<<<< HEAD
            # Until we parse the types let's just take the keys from these
            required = tuple(required)
            optional = tuple(optional)

            if optional:
                raise NotImplementedError(
                    f"Use of optional metadata keywords not yet implemented for {self.__class__.__name__}"
                )

            if optional_metadata:
                common_keys = set(required) & set(optional_metadata.keys())

                if common_keys:
                    raise ValueError(
                        f"The following optional metadata keys are already present in required keys: {', '.join(common_keys)}"
                    )
                else:
                    for key, parsed_data in model_data.items():
                        parsed_data["metadata"].update(optional_metadata)
=======
            if optional_metadata is not None:
                for parsed_data in model_data.values():
                    parsed_data["metadata"].update(optional_metadata)
>>>>>>> 7919328a

            data_type = "eulerian_model"
            datasource_uuids = self.assign_data(
                data=model_data,
                if_exists=if_exists,
                new_version=new_version,
                data_type=data_type,
                required_keys=lookup_keys,
                compressor=compressor,
                filters=filters,
            )

            # TODO: MAY NEED TO ADD BACK IN OR CAN DELETE
            # update_keys = ["start_date", "end_date", "latest_version"]
            # model_data = update_metadata(
            #     data_dict=model_data, uuid_dict=datasource_uuids, update_keys=update_keys
            # )

            # em_store.add_datasources(
            #     uuids=datasource_uuids, data=model_data, metastore=metastore, update_keys=update_keys
            # )

            # Record the file hash in case we see this file again
            self.store_hashes(unseen_hashes)

            return datasource_uuids<|MERGE_RESOLUTION|>--- conflicted
+++ resolved
@@ -199,31 +199,9 @@
 
             lookup_keys = self.get_lookup_keys(optional_metadata)
 
-<<<<<<< HEAD
-            # Until we parse the types let's just take the keys from these
-            required = tuple(required)
-            optional = tuple(optional)
-
-            if optional:
-                raise NotImplementedError(
-                    f"Use of optional metadata keywords not yet implemented for {self.__class__.__name__}"
-                )
-
-            if optional_metadata:
-                common_keys = set(required) & set(optional_metadata.keys())
-
-                if common_keys:
-                    raise ValueError(
-                        f"The following optional metadata keys are already present in required keys: {', '.join(common_keys)}"
-                    )
-                else:
-                    for key, parsed_data in model_data.items():
-                        parsed_data["metadata"].update(optional_metadata)
-=======
             if optional_metadata is not None:
                 for parsed_data in model_data.values():
                     parsed_data["metadata"].update(optional_metadata)
->>>>>>> 7919328a
 
             data_type = "eulerian_model"
             datasource_uuids = self.assign_data(

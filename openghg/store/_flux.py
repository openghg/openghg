from __future__ import annotations
import logging
import inspect
from pathlib import Path
from tempfile import TemporaryDirectory
from typing import Any, Dict, Optional, Tuple, Union
import warnings
import numpy as np
from numpy import ndarray
from openghg.store import DataSchema
from openghg.store.base import BaseStore
from xarray import DataArray, Dataset

__all__ = ["Flux"]


logger = logging.getLogger("openghg.store")
logger.setLevel(logging.DEBUG)  # Have to set level for logger as well as handler


ArrayType = Optional[Union[ndarray, DataArray]]

logger = logging.getLogger("openghg.store")
logger.setLevel(logging.DEBUG)  # Have to set level for logger as well as handler


class Flux(BaseStore):
    """This class is used to process flux / emissions flux data"""

    _data_type = "flux"
    _root = "Flux"
    _uuid = "c5c88168-0498-40ac-9ad3-949e91a30872"
    _metakey = f"{_root}/uuid/{_uuid}/metastore"

    def read_data(self, binary_data: bytes, metadata: Dict, file_metadata: Dict) -> Optional[Dict]:
        """Ready a footprint from binary data

        Args:
            binary_data: Footprint data
            metadata: Dictionary of metadata
            file_metadat: File metadata
        Returns:
            dict: UUIDs of Datasources data has been assigned to
        """
        with TemporaryDirectory() as tmpdir:
            tmpdir_path = Path(tmpdir)

            try:
                filename = file_metadata["filename"]
            except KeyError:
                raise KeyError("We require a filename key for metadata read.")

            filepath = tmpdir_path.joinpath(filename)
            filepath.write_bytes(binary_data)

            return self.read_file(filepath=filepath, **metadata)

    def read_file(
        self,
        filepath: Union[str, Path],
        species: str,
        source: str,
        domain: str,
        database: Optional[str] = None,
        database_version: Optional[str] = None,
        model: Optional[str] = None,
        source_format: str = "openghg",
        time_resolved: bool = False,
        high_time_resolution: bool = False,
        period: Optional[Union[str, tuple]] = None,
        chunks: Optional[Dict] = None,
        continuous: bool = True,
        if_exists: str = "auto",
        save_current: str = "auto",
        overwrite: bool = False,
        force: bool = False,
        compressor: Optional[Any] = None,
        filters: Optional[Any] = None,
        optional_metadata: Optional[Dict] = None,
    ) -> dict:
        """Read flux / emissions file

        Args:
            filepath: Path of flux / emissions file
            species: Species name
            domain: Flux / Emissions domain
            source: Flux / Emissions source
            database: Name of database source for this input (if relevant)
            database_version: Name of database version (if relevant)
            model: Model name (if relevant)
            source_format : Type of data being input e.g. openghg (internal format)
            time_resolved: If this is a high resolution file
            high_time_resolution: This argument is deprecated and will be replaced in future versions with time_resolved.
            period: Period of measurements. Only needed if this can not be inferred from the time coords
            If specified, should be one of:
                - "yearly", "monthly"
                - suitable pandas Offset Alias
                - tuple of (value, unit) as would be passed to pandas.Timedelta function
            chunks: Chunking schema to use when storing data. It expects a dictionary of dimension name and chunk size,
                for example {"time": 100}. If None then a chunking schema will be set automatically by OpenGHG.
                See documentation for guidance on chunking: https://docs.openghg.org/tutorials/local/Adding_data/Adding_ancillary_data.html#chunking.
                To disable chunking pass in an empty dictionary.
            continuous: Whether time stamps have to be continuous.
            if_exists: What to do if existing data is present.
                - "auto" - checks new and current data for timeseries overlap
                   - adds data if no overlap
                   - raises DataOverlapError if there is an overlap
                - "new" - just include new data and ignore previous
                - "combine" - replace and insert new data into current timeseries
            save_current: Whether to save data in current form and create a new version.
                - "auto" - this will depend on if_exists input ("auto" -> False), (other -> True)
                - "y" / "yes" - Save current data exactly as it exists as a separate (previous) version
                - "n" / "no" - Allow current data to updated / deleted
            overwrite: Deprecated. This will use options for if_exists="new".
            force: Force adding of data even if this is identical to data stored.
            compressor: A custom compressor to use. If None, this will default to
                `Blosc(cname="zstd", clevel=5, shuffle=Blosc.SHUFFLE)`.
                See https://zarr.readthedocs.io/en/stable/api/codecs.html for more information on compressors.
            filters: Filters to apply to the data on storage, this defaults to no filtering. See
                https://zarr.readthedocs.io/en/stable/tutorial.html#filters for more information on picking filters.
            optional_metadata: Allows to pass in additional tags to distinguish added data. e.g {"project":"paris", "baseline":"Intem"}
        Returns:
            dict: Dictionary of datasource UUIDs data assigned to
        """
        from openghg.types import FluxTypes
        from openghg.util import (
            clean_string,
            load_flux_parser,
            check_if_need_new_version,
        )

        species = clean_string(species)
        source = clean_string(source)
        domain = clean_string(domain)

        if high_time_resolution:
            warnings.warn(
                "This argument is deprecated and will be replaced in future versions with time_resolved.",
                DeprecationWarning,
            )
            time_resolved = high_time_resolution

        if overwrite and if_exists == "auto":
            logger.warning(
                "Overwrite flag is deprecated in preference to `if_exists` (and `save_current`) inputs."
                "See documentation for details of these inputs and options."
            )
            if_exists = "new"

        # Making sure new version will be created by default if force keyword is included.
        if force and if_exists == "auto":
            if_exists = "new"

        new_version = check_if_need_new_version(if_exists, save_current)

        filepath = Path(filepath)

        try:
            source_format = FluxTypes[source_format.upper()].value
        except KeyError:
            raise ValueError(f"Unknown data type {source_format} selected.")

        # Load the data retrieve object
        parser_fn = load_flux_parser(source_format=source_format)

        _, unseen_hashes = self.check_hashes(filepaths=filepath, force=force)

        if not unseen_hashes:
            return {}

        filepath = next(iter(unseen_hashes.values()))

        if chunks is None:
            chunks = {}

        # Define parameters to pass to the parser function
        # TODO: Update this to match against inputs for parser function.
        # TODO - better match the arguments to the parser functions
        param = {
            "filepath": filepath,
            "species": species,
            "domain": domain,
            "source": source,
            "time_resolved": time_resolved,
            "period": period,
            "continuous": continuous,
            "data_type": "flux",
            "chunks": chunks,
        }

        optional_keywords: dict[Any, Any] = {
            "database": database,
            "database_version": database_version,
            "model": model,
        }

        signature = inspect.signature(parser_fn)
        fn_accepted_parameters = [param.name for param in signature.parameters.values()]

        input_parameters: dict[Any, Any] = param.copy()

        # Checks if optional parameters are present in function call and includes them else ignores its inclusion in input_parameters.
        for param, param_value in optional_keywords.items():
            if param in fn_accepted_parameters:
                input_parameters[param] = param_value
            else:
                logger.warning(
                    f"Input: '{param}' (value: {param_value}) is not being used as part of the standardisation process."
                    f"This is not accepted by the current standardisation function: {parser_fn}"
                )

        flux_data = parser_fn(**input_parameters)

        # Checking against expected format for Flux
        for split_data in flux_data.values():
            em_data = split_data["data"]
            Flux.validate_data(em_data)

        if optional_metadata is None:
            optional_metadata = {}

<<<<<<< HEAD
        # Until we parse the types let's just take the keys from these
        required = tuple(required)
        optional = tuple(optional)

        # TODO - this will be moved into the metadata parsing function in the
        # next chunk of work
        required_keys = list(required)
        for key in optional:
            if optional_keywords[key] is not None:
                required_keys.append(key)

        # Here we'll parse the metadata
        # And read the arguments passed into the function
        # Read the optional metadata and check if we want t

        # Create the metadata from the arguments that aren't None
        # this includes the optional metadata

        # Match arguments with required / optional
        # Match optional_metadata with required / optional

        # Create the metadata to store
        # Create the lookup metadata

        if optional_metadata:
            common_keys = set(required_keys) & set(optional_metadata.keys())

            if common_keys:
                raise ValueError(
                    f"The following optional metadata keys are already present in required keys: {', '.join(common_keys)}"
                )
            else:
                for key, parsed_data in flux_data.items():
                    parsed_data["metadata"].update(optional_metadata)
=======
        # TODO - the optional params
        # Make sure none of these are Nones
        to_add = {k: v for k, v in optional_keywords.items() if v is not None}
        optional_metadata.update(to_add)

        # TODO - really we want the metadata completely formed before we perform
        # the Datasource lookup, the above is a hack to get what we have here working for now
        lookup_keys = self.get_lookup_keys(optional_metadata=optional_metadata)
>>>>>>> 7919328a

        data_type = "flux"
        datasource_uuids = self.assign_data(
            data=flux_data,
            if_exists=if_exists,
            new_version=new_version,
            data_type=data_type,
            required_keys=lookup_keys,
            compressor=compressor,
            filters=filters,
        )

        # Record the file hash in case we see this file again
        self.store_hashes(unseen_hashes)

        return datasource_uuids

    def transform_data(
        self,
        datapath: Union[str, Path],
        database: str,
        if_exists: str = "auto",
        save_current: str = "auto",
        overwrite: bool = False,
        compressor: Optional[Any] = None,
        filters: Optional[Any] = None,
        optional_metadata: Optional[Dict] = None,
        **kwargs: Dict,
    ) -> Dict:
        """
        Read and transform a flux / emissions database. This will find the appropriate
        parser function to use for the database specified. The necessary inputs
        are determined by which database is being used.

        The underlying parser functions will be of the form:
            - openghg.transform.flux.parse_{database.lower()}
                - e.g. openghg.transform.flux.parse_edgar()

        Args:
            datapath: Path to local copy of database archive (for now)
            database: Name of database
            if_exists: What to do if existing data is present.
                - "auto" - checks new and current data for timeseries overlap
                   - adds data if no overlap
                   - raises DataOverlapError if there is an overlap
                - "new" - just include new data and ignore previous
                - "combine" - replace and insert new data into current timeseries
            save_current: Whether to save data in current form and create a new version.
                - "auto" - this will depend on if_exists input ("auto" -> False), (other -> True)
                - "y" / "yes" - Save current data exactly as it exists as a separate (previous) version
                - "n" / "no" - Allow current data to updated / deleted
            overwrite: Deprecated. This will use options for if_exists="new".
            compressor: A custom compressor to use. If None, this will default to
                `Blosc(cname="zstd", clevel=5, shuffle=Blosc.SHUFFLE)`.
                See https://zarr.readthedocs.io/en/stable/api/codecs.html for more information on compressors.
            filters: Filters to apply to the data on storage, this defaults to no filtering. See
                https://zarr.readthedocs.io/en/stable/tutorial.html#filters for more information on picking filters.
            **kwargs: Inputs for underlying parser function for the database.

                Necessary inputs will depend on the database being parsed.

        TODO: Could allow Callable[..., Dataset] type for a pre-defined function be passed
        """
        import inspect
        from openghg.types import FluxDatabases
        from openghg.util import load_flux_database_parser, check_if_need_new_version

        if overwrite and if_exists == "auto":
            logger.warning(
                "Overwrite flag is deprecated in preference to `if_exists` (and `save_current`) inputs."
                "See documentation for details of these inputs and options."
            )
            if_exists = "new"

        new_version = check_if_need_new_version(if_exists, save_current)

        datapath = Path(datapath)

        try:
            data_type = FluxDatabases[database.upper()].value
        except KeyError:
            raise ValueError(f"Unable to transform '{database}' selected.")

        # Load the data retrieve object
        parser_fn = load_flux_database_parser(database=database)

        # Find all parameters that can be accepted by parse function
        all_param = list(inspect.signature(parser_fn).parameters.keys())

        # Define parameters to pass to the parser function from kwargs
        param: Dict[Any, Any] = {key: value for key, value in kwargs.items() if key in all_param}
        param["datapath"] = datapath  # Add datapath explicitly (for now)

        flux_data = parser_fn(**param)

        # Checking against expected format for Flux
        for split_data in flux_data.values():
            em_data = split_data["data"]
            Flux.validate_data(em_data)

        required_keys = ("species", "source", "domain")

        if optional_metadata:
            common_keys = set(required_keys) & set(optional_metadata.keys())

            if common_keys:
                raise ValueError(
                    f"The following optional metadata keys are already present in required keys: {', '.join(common_keys)}"
                )
            else:
                for key, parsed_data in flux_data.items():
                    parsed_data["metadata"].update(optional_metadata)

        data_type = "flux"
        datasource_uuids = self.assign_data(
            data=flux_data,
            if_exists=if_exists,
            new_version=new_version,
            data_type=data_type,
            required_keys=required_keys,
            compressor=compressor,
            filters=filters,
        )

        return datasource_uuids

    @staticmethod
    def schema() -> DataSchema:
        """
        Define schema for flux / emissions Dataset.

        Includes flux/emissions for each time and position:
            - "flux"
                - expected dimensions: ("time", "lat", "lon")

        Expected data types for all variables and coordinates also included.

        Returns:
            DataSchema : Contains schema for Flux.
        """
        data_vars: Dict[str, Tuple[str, ...]] = {"flux": ("time", "lat", "lon")}
        dtypes = {"lat": np.floating, "lon": np.floating, "time": np.datetime64, "flux": np.floating}

        data_format = DataSchema(data_vars=data_vars, dtypes=dtypes)

        return data_format

    @staticmethod
    def validate_data(data: Dataset) -> None:
        """
        Validate input data against Flux schema - definition from
        Flux.schema() method.

        Args:
            data : xarray Dataset in expected format

        Returns:
            None

            Raises a ValueError with details if the input data does not adhere
            to the Flux schema.
        """
        data_schema = Flux.schema()
        data_schema.validate_data(data)<|MERGE_RESOLUTION|>--- conflicted
+++ resolved
@@ -219,42 +219,6 @@
         if optional_metadata is None:
             optional_metadata = {}
 
-<<<<<<< HEAD
-        # Until we parse the types let's just take the keys from these
-        required = tuple(required)
-        optional = tuple(optional)
-
-        # TODO - this will be moved into the metadata parsing function in the
-        # next chunk of work
-        required_keys = list(required)
-        for key in optional:
-            if optional_keywords[key] is not None:
-                required_keys.append(key)
-
-        # Here we'll parse the metadata
-        # And read the arguments passed into the function
-        # Read the optional metadata and check if we want t
-
-        # Create the metadata from the arguments that aren't None
-        # this includes the optional metadata
-
-        # Match arguments with required / optional
-        # Match optional_metadata with required / optional
-
-        # Create the metadata to store
-        # Create the lookup metadata
-
-        if optional_metadata:
-            common_keys = set(required_keys) & set(optional_metadata.keys())
-
-            if common_keys:
-                raise ValueError(
-                    f"The following optional metadata keys are already present in required keys: {', '.join(common_keys)}"
-                )
-            else:
-                for key, parsed_data in flux_data.items():
-                    parsed_data["metadata"].update(optional_metadata)
-=======
         # TODO - the optional params
         # Make sure none of these are Nones
         to_add = {k: v for k, v in optional_keywords.items() if v is not None}
@@ -263,7 +227,6 @@
         # TODO - really we want the metadata completely formed before we perform
         # the Datasource lookup, the above is a hack to get what we have here working for now
         lookup_keys = self.get_lookup_keys(optional_metadata=optional_metadata)
->>>>>>> 7919328a
 
         data_type = "flux"
         datasource_uuids = self.assign_data(

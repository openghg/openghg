--- conflicted
+++ resolved
@@ -89,12 +89,8 @@
         metadata: Dict,
         data: Dataset,
         data_type: str,
-<<<<<<< HEAD
+        skip_keys: Optional[List] = None,
         if_exists: Optional[str] = None,
-=======
-        skip_keys: Optional[List] = None,
-        overwrite: Optional[bool] = False,
->>>>>>> 2c144b53
     ) -> None:
         """Add data to this Datasource and segment the data by size.
         The data is stored as a tuple of the data and the daterange it covers.
@@ -103,6 +99,7 @@
             metadata: Metadata on the data for this Datasource
             data: xarray.Dataset
             data_type: Type of data, one of ["surface", "emissions", "met", "footprints", "eulerian_model"].
+            skip_keys: Keys to not standardise as lowercase
             if_exists: What to do if existing data is present.
                 - None - checks new and current data for timeseries overlap
                    - adds data if no overlap
@@ -302,7 +299,6 @@
         for key in set(keys):
             delete_object(bucket=bucket, key=key)
 
-<<<<<<< HEAD
     def delete_version(self, bucket: str, version: str) -> None:
         """Delete a specific version of data.
 
@@ -322,14 +318,12 @@
 
         # Or could just try and delete the whole version folder?
 
-    def add_metadata(self, metadata: Dict) -> None:
-=======
     def add_metadata(self, metadata: Dict, skip_keys: Optional[List] = None) -> None:
->>>>>>> 2c144b53
         """Add all metadata in the dictionary to this Datasource
 
         Args:
             metadata: Dictionary of metadata
+            skip_keys: Keys to not standardise as lowercase
         Returns:
             None
         """

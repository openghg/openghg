from pandas import DataFrame, Timestamp
from typing import DefaultDict, Dict, List, Optional, Tuple, Union, TypeVar, Type
from xarray import Dataset

dataKeyType = DefaultDict[str, Dict[str, Dict[str, str]]]

__all___ = ["Datasource"]

T = TypeVar("T", bound="Datasource")


class Datasource:
    """A Datasource holds data relating to a single source, such as a specific species
    at a certain height on a specific instrument
    """

    _datasource_root = "datasource"
    _datavalues_root = "values"
    _data_root = "data"

    def __init__(self) -> None:
        from openghg.util import timestamp_now
        from collections import defaultdict
        from uuid import uuid4

        self._uuid: str = str(uuid4())
        self._creation_datetime = timestamp_now()
        self._metadata: Dict[str, str] = {}
        # Dictionary keyed by daterange of data in each Dataset
        self._data: Dict[str, Dataset] = {}

        self._start_date = None
        self._end_date = None

        self._stored = False
        # This dictionary stored the keys for each version of data uploaded
        # data_key = d._data_keys["latest"]["keys"][date_key]
        self._data_keys: dataKeyType = defaultdict(dict)
        self._data_type: str = "timeseries"
        # Hold information regarding the versions of the data
        # Currently unused
        self._latest_version: str = "latest"
        self._versions: Dict[str, List] = {}

    def start_date(self) -> Timestamp:
        """Returns the starting datetime for the data in this Datasource

        Returns:
            Timestamp: Timestamp for start of data
        """
        return self._start_date

    def end_date(self) -> Timestamp:
        """Returns the end datetime for the data in this Datasource

        Returns:
            Timestamp: Timestamp for end of data
        """
        return self._end_date

    def add_metadata_key(self, key: str, value: str) -> None:
        """Add a label to the metadata dictionary with the key value pair
        This will overwrite any previous entry stored at that key.

        Args:
            key: Key for dictionary
            value: Value for dictionary
        Returns:
            None
        """
        value = str(value)
        self._metadata[key.lower()] = value.lower()

    def add_data(
        self,
        metadata: Dict,
        data: Dataset,
        data_type: str,
        overwrite: Optional[bool] = False,
    ) -> None:
        """Add data to this Datasource and segment the data by size.
        The data is stored as a tuple of the data and the daterange it covers.

        Args:
            metadata: Metadata on the data for this Datasource
            data: xarray.Dataset
            data_type: Type of data, one of ["timeseries", "emissions", "met", "footprints", "eulerian_model"].
            overwrite: Overwrite existing data
        Returns:
            None
        """
        expected_data_types = (
            "timeseries",
            "emissions",
            "met",
            "footprints",
            "boundary_conditions",
            "eulerian_model",
        )

        data_type = data_type.lower()
        if data_type not in expected_data_types:
            raise TypeError(f"Incorrect data type selected. Please select from one of {expected_data_types}")

        self.add_metadata(metadata=metadata)

        if "time" in data.coords:
            return self.add_timed_data(data=data, data_type=data_type)
        else:
            raise NotImplementedError()

    def add_timed_data(self, data: Dataset, data_type: str) -> None:
        """Add data to this Datasource, splitting along the time axis

        Args:
            data: An xarray.Dataset
        Returns:
            None
        """
        from openghg.util import daterange_overlap, create_daterange_str, relative_time_offset
<<<<<<< HEAD
        from numpy import unique as np_unique
        from pandas import Timedelta
        from xarray import concat as xr_concat
=======
        from xarray import concat as xr_concat
        from numpy import unique as np_unique
        from pandas import Timedelta
>>>>>>> 43de9932

        # Group by year
        year_group = data.groupby("time.year")

        # Use a dictionary keyed with the daterange covered by each segment of data
        new_data = {}

        # Extract period associated with data from metadata
        # This will be the "sampling_period" for obs and "time_period" for other
        metadata = self._metadata
        time_period_attrs = ["sampling_period", "time_period"]
        for attr in time_period_attrs:
            value = metadata.get(attr)
            if value is not None:
                # For sampling period data, expect this to be in seconds
                if attr == "sampling_period":
                    if value.endswith("s"):  # Check if str includes "s"
                        period = value
                    else:
                        try:
                            value_num = int(value)
                        except ValueError:
                            try:
                                value_num = int(float(value))
                            except ValueError:
                                value_num = None
                                continue
                        period = f"{value_num}s"
                else:
                    # Expect period data to include value and time unit
                    period = value

                break
        else:
            period = None

        for _, data in year_group:
            # Extract start and end dates from grouped data
            start_date, end_date = self.get_dataset_daterange(data)

            # If period is defined add this to the end date
            # This ensure start-end range includes time period covered by data
            if period is not None:
                period_td = relative_time_offset(period=period)
                end_date = (
                    end_date + period_td - Timedelta(seconds=1)
                )  # Subtract 1 second to make this exclusive end.

            # If start and end times are identical add 1 second to ensure the range duration is > 0 seconds
            if start_date == end_date:
                end_date += Timedelta(seconds=1)

            daterange_str = create_daterange_str(start=start_date, end=end_date)
            new_data[daterange_str] = data

        if self._data:
            # We need to remove them from the curre
            # pop the current daterange from
            overlapping = []
            for existing_daterange in self._data:
                for new_daterange in new_data:
                    if daterange_overlap(daterange_a=existing_daterange, daterange_b=new_daterange):
                        overlapping.append((existing_daterange, new_daterange))

            # If we have overlapping data, we print a warning and then combine the datasets
            # if we have duplicate timestamps, we first check if the data is just the same
            # or if it's not, we keep the first value and drop the others, we also
            # print that we've done this
            if overlapping:
                combined_datasets = {}
                for existing_daterange, new_daterange in overlapping:
                    ex = self._data.pop(existing_daterange)
                    new = new_data.pop(new_daterange)

                    print("NOTE: Combining overlapping data dateranges")
                    # Concatenate datasets along time dimension
                    combined = xr_concat((ex, new), dim="time")
                    combined = combined.sortby("time")

                    unique, index, count = np_unique(combined.time, return_counts=True, return_index=True)

                    # We may have overlapping dates but not duplicate times
                    if unique[count > 1].size > 0:
                        print("NOTE: Dropping measurements at duplicate timestamps")
                        combined = combined.isel(time=index)

                    combined_daterange = self.get_dataset_daterange_str(dataset=combined)
                    combined_datasets[combined_daterange] = combined

                self._data.update(combined_datasets)
            else:
                self._data.update(new_data)
        else:
            self._data = new_data

        self._data_type = data_type
        self.add_metadata_key(key="data_type", value=data_type)
        self.update_daterange()

    def add_metadata(self, metadata: Dict) -> None:
        """Add all metadata in the dictionary to this Datasource

        Args:
            metadata: Dictionary of metadata
        Returns:
            None
        """
        from openghg.util import to_lowercase

        lowercased: Dict = to_lowercase(metadata)
        self._metadata.update(lowercased)

    def get_dataframe_daterange(self, dataframe: DataFrame) -> Tuple[Timestamp, Timestamp]:
        """Returns the daterange for the passed DataFrame

        Args:
            dataframe: DataFrame to parse
        Returns:
            tuple (Timestamp, Timestamp): Start and end Timestamps for data
        """
        from pandas import DatetimeIndex
        from openghg.util import timestamp_tzaware

        if not isinstance(dataframe.index, DatetimeIndex):
            raise TypeError("Only DataFrames with a DatetimeIndex must be passed")

        # Here we want to make the pandas Timestamps timezone aware
        start = timestamp_tzaware(dataframe.first_valid_index())
        end = timestamp_tzaware(dataframe.last_valid_index())

        return start, end

    def get_dataset_daterange(self, dataset: Dataset) -> Tuple[Timestamp, Timestamp]:
        """Get the daterange for the passed Dataset

        Args:
            dataset (xarray.DataSet): Dataset to parse
        Returns:
            tuple (Timestamp, Timestamp): Start and end datetimes for DataSet

        """
        from openghg.util import timestamp_tzaware

        try:
            start = timestamp_tzaware(dataset.time.min().values)
            end = timestamp_tzaware(dataset.time.max().values)

            return start, end
        except AttributeError:
            raise AttributeError("This dataset does not have a time attribute, unable to read date range")

    def get_dataset_daterange_str(self, dataset: Dataset) -> str:
        start, end = self.get_dataset_daterange(dataset=dataset)

        # Tidy the string and concatenate them
        start = str(start).replace(" ", "-")
        end = str(end).replace(" ", "-")

        daterange_str: str = start + "_" + end

        return daterange_str

    @staticmethod
    def exists(datasource_id: str, bucket: Optional[str] = None) -> bool:
        """Check if a datasource with this ID is already stored in the object store

        Args:
            datasource_id (str): ID of datasource created from data
        Returns:
            bool: True if Datasource exists
        """
        from openghg.objectstore import exists, get_bucket

        if bucket is None:
            bucket = get_bucket()

        key = f"{Datasource._datasource_root}/uuid/{datasource_id}"

        return exists(bucket=bucket, key=key)

    def to_data(self) -> Dict:
        """Return a JSON-serialisable dictionary of object
        for storage in object store

        Storing of the data within the Datasource is done in
        the save function

        Returns:
            dict: Dictionary version of object
        """
        data: Dict[str, Union[str, Dict, bool]] = {}
        data["UUID"] = self._uuid
        data["creation_datetime"] = str(self._creation_datetime)
        data["metadata"] = self._metadata
        data["stored"] = self._stored
        data["data_keys"] = self._data_keys
        data["data_type"] = self._data_type
        data["latest_version"] = self._latest_version

        return data

    @staticmethod
    def load_dataset(bucket: str, key: str) -> Dataset:
        """Loads a xarray Dataset from the passed key for creation of a Datasource object

        Currently this function gets binary data back from the object store, writes it
        to a temporary file and then gets xarray to read from this file.

        This is done in a long winded way due to xarray not being able to create a Dataset
        from binary data at the moment.

        Args:
            bucket: Bucket containing data
            key: Key for data
        Returns:
            xarray.Dataset: Dataset from NetCDF file
        """
        from openghg.objectstore import get_object
        from xarray import load_dataset
        import tempfile
        from pathlib import Path

        data = get_object(bucket, key)

        # TODO - is there a cleaner way of doing this?
        with tempfile.TemporaryDirectory() as tmpdir:
            tmp_path = Path(tmpdir).joinpath("tmp.nc")

            with open(tmp_path, "wb") as f:
                f.write(data)

            ds: Dataset = load_dataset(tmp_path)

            return ds

    @classmethod
    def from_data(cls: Type[T], bucket: str, data: Dict, shallow: bool) -> T:
        """Construct a Datasource from JSON

        Args:
            bucket: Bucket containing data
            data: JSON data
            shallow: Load only the JSON data, do not retrieve data from the object store
        Returns:
            Datasource: Datasource created from JSON
        """
        from openghg.util import timestamp_tzaware

        d = cls()
        d._uuid = data["UUID"]
        d._creation_datetime = timestamp_tzaware(data["creation_datetime"])
        d._metadata = data["metadata"]
        d._stored = data["stored"]
        d._data_keys = data["data_keys"]
        d._data = {}
        d._data_type = data["data_type"]
        d._latest_version = data["latest_version"]

        if d._stored and not shallow:
            for date_key in d._data_keys["latest"]["keys"]:
                data_key = d._data_keys["latest"]["keys"][date_key]
                d._data[date_key] = Datasource.load_dataset(bucket=bucket, key=data_key)

        d._stored = False

        d.update_daterange()

        return d

    def save(self, bucket: Optional[str] = None) -> None:
        """Save this Datasource object as JSON to the object store

        Args:
            bucket: Bucket to hold data
        Returns:
            None
        """
        import tempfile
        from copy import deepcopy

        from openghg.util import timestamp_now
        from openghg.objectstore import (
            get_bucket,
            set_object_from_file,
            set_object_from_json,
        )

        if bucket is None:
            bucket = get_bucket()

        if self._data:
            # Ensure we have the latest key
            if "latest" not in self._data_keys:
                self._data_keys["latest"] = {}

            # Backup the old data keys at "latest"
            version_str = f"v{str(len(self._data_keys))}"
            # Store the keys for the new data
            new_keys = {}

            # Iterate over the keys (daterange string) of the data dictionary
            for daterange in self._data:
                data_key = f"{Datasource._data_root}/uuid/{self._uuid}/{version_str}/{daterange}"

                new_keys[daterange] = data_key
                data = self._data[daterange]

                # TODO - for now just create a temporary directory - will have to update Acquire
                # or work on a PR for xarray to allow returning a NetCDF as bytes
                with tempfile.TemporaryDirectory() as tmpdir:
                    filepath = f"{tmpdir}/temp.nc"
                    data.to_netcdf(filepath)
                    set_object_from_file(bucket=bucket, key=data_key, filename=filepath)

            # Copy the last version
            if "latest" in self._data_keys:
                self._data_keys[version_str] = deepcopy(self._data_keys["latest"])

            # Save the new keys and create a timestamp
            self._data_keys[version_str]["keys"] = new_keys
            self._data_keys[version_str]["timestamp"] = str(timestamp_now())  # type: ignore

            # Link latest to the newest version
            self._data_keys["latest"] = self._data_keys[version_str]
            self._latest_version = version_str

        self._stored = True
        datasource_key = f"{Datasource._datasource_root}/uuid/{self._uuid}"

        set_object_from_json(bucket=bucket, key=datasource_key, data=self.to_data())

    @classmethod
    def load(
        cls: Type[T],
        bucket: str = None,
        uuid: str = None,
        key: str = None,
        shallow: bool = False,
    ) -> T:
        """Load a Datasource from the object store either by name or UUID

        Args:
            bucket: Bucket to store object
            uuid: UID of Datasource
            key: Key of Datasource
            shallow: Only load JSON data, do not read Datasets from object store.
            This will speed up creation of the Datasource object.
        Returns:
            Datasource: Datasource object created from JSON
        """
        from openghg.objectstore import get_bucket, get_object_from_json

        if uuid is None and key is None:
            raise ValueError("Both uuid and key cannot be None")

        if bucket is None:
            bucket = get_bucket()

        if key is None:
            key = f"{Datasource._datasource_root}/uuid/{uuid}"

        data = get_object_from_json(bucket=bucket, key=key)

        datasource = cls.from_data(bucket=bucket, data=data, shallow=shallow)

        return datasource

    def data(self) -> Dict:
        """Get the data stored in this Datasource

        Returns:
            dict: Dictionary of data keyed by daterange
        """
        from openghg.objectstore import get_bucket

        if not self._data:
            bucket = get_bucket()

            for date_key in self._data_keys["latest"]["keys"]:
                data_key = self._data_keys["latest"]["keys"][date_key]
                self._data[date_key] = Datasource.load_dataset(bucket=bucket, key=data_key)

        return self._data

    def update_daterange(self) -> None:
        """Update the dates stored by this Datasource

        Returns:
            None
        """
        from openghg.util import split_daterange_str

        # If we've only shallow loaded (without the data)
        # this Datasource we use the latest data keys
        if not self._data:
            date_keys = sorted(self._data_keys["latest"]["keys"])
        else:
            date_keys = sorted(self._data.keys())

        start, _ = split_daterange_str(daterange_str=date_keys[0])
        _, end = split_daterange_str(daterange_str=date_keys[-1])

        self._start_date = start  # type: ignore
        self._end_date = end  # type: ignore

    def daterange(self) -> Tuple[Timestamp, Timestamp]:
        """Get the daterange the data in this Datasource covers as tuple
        of start, end datetime objects

        Returns:
            tuple (Timestamp, Timestamp): Start, end timestamps
        """
        if self._start_date is None and self._data is not None:
            self.update_daterange()

        return self._start_date, self._end_date

    def daterange_str(self) -> str:
        """Get the daterange this Datasource covers as a string in
        the form start_end

        Returns:
            str: Daterange covered by this Datasource
        """
        from openghg.util import create_daterange_str

        start, end = self.daterange()

        return create_daterange_str(start=start, end=end)

    def search_metadata_old(
        self,
        search_terms: Union[str, List[str]],
        start_date: Optional[Timestamp] = None,
        end_date: Optional[Timestamp] = None,
        find_all: Optional[bool] = False,
    ) -> bool:
        """Search the values of the metadata of this Datasource for search terms

        Args:
            search_term: String or list of strings to search for in metadata
            find_all: If True all search terms must be matched
        Returns:
            bool: True if found else False
        """
        from warnings import warn

        warn("This function will be removed in a future release", DeprecationWarning)

        if start_date is not None and end_date is not None:
            if not self.in_daterange(start_date=start_date, end_date=end_date):
                return False

        if not isinstance(search_terms, list):
            search_terms = [search_terms]

        search_terms = [s.lower() for s in search_terms if s is not None]

        results = {}

        def search_recurse(term: str, data: Dict) -> None:
            for v in data.values():
                if v == term:
                    results[term] = True
                elif isinstance(v, dict):
                    search_recurse(term, v)

        for term in search_terms:
            search_recurse(term, self._metadata)

        # If we want all the terms to match these should be the same length
        if find_all:
            return len(results) == len(search_terms)
        # Otherwise there should be at least a True in results
        else:
            return len(results) > 0

    def search_metadata(self, find_all: Optional[bool] = True, **kwargs: str) -> bool:
        """Search the metadata for any available keyword

        Args:
            find_all: If True all arguments must be matched
        Keyword Arguments:
            Keyword arguments passed will be checked against the metadata of the Datasource
        Returns:
            bool: True if some/all parameters matched
        """
        start_date = kwargs.get("start_date")
        end_date = kwargs.get("end_date")

        if start_date is not None and end_date is not None:
            if not self.in_daterange(start_date=start_date, end_date=end_date):
                return False

        # Now we've checked the dates we can remove them as it's unlikely a comparison below
        # will match the dates exactly
        try:
            del kwargs["start_date"]
            del kwargs["end_date"]
        except KeyError:
            pass

        results = []
        for key, value in kwargs.items():
            try:
                # Here we want to check if it's a list and if so iterate over it
                if isinstance(value, (list, tuple)):
                    for val in value:
                        val = str(val).lower()
                        if self._metadata[key.lower()] == val:
                            results.append(val)
                else:
                    value = str(value).lower()
                    if self._metadata[key.lower()] == value:
                        results.append(value)
            except KeyError:
                pass

        # If we want all the terms to match these should be the same length
        if find_all and not len(kwargs.keys()) == len(results):
            return False

        if results:
            return True
        else:
            return False

    def in_daterange(self, start_date: Union[str, Timestamp], end_date: Union[str, Timestamp]) -> bool:
        """Check if the data contained within this Datasource overlaps with the
        dates given.

        Args:
            start: Start datetime
            end: End datetime
        Returns:
            bool: True if overlap
        """
        from openghg.util import timestamp_tzaware

        # if self._start_date is None or self._end_date is None:
        #     self.update_daterange()

        start_date = timestamp_tzaware(start_date)
        end_date = timestamp_tzaware(end_date)

        return bool((start_date <= self._end_date) and (end_date >= self._start_date))

    def keys_in_daterange(
        self, start_date: Union[str, Timestamp], end_date: Union[str, Timestamp]
    ) -> List[str]:
        """Return the keys for data between the two passed dates

        Args:
            start_date: Start date
            end_date: end date
        Return:
            list: List of keys to data
        """
        data_keys = self._data_keys["latest"]["keys"]

        return self.key_date_compare(keys=data_keys, start_date=start_date, end_date=end_date)

    def keys_in_daterange_str(self, daterange: str) -> List[str]:
        """Return the keys for data within the specified daterange string

        Args:
            daterange: Daterange string of the form
            2019-01-01T00:00:00_2019-12-31T00:00:00
        Return:
            list: List of keys to data
        """
        from openghg.util import timestamp_tzaware

        split_daterange = daterange.split("_")

        if len(split_daterange) > 2:
            # raise DateError("")
            raise TypeError("Invalid daterange string passed.")

        start_date = timestamp_tzaware(split_daterange[0])
        end_date = timestamp_tzaware(split_daterange[1])

        data_keys = self._data_keys["latest"]["keys"]

        return self.key_date_compare(keys=data_keys, start_date=start_date, end_date=end_date)

    def key_date_compare(self, keys: Dict[str, str], start_date: Timestamp, end_date: Timestamp) -> List:
        """Returns the keys in the key list that are between the given dates

        Args:
            keys: List of object store keys
            start_date: Start date
            end_date: End date
        Returns:
            list: List of keys
        """
        from openghg.util import timestamp_tzaware

        in_date = []
        for key, data_key in keys.items():
            end_key = key.split("/")[-1]
            dates = end_key.split("_")

            if len(dates) > 2:
                raise ValueError("Invalid date string")

            start_key = timestamp_tzaware(dates[0])
            end_key = timestamp_tzaware(dates[1])

            # For this logic see
            # https://stackoverflow.com/a/325964
            if (start_key <= end_date) and (end_key >= start_date):
                in_date.append(data_key)

        return in_date

    def species(self) -> str:
        """Returns the species of this Datasource

        Returns:
            str: Species of this Datasource
        """
        return self._metadata["species"]

    def inlet(self) -> str:
        """Returns the inlet height of this Datasource

        Returns:
            str: Inlet height of this Datasource
        """
        return self._metadata["inlet"]

    def site(self) -> str:
        """Return the site name

        Returns:
            str: Site name
        """
        return self._metadata.get("site", "NA")

    def instrument(self) -> str:
        """Return the instrument name

        Returns:
            str: Instrument name
        """
        return self._metadata.get("instrument", "NA")

    def uuid(self) -> str:
        """Return the UUID of this object

        Returns:
            str: UUID
        """
        return self._uuid

    def metadata(self) -> Dict:
        """Return the metadata of this Datasource

        Returns:
            dict: Metadata of Datasource
        """
        return self._metadata

    def data_type(self) -> str:
        """Returns the data type held by this Datasource

        Returns:
            str: Data type held by Datasource
        """
        return self._data_type

    def raw_keys(self) -> dataKeyType:
        """Returns the raw keys dictionary

        Returns:
            dict: Dictionary of keys
        """
        return self._data_keys

    def data_keys(self, version: str = "latest") -> List:
        """Returns the object store keys where data related
        to this Datasource is stored

        Args:
            version: Version of keys to retrieve
            return_all: Return all data keys
        Returns:
            list: List of data keys
        """
        try:
            keys = list(self._data_keys[version]["keys"].values())
        except KeyError:
            raise KeyError(f"Invalid version, valid versions {list(self._data_keys.keys())}")

        return keys

    def versions(self) -> Dict:
        """Return a summary of the versions of data stored for
        this Datasource

        Returns:
            dict: Dictionary of versions
        """
        return self._data_keys

    def latest_version(self) -> str:
        """Return the string of the latest version

        Returns:
            str: Latest version
        """
        return self._latest_version<|MERGE_RESOLUTION|>--- conflicted
+++ resolved
@@ -118,15 +118,9 @@
             None
         """
         from openghg.util import daterange_overlap, create_daterange_str, relative_time_offset
-<<<<<<< HEAD
-        from numpy import unique as np_unique
-        from pandas import Timedelta
-        from xarray import concat as xr_concat
-=======
         from xarray import concat as xr_concat
         from numpy import unique as np_unique
         from pandas import Timedelta
->>>>>>> 43de9932
 
         # Group by year
         year_group = data.groupby("time.year")

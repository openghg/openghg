""" This file contains the BaseStore class from which other storage
    modules inherit.
"""
from typing import Any, Dict, List, Optional, Sequence, TypeVar, Union
from pandas import Timestamp
import tinydb
import logging
from openghg.types import DatasourceLookupError
from openghg.objectstore import get_object_from_json, exists, set_object_from_json
from openghg.util import timestamp_now


T = TypeVar("T", bound="BaseStore")

logger = logging.getLogger("openghg.store")
logger.setLevel(logging.DEBUG)  # Have to set level for logger as well as handler


class BaseStore:
    _root = "root"
    _uuid = "root_uuid"

    def __init__(self, bucket: str) -> None:
        from openghg.store import load_metastore

        self._creation_datetime = str(timestamp_now())
        self._stored = False
        # Keyed by Datasource UUID
        self._datasource_uuids: Dict[str, str] = {}
        # Hashes of previously uploaded files
        self._file_hashes: Dict[str, str] = {}
        # Hashes of previously stored data from other data platforms
        self._retrieved_hashes: Dict[str, Dict] = {}
        # Where we'll store this object
        self._bucket = bucket
        self._metakey = ""
        self._metastore = load_metastore(bucket=bucket, key=self.metakey())

        if exists(bucket=bucket, key=self.key()):
            data = get_object_from_json(bucket=bucket, key=self.key())
            # Update myself
            self.__dict__.update(data)

    @classmethod
    def metakey(cls) -> str:
        return str(cls._metakey)

    @classmethod
    def key(cls) -> str:
        return f"{cls._root}/uuid/{cls._uuid}"

    def save(self) -> None:
        self._metastore.close()
        set_object_from_json(bucket=self._bucket, key=self.key(), data=self.to_data())

    def to_data(self) -> Dict:
        # We don't need to store the metadata store, it has its own location
        # QUESTION - Is this cleaner than the previous specifying
        DO_NOT_STORE = ["_metastore"]
        return {k: v for k, v in self.__dict__.items() if k not in DO_NOT_STORE}

    def assign_data(
        self,
        data: Dict,
        overwrite: bool,
        data_type: str,
        required_keys: Sequence[str],
        min_keys: Optional[int] = None,
        update_keys: Optional[List] = None,
    ) -> Dict[str, Dict]:
        """Assign data to a Datasource. This will either create a new Datasource
        Create or get an existing Datasource for each gas in the file

            Args:
                data: Dictionary containing data and metadata for species
                overwrite: If True overwrite current data stored
                data_type: Type of data, timeseries etc
                required_keys: Required minimum keys to lookup unique Datasource
                min_keys: Minimum number of metadata keys needed to uniquely match a Datasource
            Returns:
                dict: Dictionary of UUIDs of Datasources data has been assigned to keyed by species name
        """
        from openghg.store.base import Datasource

        uuids = {}

        lookup_results = self.datasource_lookup(data=data, required_keys=required_keys, min_keys=min_keys)
        # TODO - remove this when the lowercasing of metadata gets removed
        # We currently lowercase all the metadata and some keys we don't want to change, such as paths to the object store
        skip_keys = ["object_store"]

        for key, parsed_data in data.items():
            metadata = parsed_data["metadata"]
            _data = parsed_data["data"]

            # Our lookup results and gas data have the same keys
            uuid = lookup_results[key]

            # Add the read metadata to the Dataset attributes being careful
            # not to overwrite any attributes that are already there
            def convert_to_netcdf4_types(value: Any) -> Union[int, float, str, list]:
                """Attributes in a netCDF file can be strings, numbers, or sequences:
                http://unidata.github.io/netcdf4-python/#attributes-in-a-netcdf-file

                This function converts any data whose type is not int, float, str, or list
                to strings.
                Booleans are converted to strings, even though they are a subtype of int.
                """
                if isinstance(value, (int, float, str, list)) and not isinstance(value, bool):
                    return value
                else:
                    return str(value)

            to_add = {k: convert_to_netcdf4_types(v) for k, v in metadata.items() if k not in _data.attrs}
            _data.attrs.update(to_add)

            # If we have a UUID for this Datasource load the existing object
            # from the object store
            # If we haven't stored data with this metadata before we create a new Datasource
            # and add the metadata to our metastore

            # Take a copy of the metadata so we can update it
            meta_copy = metadata.copy()

            new_ds = uuid is False

            if new_ds:
                datasource = Datasource()
                uid = datasource.uuid()
                meta_copy["uuid"] = uid
<<<<<<< HEAD
                # For retrieval later we'll need to know which bucket this is stored in
                meta_copy["object_store"] = self._bucket

=======
                # Make sure all the metadata is lowercase for easier searching later
                # TODO - do we want to do this or should be just perform lowercase comparisons?
                meta_copy = to_lowercase(d=meta_copy, skip_keys=skip_keys)
>>>>>>> 3b2e988f
                # TODO - 2023-05-25 - Remove the need for this key, this should just be a set
                # so we can have rapid
                self._datasource_uuids[uid] = key
            else:
                datasource = Datasource.load(bucket=self._bucket, uuid=uuid)

            # Add the dataframe to the datasource
            datasource.add_data(
                metadata=meta_copy, data=_data, overwrite=overwrite, data_type=data_type, skip_keys=skip_keys
            )
            # Save Datasource to object store
            datasource.save(bucket=self._bucket)

            # Add the metadata to the metastore and make sure it's up to date with the metadata stored
            # in the Datasource
            datasource_metadata = datasource.metadata()
            if new_ds:
                self._metastore.insert(datasource_metadata)
            else:
                self._metastore.update(datasource_metadata, tinydb.where("uuid") == datasource.uuid())

            uuids[key] = {"uuid": datasource.uuid(), "new": new_ds}

        return uuids

    def datasource_lookup(
        self, data: Dict, required_keys: Sequence[str], min_keys: Optional[int] = None
    ) -> Dict:
        """Search the metadata store for a Datasource UUID using the metadata in data. We expect the required_keys
        to be present and will require at least min_keys of these to be present when searching.

        As some metadata value might change (such as data owners etc) we don't want to do an exact
        search on *all* the metadata so we extract a subset (the required keys) and search for these.

        Args:
            metastore: Metadata database
            data: Combined data dictionary of form {key: {data: Dataset, metadata: Dict}}
            required_keys: Iterable of keys to extract from metadata
            min_keys: The minimum number of required keys, if not given it will be set
            to the length of required_keys
        Return:
            dict: Dictionary of datasource information
        """
        from openghg.util import to_lowercase

        if min_keys is None:
            min_keys = len(required_keys)

        results = {}
        for key, _data in data.items():
            metadata = _data["metadata"]

            required_metadata = {
                k.lower(): to_lowercase(v) for k, v in metadata.items() if k in required_keys
            }

            if len(required_metadata) < min_keys:
                raise ValueError(
                    f"The given metadata doesn't contain enough information, we need: {required_keys}"
                )

            required_result = self._metastore.search(tinydb.Query().fragment(required_metadata))

            if not required_result:
                results[key] = False
            elif len(required_result) > 1:
                raise DatasourceLookupError("More than once Datasource found for metadata, refine lookup.")
            else:
                results[key] = required_result[0]["uuid"]

        return results

    def uuid(self) -> str:
        """Return the UUID of this object

        Returns:
            str: UUID of object
        """
        return self._uuid

    def datasources(self) -> List[str]:
        """Return the list of Datasources UUIDs associated with this object

        Returns:
            list: List of Datasource UUIDs
        """
        return list(self._datasource_uuids.keys())

    def remove_datasource(self, uuid: str) -> None:
        """Remove the Datasource with the given uuid from the list
        of Datasources

        Args:
            uuid: UUID of Datasource to be removed
        Returns:
            None
        """
        del self._datasource_uuids[uuid]

    def get_rank(self, uuid: str, start_date: Timestamp, end_date: Timestamp) -> Dict:
        """Get the rank for the given Datasource for a given date range

        Args:
            uuid: UUID of Datasource
            start_date: Start date
            end_date: End date
        Returns:
            dict: Dictionary of rank and daterange covered by that rank
        """
        raise NotImplementedError("Ranking is being reworked and will be reactivated in a future release.")
        from collections import defaultdict
        from openghg.util import create_daterange_str, daterange_overlap

        if uuid not in self._rank_data:
            return {}

        search_daterange = create_daterange_str(start=start_date, end=end_date)

        rank_data = self._rank_data[uuid]

        ranked = defaultdict(list)
        # Check if this Datasource is ranked for the dates passed
        for daterange, rank in rank_data.items():
            if daterange_overlap(daterange_a=search_daterange, daterange_b=daterange):
                ranked[rank].append(daterange)

        return ranked

    def clear_rank(self, uuid: str) -> None:
        """Clear the ranking data for a Datasource

        Args:
            uuid: UUID of Datasource
        Returns:
            None
        """
        raise NotImplementedError("Ranking is being reworked and will be reactivated in a future release.")
        if uuid in self._rank_data:
            del self._rank_data[uuid]
            self.save()
        else:
            raise ValueError("No ranking data set for that UUID.")

    def set_rank(
        self,
        uuid: str,
        rank: Union[int, str],
        date_range: Union[str, List[str]],
        overwrite: Optional[bool] = False,
    ) -> None:
        """Set the rank of a Datasource associated with this object.

        This function performs checks to ensure multiple ranks aren't set for
        overlapping dateranges.

        Passing a daterange and rank to this function will overwrite any current
        daterange stored for that rank.

        Args:
            uuid: UUID of Datasource
            rank: Rank of data
            date_range: Daterange(s)
            overwrite: Overwrite current ranking data
        Returns:
            None
        """
        raise NotImplementedError("Ranking is being reworked and will be reactivated in a future release.")
        from copy import deepcopy

        from openghg.util import (
            combine_dateranges,
            daterange_contains,
            daterange_overlap,
            sanitise_daterange,
            split_encompassed_daterange,
            trim_daterange,
        )

        rank = int(rank)

        if not 1 <= rank <= 10:
            raise TypeError("Rank can only take values 1 to 10 (for unranked). Where 1 is the highest rank.")

        if not isinstance(date_range, list):
            date_range = [date_range]

        # Make sure the dateranges passed are correct and are tz-aware
        date_range = [sanitise_daterange(d) for d in date_range]
        # Combine in case we have overlappng dateranges
        date_range = combine_dateranges(date_range)

        # Used to store dateranges that need to be trimmed to ensure no daterange overlap
        to_update = []
        # Non-overlapping dateranges that can be stored directly
        to_add = []

        if uuid in self._rank_data:
            rank_data = self._rank_data[uuid]
            # Check this source isn't ranked differently for the same dates
            for new_daterange in date_range:
                overlap = False
                # Check for overlapping dateranges and add
                for existing_daterange, existing_rank in rank_data.items():
                    if daterange_overlap(daterange_a=new_daterange, daterange_b=existing_daterange):
                        overlap = True

                        if rank != existing_rank and overwrite:
                            # Save the daterange we need to update
                            to_update.append((existing_daterange, new_daterange))
                            continue
                        # If the ranks are the same we just want to combine the dateranges
                        elif rank == existing_rank:
                            to_combine = [new_daterange, existing_daterange]
                            combined = combine_dateranges(dateranges=to_combine)[0]
                            to_update.append((existing_daterange, combined))
                        else:
                            raise ValueError(
                                f"This datasource has rank {existing_rank} for dates that overlap the ones given. \
                                                Overlapping dateranges are {new_daterange} and {existing_daterange}"
                            )
                # Otherwise we just want to add the new daterange to the dict
                if not overlap:
                    to_add.append(new_daterange)

            # If we've got dateranges to update and ranks to overwrite we need to trim the
            # previous ranking daterange down so we don't have overlapping dateranges
            if to_update:
                # Here we first take a backup of the old ranking data, update
                # it and then write it back
                ranking_backup = deepcopy(rank_data)

                for existing, new in to_update:
                    # Remove the existing daterange key
                    # Here we pass if it doesn't exist as if we have multiple new dateranges
                    # that overlap the existing daterange it might have been deleted during
                    # a previous iteration
                    try:
                        del ranking_backup[existing]
                    except KeyError:
                        pass

                    # If we want to overwrite an existing rank we need to trim that daterange and
                    # rewrite it back to the dictionary
                    rank_copy = rank_data[existing]

                    if overwrite:
                        if existing == new:
                            ranking_backup[new] = rank_copy
                        # If the existing daterange contains the new daterange
                        # we need to split it into parts and save those
                        elif daterange_contains(container=existing, contained=new):
                            result = split_encompassed_daterange(container=existing, contained=new)

                            existing_start = result["container_start"]
                            ranking_backup[existing_start] = rank_copy

                            updated_new = result["contained"]
                            ranking_backup[updated_new] = rank

                            # We might only end up with two dateranges
                            try:
                                existing_end = result["container_end"]
                                ranking_backup[existing_end] = rank_copy
                            except KeyError:
                                pass
                        # If the new daterange contains the existing we can just overwrite it
                        elif daterange_contains(container=new, contained=existing):
                            ranking_backup[new] = rank
                        else:
                            trimmed = trim_daterange(to_trim=existing, overlapping=new)
                            ranking_backup[trimmed] = rank_copy
                            ranking_backup[new] = rank
                    elif rank_copy == rank:
                        # If we're not overwriting we just need to update to use the new combined
                        ranking_backup[new] = rank_copy

                self._rank_data[uuid] = ranking_backup

            # Finally, store the dateranges that didn't overlap
            for d in to_add:
                self._rank_data[uuid][d] = rank
        else:
            for d in date_range:
                self._rank_data[uuid][d] = rank

        self.save()

    def rank_data(self) -> Dict:
        """Return a dictionary of rank data keyed
        by UUID

            Returns:
                dict: Dictionary of rank data
        """
        raise NotImplementedError("Ranking is being reworked and will be reactivated in a future release.")
        rank_dict: Dict = self._rank_data.to_dict()
        return rank_dict

    def clear_datasources(self) -> None:
        """Remove all Datasources from the object

        Returns:
            None
        """
        self._datasource_uuids.clear()
        self._file_hashes.clear()<|MERGE_RESOLUTION|>--- conflicted
+++ resolved
@@ -7,7 +7,7 @@
 import logging
 from openghg.types import DatasourceLookupError
 from openghg.objectstore import get_object_from_json, exists, set_object_from_json
-from openghg.util import timestamp_now
+from openghg.util import timestamp_now, to_lowercase
 
 
 T = TypeVar("T", bound="BaseStore")
@@ -128,15 +128,9 @@
                 datasource = Datasource()
                 uid = datasource.uuid()
                 meta_copy["uuid"] = uid
-<<<<<<< HEAD
-                # For retrieval later we'll need to know which bucket this is stored in
-                meta_copy["object_store"] = self._bucket
-
-=======
                 # Make sure all the metadata is lowercase for easier searching later
                 # TODO - do we want to do this or should be just perform lowercase comparisons?
                 meta_copy = to_lowercase(d=meta_copy, skip_keys=skip_keys)
->>>>>>> 3b2e988f
                 # TODO - 2023-05-25 - Remove the need for this key, this should just be a set
                 # so we can have rapid
                 self._datasource_uuids[uid] = key

""" This file contains the BaseStore class from which other storage
    modules inherit.
"""

from __future__ import annotations
import logging
import math
from pathlib import Path
from pandas import Timestamp
from types import TracebackType
from typing import Any, Dict, List, Optional, Sequence, TypeVar, Union, Tuple
from xarray import open_dataset

from openghg.objectstore import get_object_from_json, exists, set_object_from_json, get_metakeys
from openghg.objectstore.metastore import DataClassMetaStore
from openghg.store.storage import ChunkingSchema
from openghg.types import DatasourceLookupError, multiPathType
from openghg.util import timestamp_now, to_lowercase, hash_file, clean_string, format_inlet


T = TypeVar("T", bound="BaseStore")

logger = logging.getLogger("openghg.store")
logger.setLevel(logging.DEBUG)  # Have to set level for logger as well as handler


class BaseStore:
    _registry: dict[str, type[BaseStore]] = {}
    _data_type = ""
    _root = "root"
    _uuid = "root_uuid"

    def __init__(self, bucket: str) -> None:
        # from openghg.objectstore import get_object_from_json, exists

        self._creation_datetime = str(timestamp_now())
        self._stored = False
        # Hashes of previously uploaded files
        self._file_hashes: Dict[str, str] = {}
        # Hashes of previously stored data from other data platforms
        self._retrieved_hashes: Dict[str, Dict] = {}
        # Where we'll store this object's metastore
        self._metakey = ""

        if exists(bucket=bucket, key=self.key()):
            data = get_object_from_json(bucket=bucket, key=self.key())
            # Update myself
            self.__dict__.update(data)

        self._metastore = DataClassMetaStore(bucket=bucket, data_type=self._data_type)
        self._bucket = bucket
        self._datasource_uuids = self._metastore.select("uuid")

    def __init_subclass__(cls) -> None:
        BaseStore._registry[cls._data_type] = cls

    def __enter__(self) -> BaseStore:
        return self

    def __exit__(
        self,
        exc_type: Optional[BaseException],
        exc_val: Optional[BaseException],
        exc_tb: Optional[TracebackType],
    ) -> None:
        if exc_type is not None:
            logger.error(msg=f"{exc_type}, {exc_tb}")
        else:
            self.save()

    @classmethod
    def metakey(cls) -> str:
        return str(cls._metakey)

    @classmethod
    def key(cls) -> str:
        return f"{cls._root}/uuid/{cls._uuid}"

    def save(self) -> None:
        # from openghg.objectstore import set_object_from_json

        self._metastore.close()
        set_object_from_json(bucket=self._bucket, key=self.key(), data=self.to_data())

    def to_data(self) -> Dict:
        # We don't need to store the metadata store, it has its own location
        # QUESTION - Is this cleaner than the previous specifying
        DO_NOT_STORE = ["_metastore", "_bucket", "_datasource_uuids"]
        return {k: v for k, v in self.__dict__.items() if k not in DO_NOT_STORE}

    def parse_optional_metadata(**kwargs) -> Dict:
        """Parse optional keyword arguments, ensuring any
        with a None value are set to a fixed value expected
        by the metadata storage.

        Args:
            kwargs: Any number of keyword arguments
        Returns:
            dict: Dictionary of parsed metadata
        """
        parsed = {}

        for key, value in kwargs.items():
            parsed[key] = value if value is not None else "NOT_SET"

        return parsed

    def _not_set_value(self) -> str:
        return "NOT_SET"

    def create_lookup(self, **kwargs) -> Dict:
        """Create the Datasource lookup dictionary

        Args:
            **kwargs: Metadata for lookup
        Returns:
            dict: Dictionary of parsed lookup metadata
        """
        raise NotImplementedError
        required, optional = self.get_metakeys()

        # Make sure we have all the required metadata
        missing = [k for k in required if k not in kwargs or kwargs[k] is None]
        if missing:
            raise ValueError(
                f"We have some missing keys. We require data for: {required}\n" + f"We are missing {missing}."
            )

        required_metadata = {k: kwargs[k] for k in required}

        # Now check the optional metadata
        optional_metadata = {}
        for k in optional:
            optional_metadata[k] = kwargs[k] if kwargs[k] is not None else self._not_set_value()

        # We use this to perform the Datasource lookup
        lookup_metadata = {**required_metadata, **optional_metadata}

        return lookup_metadata

    def parse_metadata(self, **kwargs) -> Dict:
        """Parse all the metadata given to us. This metadata is for internal use
        only and should not be assigned to Dataset attributes.
        Dataset attributes should be parsed using parse_attributes

        Args:
            optional_metadata: Dictionary of optional metadata
            **kwargs: Expanded keyword
        """
        # TODO - this is a very simple WIP version of this function
        # Create the full metadata dictionary
        parsed_metadata = {}
        for k, v in kwargs.items():
            if v is None:
                parsed_metadata[k] = self._not_set_value()
                continue

            if k in ["inlet", "height"]:
                # Format as inlet
                val = format_inlet(clean_string(v))
            elif k in ["max_longitude", "min_longitude", "max_latitude", "min_latitude", "etc"]:
                # val = format_latlong(v)
                pass
            else:
                # QUESTION - what do we want to remove here?
                val = clean_string(val)

            parsed_metadata[k] = val

        return parsed_metadata

    def parse_attributes(**kwargs) -> Dict:
        raise NotImplementedError

    def read_data(self, *args: Any, **kwargs: Any) -> Optional[dict]:
        raise NotImplementedError

    def read_file(self, *args: Any, **kwargs: Any) -> dict:
        raise NotImplementedError

    def store_data(self, *args: Any, **kwargs: Any) -> Optional[dict]:
        raise NotImplementedError

    def transform_data(self, *args: Any, **kwargs: Any) -> dict:
        raise NotImplementedError

    def chunking_schema(self) -> ChunkingSchema:
        raise NotImplementedError

    def store_hashes(self, hashes: Dict[str, Path]) -> None:
        """Store the hashes of files we've seen before

        Args:
            hahes: Dictionary of hashes
        Returns:
            None
        """
        name_only = {k: v.name for k, v in hashes.items()}
        self._file_hashes.update(name_only)

    def check_hashes(self, filepaths: multiPathType, force: bool) -> Tuple[Dict[str, Path], Dict[str, Path]]:
        """Check the hashes of the files passed against the hashes of previously
        uploaded files. Two dictionaries are returned, one containing the hashes
        of files we've seen before and one containing the hashes of files we haven't.

        A warning is logged if we've seen any of the files before

        Args:
            filepaths: List of filepaths
            force: If force is True then we will expect to process all the filepaths, not just the
            unseen ones
        Returns:
            tuple: seen files, unseen files
        """
        if not isinstance(filepaths, list):
            filepaths = [filepaths]

        unseen: Dict[str, Path] = {}
        seen: Dict[str, Path] = {}

        for filepath in filepaths:
            file_hash = hash_file(filepath=filepath)
            if file_hash in self._file_hashes:
                seen[file_hash] = filepath
            else:
                unseen[file_hash] = filepath

        if force:
            unseen = {**seen, **unseen}

        if seen:
            logger.warning("Skipping previously standardised files, see log for list.")
            seen_files_msg = "\n".join([str(v) for v in seen.values()])
            logger.debug(f"We've seen the following files before:\n{seen_files_msg}")

            if unseen:
                logger.info(f"Processing {len(unseen)} files of {len(filepaths)}.")

        if unseen:
            to_process = "\n".join([str(v) for v in unseen.values()])
            logger.debug(f"Processing the following files:\n{to_process}")
        else:
            logger.info("No new files to process.")

        return seen, unseen

<<<<<<< HEAD
    def get_metakeys(self) -> Tuple[Dict, Dict]:
        """Read the required metakeys from config. Returns both the
        required and optional metakeys as a tuple.

        Returns:
            tuple: required keys data, optional keys data
        """
        # raise NotImplementedError("May be removed.")
        metakeys = get_datatype_metakeys(bucket=self._bucket, data_type=self._data_type)
        return metakeys["required"], metakeys.get("optional", {})

=======
>>>>>>> 8eb6c2d8
    def get_lookup_keys(self, optional_metadata: Optional[Dict]) -> List[str]:
        """This creates the list of keys required to perform the Datasource lookup.
        If optional_metadata is passed in then those keys may be taken into account
        if they exist in the list of stored optional keys.

        Args:
            optional_metadata: Dictionary of optional metadata
        Returns:
            tuple: Tuple of keys
        """
        try:
            metakeys = get_metakeys(bucket=self._bucket)[self._data_type]
        except KeyError:
            raise ValueError(f"No metakeys for {self._data_type}, please update metakeys configuration file.")

        required = metakeys["required"]
<<<<<<< HEAD
        # We may not have an optional key
=======
        # We might not get any optional keys
>>>>>>> 8eb6c2d8
        optional = metakeys.get("optional", {})

        lookup_keys = list(required)
        # Check if anything in optional_metadata tries to override our required keys
        if optional_metadata is not None:
            common_keys = set(required) & set(optional_metadata)

            if common_keys:
                raise ValueError(
                    f"The following optional metadata keys are already present in required keys: {', '.join(common_keys)}"
                )

            if optional:
                for key in optional_metadata:
                    if key in optional:
                        lookup_keys.append(key)

        return lookup_keys

    def assign_data(
        self,
        data: Dict,
        data_type: str,
        required_keys: Sequence[str],
        sort: bool = True,
        drop_duplicates: bool = True,
        min_keys: Optional[int] = None,
        update_keys: Optional[List] = None,
        if_exists: str = "auto",
        new_version: bool = True,
        compressor: Optional[Any] = None,
        filters: Optional[Any] = None,
    ) -> Dict[str, Dict]:
        """Assign data to a Datasource. This will either create a new Datasource
        Create or get an existing Datasource for each gas in the file

            Args:
                data: Dictionary containing data and metadata for species
                overwrite: If True overwrite current data stored
                data_type: Type of data, timeseries etc
                required_keys: Required minimum keys to lookup unique Datasource
                sort: Sort data in time dimension
                drop_duplicates: Drop duplicate timestamps, keeping the first value
                min_keys: Minimum number of metadata keys needed to uniquely match a Datasource
                if_exists: What to do if existing data is present.
                    - "auto" - checks new and current data for timeseries overlap
                        - adds data if no overlap
                        - raises DataOverlapError if there is an overlap
                    - "new" - just include new data and ignore previous
                    - "combine" - replace and insert new data into current timeseries
                new_version: Create a new version for the data and save current
                    data to a previous version.
                compressor: Compression for zarr encoding
                filters: Filters for zarr encoding
            Returns:
                dict: Dictionary of UUIDs of Datasources data has been assigned to keyed by species name
        """
        from openghg.store.base import Datasource
        from openghg.store.spec import null_metadata_values

        uuids = {}

        # Get the metadata keys for this type
        # metakeys = self.get_metakeys()

        self._metastore.acquire_lock()
        try:
            lookup_results = self.datasource_lookup(data=data, required_keys=required_keys, min_keys=min_keys)
            # TODO - remove this when the lowercasing of metadata gets removed
            # We currently lowercase all the metadata and some keys we don't want to change, such as paths to the object store
            skip_keys = ["object_store"]

            for key, parsed_data in data.items():
                metadata = parsed_data["metadata"]
                dataset = parsed_data["data"]

                # Our lookup results and gas data have the same keys
                uuid = lookup_results[key]

                ignore_values = null_metadata_values()

                # Do we want all the metadata in the Dataset attributes?
                to_add = {
                    k: v for k, v in metadata.items() if k not in dataset.attrs and v not in ignore_values
                }
                dataset.attrs.update(to_add)

                # Take a copy of the metadata so we can update it
                meta_copy = metadata.copy()
                new_ds = uuid is False

                if new_ds:
                    datasource = Datasource(bucket=self._bucket)
                    uid = datasource.uuid()
                    meta_copy["uuid"] = uid
                    # Make sure all the metadata is lowercase for easier searching later
                    # TODO - do we want to do this or should be just perform lowercase comparisons?
                    meta_copy = to_lowercase(d=meta_copy, skip_keys=skip_keys)
                else:
                    datasource = Datasource(bucket=self._bucket, uuid=uuid)

                # Add the dataframe to the datasource
                datasource.add_data(
                    metadata=meta_copy,
                    data=dataset,
                    sort=sort,
                    drop_duplicates=drop_duplicates,
                    skip_keys=skip_keys,
                    new_version=new_version,
                    if_exists=if_exists,
                    data_type=data_type,
                    compressor=compressor,
                    filters=filters,
                )

                # Save Datasource to object store
                datasource.save()

                # Add the metadata to the metastore and make sure it's up to date with the metadata stored
                # in the Datasource
                datasource_metadata = datasource.metadata()

                if new_ds:
                    self._metastore.insert(datasource_metadata)
                else:
                    self._metastore.update(where={"uuid": datasource.uuid()}, to_update=datasource_metadata)

                uuids[key] = {"uuid": datasource.uuid(), "new": new_ds}
        finally:
            self._metastore.release_lock()

        return uuids

    def datasource_lookup(
        self, data: Dict, required_keys: Sequence[str], min_keys: Optional[int] = None
    ) -> Dict:
        """Search the metadata store for a Datasource UUID using the metadata in data. We expect the required_keys
        to be present and will require at least min_keys of these to be present when searching.

        As some metadata value might change (such as data owners etc) we don't want to do an exact
        search on *all* the metadata so we extract a subset (the required keys) and search for these.

        Args:
            metastore: Metadata database
            data: Combined data dictionary of form {key: {data: Dataset, metadata: Dict}}
            required_keys: Iterable of keys to extract from metadata
            min_keys: The minimum number of required keys, if not given it will be set
            to the length of required_keys
        Return:
            dict: Dictionary of datasource information
        """
        from openghg.util import to_lowercase

        if min_keys is None:
            min_keys = len(required_keys)

        results = {}
        for key, _data in data.items():
            metadata = _data["metadata"]

            required_metadata = {
                k.lower(): to_lowercase(v) for k, v in metadata.items() if k in required_keys
            }

            if len(required_metadata) < min_keys:
                missing_keys = set(required_keys) - set(required_metadata)
                raise ValueError(
                    f"The given metadata doesn't contain enough information, we need: {required_keys}\n"
                    + f"Missing keys: {missing_keys}"
                )

            required_result = self._metastore.search(required_metadata)

            if not required_result:
                results[key] = False
            elif len(required_result) > 1:
                raise DatasourceLookupError("More than one Datasource found for metadata, refine lookup.")
            else:
                results[key] = required_result[0]["uuid"]

        return results

    def uuid(self) -> str:
        """Return the UUID of this object

        Returns:
            str: UUID of object
        """
        return self._uuid

    def datasources(self) -> List[str]:
        """Return the list of Datasources UUIDs associated with this object

        Returns:
            list: List of Datasource UUIDs
        """
        return self._datasource_uuids

    def get_rank(self, uuid: str, start_date: Timestamp, end_date: Timestamp) -> Dict:
        """Get the rank for the given Datasource for a given date range

        Args:
            uuid: UUID of Datasource
            start_date: Start date
            end_date: End date
        Returns:
            dict: Dictionary of rank and daterange covered by that rank
        """
        raise NotImplementedError("Ranking is being reworked and will be reactivated in a future release.")
        from collections import defaultdict
        from openghg.util import create_daterange_str, daterange_overlap

        if uuid not in self._rank_data:
            return {}

        search_daterange = create_daterange_str(start=start_date, end=end_date)

        rank_data = self._rank_data[uuid]

        ranked = defaultdict(list)
        # Check if this Datasource is ranked for the dates passed
        for daterange, rank in rank_data.items():
            if daterange_overlap(daterange_a=search_daterange, daterange_b=daterange):
                ranked[rank].append(daterange)

        return ranked

    def clear_rank(self, uuid: str) -> None:
        """Clear the ranking data for a Datasource

        Args:
            uuid: UUID of Datasource
        Returns:
            None
        """
        raise NotImplementedError("Ranking is being reworked and will be reactivated in a future release.")
        if uuid in self._rank_data:
            del self._rank_data[uuid]
            self.save()
        else:
            raise ValueError("No ranking data set for that UUID.")

    def set_rank(
        self,
        uuid: str,
        rank: Union[int, str],
        date_range: Union[str, List[str]],
        overwrite: Optional[bool] = False,
    ) -> None:
        """Set the rank of a Datasource associated with this object.

        This function performs checks to ensure multiple ranks aren't set for
        overlapping dateranges.

        Passing a daterange and rank to this function will overwrite any current
        daterange stored for that rank.

        Args:
            uuid: UUID of Datasource
            rank: Rank of data
            date_range: Daterange(s)
            overwrite: Overwrite current ranking data
        Returns:
            None
        """
        raise NotImplementedError("Ranking is being reworked and will be reactivated in a future release.")
        from copy import deepcopy

        from openghg.util import (
            combine_dateranges,
            daterange_contains,
            daterange_overlap,
            sanitise_daterange,
            split_encompassed_daterange,
            trim_daterange,
        )

        rank = int(rank)

        if not 1 <= rank <= 10:
            raise TypeError("Rank can only take values 1 to 10 (for unranked). Where 1 is the highest rank.")

        if not isinstance(date_range, list):
            date_range = [date_range]

        # Make sure the dateranges passed are correct and are tz-aware
        date_range = [sanitise_daterange(d) for d in date_range]
        # Combine in case we have overlappng dateranges
        date_range = combine_dateranges(date_range)

        # Used to store dateranges that need to be trimmed to ensure no daterange overlap
        to_update = []
        # Non-overlapping dateranges that can be stored directly
        to_add = []

        if uuid in self._rank_data:
            rank_data = self._rank_data[uuid]
            # Check this source isn't ranked differently for the same dates
            for new_daterange in date_range:
                overlap = False
                # Check for overlapping dateranges and add
                for existing_daterange, existing_rank in rank_data.items():
                    if daterange_overlap(daterange_a=new_daterange, daterange_b=existing_daterange):
                        overlap = True

                        if rank != existing_rank and overwrite:
                            # Save the daterange we need to update
                            to_update.append((existing_daterange, new_daterange))
                            continue
                        # If the ranks are the same we just want to combine the dateranges
                        elif rank == existing_rank:
                            to_combine = [new_daterange, existing_daterange]
                            combined = combine_dateranges(dateranges=to_combine)[0]
                            to_update.append((existing_daterange, combined))
                        else:
                            raise ValueError(
                                f"This datasource has rank {existing_rank} for dates that overlap the ones given. \
                                                Overlapping dateranges are {new_daterange} and {existing_daterange}"
                            )
                # Otherwise we just want to add the new daterange to the dict
                if not overlap:
                    to_add.append(new_daterange)

            # If we've got dateranges to update and ranks to overwrite we need to trim the
            # previous ranking daterange down so we don't have overlapping dateranges
            if to_update:
                # Here we first take a backup of the old ranking data, update
                # it and then write it back
                ranking_backup = deepcopy(rank_data)

                for existing, new in to_update:
                    # Remove the existing daterange key
                    # Here we pass if it doesn't exist as if we have multiple new dateranges
                    # that overlap the existing daterange it might have been deleted during
                    # a previous iteration
                    try:
                        del ranking_backup[existing]
                    except KeyError:
                        pass

                    # If we want to overwrite an existing rank we need to trim that daterange and
                    # rewrite it back to the dictionary
                    rank_copy = rank_data[existing]

                    if overwrite:
                        if existing == new:
                            ranking_backup[new] = rank_copy
                        # If the existing daterange contains the new daterange
                        # we need to split it into parts and save those
                        elif daterange_contains(container=existing, contained=new):
                            result = split_encompassed_daterange(container=existing, contained=new)

                            existing_start = result["container_start"]
                            ranking_backup[existing_start] = rank_copy

                            updated_new = result["contained"]
                            ranking_backup[updated_new] = rank

                            # We might only end up with two dateranges
                            try:
                                existing_end = result["container_end"]
                                ranking_backup[existing_end] = rank_copy
                            except KeyError:
                                pass
                        # If the new daterange contains the existing we can just overwrite it
                        elif daterange_contains(container=new, contained=existing):
                            ranking_backup[new] = rank
                        else:
                            trimmed = trim_daterange(to_trim=existing, overlapping=new)
                            ranking_backup[trimmed] = rank_copy
                            ranking_backup[new] = rank
                    elif rank_copy == rank:
                        # If we're not overwriting we just need to update to use the new combined
                        ranking_backup[new] = rank_copy

                self._rank_data[uuid] = ranking_backup

            # Finally, store the dateranges that didn't overlap
            for d in to_add:
                self._rank_data[uuid][d] = rank
        else:
            for d in date_range:
                self._rank_data[uuid][d] = rank

        self.save()

    def rank_data(self) -> Dict:
        """Return a dictionary of rank data keyed
        by UUID

            Returns:
                dict: Dictionary of rank data
        """
        raise NotImplementedError("Ranking is being reworked and will be reactivated in a future release.")
        rank_dict: Dict = self._rank_data.to_dict()
        return rank_dict

    def clear_datasources(self) -> None:
        """Remove all Datasources from the object

        Returns:
            None
        """
        self._datasource_uuids.clear()
        self._file_hashes.clear()

    def check_chunks(
        self,
        filepaths: Union[str, list[str]],
        chunks: Optional[Dict[str, int]] = None,
        max_chunk_size: int = 300,
        **chunking_kwargs: Any,
    ) -> Dict[str, int]:
        """Check the chunk size of a variable in a dataset and return the chunk size

        Args:
            filepaths: List of file paths
            variable: Name of the variable that we want to check for max chunksize
            chunk_dimension: Dimension to chunk over
            secondary_dimensions: List of secondary dimensions to chunk over
            max_chunk_size: Maximum chunk size in megabytes, defaults to 300 MB
        Returns:
            Dict: Dictionary of chunk sizes
        """
        if not isinstance(filepaths, list):
            filepaths = [filepaths]

        try:
            default_schema = self.chunking_schema(**chunking_kwargs)
        except NotImplementedError:
            logger.warn(f"No chunking schema found for {type(self).__name__}")
            return {}

        variable = default_schema.variable
        default_chunks = default_schema.chunks
        secondary_dimensions = default_schema.secondary_dims

        with open_dataset(filepaths[0]) as ds:
            dim_sizes = dict(ds[variable].sizes)
            var_dtype_bytes = ds[variable].dtype.itemsize

        if secondary_dimensions is not None:
            missing_dims = [dim for dim in secondary_dimensions if dim not in dim_sizes]
            if missing_dims:
                raise ValueError(f"File {filepaths[0]} is missing the following dimensions: {missing_dims}")

        # Make the 'chunks' dict, using dim_sizes for any unspecified dims
        specified_chunks = default_chunks if chunks is None else chunks
        # TODO - revisit this type hinting
        chunks = dict(dim_sizes, **specified_chunks)  # type: ignore

        # So now we want to check the size of the chunks
        # We need to add in the sizes of the other dimensions so we calculate
        # the chunk size correctly
        # TODO - should we check if the specified chunk size is greater than the dimension size?
        MB_to_bytes = 1024 * 1024
        bytes_to_MB = 1 / MB_to_bytes

        current_chunksize = int(var_dtype_bytes * math.prod(chunks.values()))  # bytes
        max_chunk_size_bytes = max_chunk_size * MB_to_bytes

        if current_chunksize > max_chunk_size_bytes:
            # Do we want to check the secondary dimensions really?
            # if secondary_dimensions is not None:
            # raise NotImplementedError("Secondary dimensions scaling not yet implemented")
            # ratio = np.power(max_chunk_size / current_chunksize, 1 / len(secondary_dimensions))
            # for dim in secondary_dimensions:
            #     # Rescale chunks, but don't allow chunks smaller than 10
            #     chunks[dim] = max(int(ratio * chunks[dim]), 10)
            # else:
            raise ValueError(
                f"Chunk size {current_chunksize * bytes_to_MB} is greater than the maximum chunk size {max_chunk_size}"
            )

        # Do we need to supply the chunks of the other dimensions?
        # rechunk = {k: v for k, v in chunks.items() if v < dim_sizes[k]}
        # rechunk = {}
        # for k in dim_sizes:
        #     if chunks[k] < dim_sizes[k]:
        #         rechunk[k] = chunks.pop(k)
        return chunks<|MERGE_RESOLUTION|>--- conflicted
+++ resolved
@@ -244,20 +244,6 @@
 
         return seen, unseen
 
-<<<<<<< HEAD
-    def get_metakeys(self) -> Tuple[Dict, Dict]:
-        """Read the required metakeys from config. Returns both the
-        required and optional metakeys as a tuple.
-
-        Returns:
-            tuple: required keys data, optional keys data
-        """
-        # raise NotImplementedError("May be removed.")
-        metakeys = get_datatype_metakeys(bucket=self._bucket, data_type=self._data_type)
-        return metakeys["required"], metakeys.get("optional", {})
-
-=======
->>>>>>> 8eb6c2d8
     def get_lookup_keys(self, optional_metadata: Optional[Dict]) -> List[str]:
         """This creates the list of keys required to perform the Datasource lookup.
         If optional_metadata is passed in then those keys may be taken into account
@@ -274,11 +260,7 @@
             raise ValueError(f"No metakeys for {self._data_type}, please update metakeys configuration file.")
 
         required = metakeys["required"]
-<<<<<<< HEAD
-        # We may not have an optional key
-=======
         # We might not get any optional keys
->>>>>>> 8eb6c2d8
         optional = metakeys.get("optional", {})
 
         lookup_keys = list(required)

""" This file contains the BaseStore class from which other storage
    modules inherit.
"""
<<<<<<< HEAD
=======

from __future__ import annotations
>>>>>>> 171698a8

from __future__ import annotations
import logging
from pathlib import Path
from pandas import Timestamp
from types import TracebackType
from typing import Any, Dict, List, Optional, Sequence, TypeVar, Union, Tuple


from openghg.objectstore import get_object_from_json, exists, set_object_from_json
from openghg.objectstore.metastore import DataClassMetaStore
from openghg.types import DatasourceLookupError, multiPathType
from openghg.util import timestamp_now, to_lowercase, hash_file


T = TypeVar("T", bound="BaseStore")

logger = logging.getLogger("openghg.store")
logger.setLevel(logging.DEBUG)  # Have to set level for logger as well as handler


class BaseStore:
    _registry: dict[str, type[BaseStore]] = {}
    _data_type = ""
    _root = "root"
    _uuid = "root_uuid"

    def __init__(self, bucket: str) -> None:
        # from openghg.objectstore import get_object_from_json, exists

        self._creation_datetime = str(timestamp_now())
        self._stored = False
        # Hashes of previously uploaded files
        self._file_hashes: Dict[str, str] = {}
        # Hashes of previously stored data from other data platforms
        self._retrieved_hashes: Dict[str, Dict] = {}
        # Where we'll store this object's metastore
        self._metakey = ""

        if exists(bucket=bucket, key=self.key()):
            data = get_object_from_json(bucket=bucket, key=self.key())
            # Update myself
            self.__dict__.update(data)

        self._metastore = DataClassMetaStore(bucket=bucket, data_type=self._data_type)
        self._bucket = bucket
        self._datasource_uuids = self._metastore.select("uuid")

    def __init_subclass__(cls) -> None:
        BaseStore._registry[cls._data_type] = cls

    def __enter__(self) -> BaseStore:
        return self

    def __exit__(
        self,
        exc_type: Optional[BaseException],
        exc_val: Optional[BaseException],
        exc_tb: Optional[TracebackType],
    ) -> None:
        if exc_type is not None:
            logger.error(msg=f"{exc_type}, {exc_tb}")
        else:
            self.save()

    @classmethod
    def metakey(cls) -> str:
        return str(cls._metakey)

    @classmethod
    def key(cls) -> str:
        return f"{cls._root}/uuid/{cls._uuid}"

    def save(self) -> None:
        # from openghg.objectstore import set_object_from_json

        self._metastore.close()
        set_object_from_json(bucket=self._bucket, key=self.key(), data=self.to_data())

    def to_data(self) -> Dict:
        # We don't need to store the metadata store, it has its own location
        # QUESTION - Is this cleaner than the previous specifying
        DO_NOT_STORE = ["_metastore", "_bucket", "_datasource_uuids"]
        return {k: v for k, v in self.__dict__.items() if k not in DO_NOT_STORE}

    def read_data(self, *args: Any, **kwargs: Any) -> Optional[dict]:
        raise NotImplementedError

    def read_file(self, *args: Any, **kwargs: Any) -> dict:
        raise NotImplementedError

    def store_data(self, *args: Any, **kwargs: Any) -> Optional[dict]:
        raise NotImplementedError

    def transform_data(self, *args: Any, **kwargs: Any) -> dict:
        raise NotImplementedError

    def store_hashes(self, hashes: Dict[str, Path]) -> None:
        """Store the hashes of files we've seen before

        Args:
            hahes: Dictionary of hashes
        Returns:
            None
        """
        name_only = {k: v.name for k, v in hashes.items()}
        self._file_hashes.update(name_only)

    def check_hashes(self, filepaths: multiPathType, force: bool) -> Tuple[Dict[str, Path], Dict[str, Path]]:
        """Check the hashes of the files passed against the hashes of previously
        uploaded files. Two dictionaries are returned, one containing the hashes
        of files we've seen before and one containing the hashes of files we haven't.

        A warning is logged if we've seen any of the files before

        Args:
            filepaths: List of filepaths
            force: If force is True then we will expect to process all the filepaths, not just the
            unseen ones
        Returns:
            tuple: seen files, unseen files
        """
        if not isinstance(filepaths, list):
            filepaths = [filepaths]

        unseen: Dict[str, Path] = {}
        seen: Dict[str, Path] = {}

        for filepath in filepaths:
            file_hash = hash_file(filepath=filepath)
            if file_hash in self._file_hashes:
                seen[file_hash] = filepath
            else:
                unseen[file_hash] = filepath

        if force:
            unseen = {**seen, **unseen}

        if seen:
            logger.warning("Skipping previously standardised files, see log for list.")
            logger.debug(f"We've seen the following files before:\n{list(seen.values())}")

            if unseen:
                logger.info(f"Processing {len(unseen)} files of {len(filepaths)}.")

        if unseen:
            to_process = "\n".join([str(v) for v in unseen.values()])
            logger.debug(f"Processing the following files:\n{to_process}")
        else:
            logger.info("No new files to process.")

        return seen, unseen

    def assign_data(
        self,
        data: Dict,
        data_type: str,
        required_keys: Sequence[str],
        sort: bool = True,
        drop_duplicates: bool = True,
        min_keys: Optional[int] = None,
        update_keys: Optional[List] = None,
        if_exists: str = "auto",
        new_version: bool = True,
        compressor: Optional[Any] = None,
        filters: Optional[Any] = None,
    ) -> Dict[str, Dict]:
        """Assign data to a Datasource. This will either create a new Datasource
        Create or get an existing Datasource for each gas in the file

            Args:
                data: Dictionary containing data and metadata for species
                overwrite: If True overwrite current data stored
                data_type: Type of data, timeseries etc
                required_keys: Required minimum keys to lookup unique Datasource
                sort: Sort data in time dimension
                drop_duplicates: Drop duplicate timestamps, keeping the first value
                min_keys: Minimum number of metadata keys needed to uniquely match a Datasource
                if_exists: What to do if existing data is present.
                    - "auto" - checks new and current data for timeseries overlap
                        - adds data if no overlap
                        - raises DataOverlapError if there is an overlap
                    - "new" - just include new data and ignore previous
                    - "combine" - replace and insert new data into current timeseries
                new_version: Create a new version for the data and save current
                    data to a previous version.
                compressor: Compressor to be used by zarr store
            Returns:
                dict: Dictionary of UUIDs of Datasources data has been assigned to keyed by species name
        """
        from openghg.store.base import Datasource

        uuids = {}

        self._metastore.acquire_lock()
        try:
            lookup_results = self.datasource_lookup(data=data, required_keys=required_keys, min_keys=min_keys)
            # TODO - remove this when the lowercasing of metadata gets removed
            # We currently lowercase all the metadata and some keys we don't want to change, such as paths to the object store
            skip_keys = ["object_store"]

            for key, parsed_data in data.items():
                metadata = parsed_data["metadata"]
                dataset = parsed_data["data"]

                # Our lookup results and gas data have the same keys
                uuid = lookup_results[key]

                # Do we want all the metadata in the Dataset attributes?
                to_add = {k: v for k, v in metadata.items() if k not in dataset.attrs}
                dataset.attrs.update(to_add)

                # Take a copy of the metadata so we can update it
                meta_copy = metadata.copy()
                new_ds = uuid is False

                if new_ds:
                    datasource = Datasource(bucket=self._bucket)
                    uid = datasource.uuid()
                    meta_copy["uuid"] = uid
                    # Make sure all the metadata is lowercase for easier searching later
                    # TODO - do we want to do this or should be just perform lowercase comparisons?
                    meta_copy = to_lowercase(d=meta_copy, skip_keys=skip_keys)
                else:
                    datasource = Datasource(bucket=self._bucket, uuid=uuid)

                # Add the dataframe to the datasource
                datasource.add_data(
                    metadata=meta_copy,
                    data=dataset,
                    sort=sort,
                    drop_duplicates=drop_duplicates,
                    skip_keys=skip_keys,
                    new_version=new_version,
                    if_exists=if_exists,
                    data_type=data_type,
                    compressor=compressor,
                )

                # Save Datasource to object store
                datasource.save()

                # Add the metadata to the metastore and make sure it's up to date with the metadata stored
                # in the Datasource
                datasource_metadata = datasource.metadata()

                if new_ds:
                    self._metastore.insert(datasource_metadata)
                else:
                    self._metastore.update(where={"uuid": datasource.uuid()}, to_update=datasource_metadata)

                uuids[key] = {"uuid": datasource.uuid(), "new": new_ds}
        finally:
            self._metastore.release_lock()

        return uuids

    def datasource_lookup(
        self, data: Dict, required_keys: Sequence[str], min_keys: Optional[int] = None
    ) -> Dict:
        """Search the metadata store for a Datasource UUID using the metadata in data. We expect the required_keys
        to be present and will require at least min_keys of these to be present when searching.

        As some metadata value might change (such as data owners etc) we don't want to do an exact
        search on *all* the metadata so we extract a subset (the required keys) and search for these.

        Args:
            metastore: Metadata database
            data: Combined data dictionary of form {key: {data: Dataset, metadata: Dict}}
            required_keys: Iterable of keys to extract from metadata
            min_keys: The minimum number of required keys, if not given it will be set
            to the length of required_keys
        Return:
            dict: Dictionary of datasource information
        """
        from openghg.util import to_lowercase

        if min_keys is None:
            min_keys = len(required_keys)

        results = {}
        for key, _data in data.items():
            metadata = _data["metadata"]

            required_metadata = {
                k.lower(): to_lowercase(v) for k, v in metadata.items() if k in required_keys
            }

            if len(required_metadata) < min_keys:
                raise ValueError(
                    f"The given metadata doesn't contain enough information, we need: {required_keys}"
                )

            required_result = self._metastore.search(required_metadata)

            if not required_result:
                results[key] = False
            elif len(required_result) > 1:
                raise DatasourceLookupError("More than once Datasource found for metadata, refine lookup.")
            else:
                results[key] = required_result[0]["uuid"]

        return results

    def uuid(self) -> str:
        """Return the UUID of this object

        Returns:
            str: UUID of object
        """
        return self._uuid

    def datasources(self) -> List[str]:
        """Return the list of Datasources UUIDs associated with this object

        Returns:
            list: List of Datasource UUIDs
        """
        return self._datasource_uuids

    def get_rank(self, uuid: str, start_date: Timestamp, end_date: Timestamp) -> Dict:
        """Get the rank for the given Datasource for a given date range

        Args:
            uuid: UUID of Datasource
            start_date: Start date
            end_date: End date
        Returns:
            dict: Dictionary of rank and daterange covered by that rank
        """
        raise NotImplementedError("Ranking is being reworked and will be reactivated in a future release.")
        from collections import defaultdict
        from openghg.util import create_daterange_str, daterange_overlap

        if uuid not in self._rank_data:
            return {}

        search_daterange = create_daterange_str(start=start_date, end=end_date)

        rank_data = self._rank_data[uuid]

        ranked = defaultdict(list)
        # Check if this Datasource is ranked for the dates passed
        for daterange, rank in rank_data.items():
            if daterange_overlap(daterange_a=search_daterange, daterange_b=daterange):
                ranked[rank].append(daterange)

        return ranked

    def clear_rank(self, uuid: str) -> None:
        """Clear the ranking data for a Datasource

        Args:
            uuid: UUID of Datasource
        Returns:
            None
        """
        raise NotImplementedError("Ranking is being reworked and will be reactivated in a future release.")
        if uuid in self._rank_data:
            del self._rank_data[uuid]
            self.save()
        else:
            raise ValueError("No ranking data set for that UUID.")

    def set_rank(
        self,
        uuid: str,
        rank: Union[int, str],
        date_range: Union[str, List[str]],
        overwrite: Optional[bool] = False,
    ) -> None:
        """Set the rank of a Datasource associated with this object.

        This function performs checks to ensure multiple ranks aren't set for
        overlapping dateranges.

        Passing a daterange and rank to this function will overwrite any current
        daterange stored for that rank.

        Args:
            uuid: UUID of Datasource
            rank: Rank of data
            date_range: Daterange(s)
            overwrite: Overwrite current ranking data
        Returns:
            None
        """
        raise NotImplementedError("Ranking is being reworked and will be reactivated in a future release.")
        from copy import deepcopy

        from openghg.util import (
            combine_dateranges,
            daterange_contains,
            daterange_overlap,
            sanitise_daterange,
            split_encompassed_daterange,
            trim_daterange,
        )

        rank = int(rank)

        if not 1 <= rank <= 10:
            raise TypeError("Rank can only take values 1 to 10 (for unranked). Where 1 is the highest rank.")

        if not isinstance(date_range, list):
            date_range = [date_range]

        # Make sure the dateranges passed are correct and are tz-aware
        date_range = [sanitise_daterange(d) for d in date_range]
        # Combine in case we have overlappng dateranges
        date_range = combine_dateranges(date_range)

        # Used to store dateranges that need to be trimmed to ensure no daterange overlap
        to_update = []
        # Non-overlapping dateranges that can be stored directly
        to_add = []

        if uuid in self._rank_data:
            rank_data = self._rank_data[uuid]
            # Check this source isn't ranked differently for the same dates
            for new_daterange in date_range:
                overlap = False
                # Check for overlapping dateranges and add
                for existing_daterange, existing_rank in rank_data.items():
                    if daterange_overlap(daterange_a=new_daterange, daterange_b=existing_daterange):
                        overlap = True

                        if rank != existing_rank and overwrite:
                            # Save the daterange we need to update
                            to_update.append((existing_daterange, new_daterange))
                            continue
                        # If the ranks are the same we just want to combine the dateranges
                        elif rank == existing_rank:
                            to_combine = [new_daterange, existing_daterange]
                            combined = combine_dateranges(dateranges=to_combine)[0]
                            to_update.append((existing_daterange, combined))
                        else:
                            raise ValueError(
                                f"This datasource has rank {existing_rank} for dates that overlap the ones given. \
                                                Overlapping dateranges are {new_daterange} and {existing_daterange}"
                            )
                # Otherwise we just want to add the new daterange to the dict
                if not overlap:
                    to_add.append(new_daterange)

            # If we've got dateranges to update and ranks to overwrite we need to trim the
            # previous ranking daterange down so we don't have overlapping dateranges
            if to_update:
                # Here we first take a backup of the old ranking data, update
                # it and then write it back
                ranking_backup = deepcopy(rank_data)

                for existing, new in to_update:
                    # Remove the existing daterange key
                    # Here we pass if it doesn't exist as if we have multiple new dateranges
                    # that overlap the existing daterange it might have been deleted during
                    # a previous iteration
                    try:
                        del ranking_backup[existing]
                    except KeyError:
                        pass

                    # If we want to overwrite an existing rank we need to trim that daterange and
                    # rewrite it back to the dictionary
                    rank_copy = rank_data[existing]

                    if overwrite:
                        if existing == new:
                            ranking_backup[new] = rank_copy
                        # If the existing daterange contains the new daterange
                        # we need to split it into parts and save those
                        elif daterange_contains(container=existing, contained=new):
                            result = split_encompassed_daterange(container=existing, contained=new)

                            existing_start = result["container_start"]
                            ranking_backup[existing_start] = rank_copy

                            updated_new = result["contained"]
                            ranking_backup[updated_new] = rank

                            # We might only end up with two dateranges
                            try:
                                existing_end = result["container_end"]
                                ranking_backup[existing_end] = rank_copy
                            except KeyError:
                                pass
                        # If the new daterange contains the existing we can just overwrite it
                        elif daterange_contains(container=new, contained=existing):
                            ranking_backup[new] = rank
                        else:
                            trimmed = trim_daterange(to_trim=existing, overlapping=new)
                            ranking_backup[trimmed] = rank_copy
                            ranking_backup[new] = rank
                    elif rank_copy == rank:
                        # If we're not overwriting we just need to update to use the new combined
                        ranking_backup[new] = rank_copy

                self._rank_data[uuid] = ranking_backup

            # Finally, store the dateranges that didn't overlap
            for d in to_add:
                self._rank_data[uuid][d] = rank
        else:
            for d in date_range:
                self._rank_data[uuid][d] = rank

        self.save()

    def rank_data(self) -> Dict:
        """Return a dictionary of rank data keyed
        by UUID

            Returns:
                dict: Dictionary of rank data
        """
        raise NotImplementedError("Ranking is being reworked and will be reactivated in a future release.")
        rank_dict: Dict = self._rank_data.to_dict()
        return rank_dict

    def clear_datasources(self) -> None:
        """Remove all Datasources from the object

        Returns:
            None
        """
        self._datasource_uuids.clear()
        self._file_hashes.clear()


def get_data_class(data_type: str) -> type[BaseStore]:
    """Return data class corresponding to given data type.

    Args:
        data_type: one of "surface", "column", "flux", "footprints",
    "boundary_conditions", or "eulerian_model"

    Returns:
        Data class, one of `ObsSurface`, `ObsColumn`, `Flux`, `EulerianModel`,
    `Footprints`, `BoundaryConditions`.
    """
    try:
        data_class = BaseStore._registry[data_type]
    except KeyError:
        raise ValueError(f"No data class for data type {data_type}.")
    else:
        return data_class<|MERGE_RESOLUTION|>--- conflicted
+++ resolved
@@ -1,12 +1,6 @@
 """ This file contains the BaseStore class from which other storage
     modules inherit.
 """
-<<<<<<< HEAD
-=======
-
-from __future__ import annotations
->>>>>>> 171698a8
-
 from __future__ import annotations
 import logging
 from pathlib import Path

--- conflicted
+++ resolved
@@ -138,7 +138,7 @@
 
         return lookup_metadata
 
-    def parse_metadata(self, **kwargs):
+    def parse_metadata(self, **kwargs) -> Dict:
         """Parse all the metadata given to us. This metadata is for internal use
         only and should not be assigned to Dataset attributes.
         Dataset attributes should be parsed using parse_attributes
@@ -169,7 +169,7 @@
 
         return parsed_metadata
 
-    def parse_attributes(**kwargs):
+    def parse_attributes(**kwargs) -> Dict:
         raise NotImplementedError
 
     def read_data(self, *args: Any, **kwargs: Any) -> Optional[dict]:
@@ -253,10 +253,7 @@
         """
         # raise NotImplementedError("May be removed.")
         metakeys = get_datatype_metakeys(bucket=self._bucket, data_type=self._data_type)
-<<<<<<< HEAD
-        return metakeys.get("required"), metakeys.get("optional", {})
-=======
-        return tuple(metakeys["required"]), tuple(metakeys["optional"])
+        return metakeys["required"], metakeys.get("optional", {})
 
     def get_lookup_keys(self, optional_metadata: Optional[Dict]) -> List[str]:
         """This creates the list of keys required to perform the Datasource lookup.
@@ -270,7 +267,8 @@
         """
         metakeys = get_datatype_metakeys(bucket=self._bucket, data_type=self._data_type)
         required = metakeys["required"]
-        optional = metakeys["optional"]
+        # We may not have an optional key
+        optional = metakeys.get("optional", {})
 
         lookup_keys = list(required)
         # Check if anything in optional_metadata tries to override our required keys
@@ -288,7 +286,6 @@
                         lookup_keys.append(key)
 
         return lookup_keys
->>>>>>> 7919328a
 
     def assign_data(
         self,

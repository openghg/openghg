--- conflicted
+++ resolved
@@ -90,11 +90,7 @@
             dict: Dictionary of datasource UUIDs data assigned to
         """
         from openghg.store.spec import define_standardise_parsers
-<<<<<<< HEAD
-        from openghg.util import clean_string, load_column_parser, match_function_inputs, check_if_need_new_version, synonyms
-=======
-        from openghg.util import clean_string, load_standardise_parser, check_if_need_new_version, synonyms
->>>>>>> 1c8d8f19
+        from openghg.util import clean_string, load_standardise_parser, match_function_inputs, check_if_need_new_version, synonyms
 
         # TODO: Evaluate which inputs need cleaning (if any)
         satellite = clean_string(satellite)

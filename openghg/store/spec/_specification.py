from typing import Any
from openghg.types import (
    SurfaceTypes,
    ColumnTypes,
    FluxTypes,
    FootprintTypes,
    FluxTimeseriesTypes,
    FluxDatabases,
    BoundaryConditions,
    EulerianModelTypes,
)

__all__ = [
    "define_data_types",
    "define_data_type_classes",
    "define_standardise_parsers",
    "define_transform_parsers",
]


def define_data_types() -> tuple[str, ...]:
    """
    Define names of data types for objects within OpenGHG
    """

    data_types = (
        "surface",
        "column",
        "flux",
        "footprints",
        "boundary_conditions",
        "eulerian_model",
        "flux_timeseries",
    )

    return data_types


def define_data_type_classes() -> dict[str, Any]:
    """
    Define mapping between data types and associated input classes within OpenGHG
    """
    from openghg.store import (
        BoundaryConditions,
        Flux,
        EulerianModel,
        Footprints,
        ObsColumn,
        ObsSurface,
        FluxTimeseries,
    )

    data_type_classes = {
        "surface": ObsSurface,
        "column": ObsColumn,
        "flux": Flux,
        # "met": ???
        "footprints": Footprints,
        "boundary_conditions": BoundaryConditions,
        "eulerian_model": EulerianModel,
        "flux_timeseries": FluxTimeseries,
    }

    return data_type_classes


<<<<<<< HEAD
def validate_data_type(data_type: str) -> None:
    """Raise TypeError if given data type is not a valid data type class."""
    expected_data_types = define_data_types()

    data_type = data_type.lower()
    if data_type not in expected_data_types:
        raise TypeError(f"Incorrect data type selected. Please select from one of {expected_data_types}")


def define_standardise_parsers() -> Dict[str, Any]:
=======
def define_standardise_parsers() -> dict[str, Any]:
>>>>>>> 5e529098
    """
    Define mapping between data_types and standardise parser details
    """

    # TODO: May want to move away from representing these parser details as classes
    data_type_parsers = {
        "surface": SurfaceTypes,
        "column": ColumnTypes,
        "flux": FluxTypes,
        "flux_timeseries": FluxTimeseriesTypes,
        "footprints": FootprintTypes,
        "eulerian_model": EulerianModelTypes,
        "boundary_conditions": BoundaryConditions,
        # "met": ???,
    }

    return data_type_parsers


def define_transform_parsers() -> dict[str, Any]:
    """
    Define mapping between data_types and transform parser details
    """

    # TODO: May want to move away from representing these parser details as classes
    data_type_parsers = {
        "flux": FluxDatabases,
    }

    return data_type_parsers<|MERGE_RESOLUTION|>--- conflicted
+++ resolved
@@ -64,7 +64,6 @@
     return data_type_classes
 
 
-<<<<<<< HEAD
 def validate_data_type(data_type: str) -> None:
     """Raise TypeError if given data type is not a valid data type class."""
     expected_data_types = define_data_types()
@@ -74,10 +73,7 @@
         raise TypeError(f"Incorrect data type selected. Please select from one of {expected_data_types}")
 
 
-def define_standardise_parsers() -> Dict[str, Any]:
-=======
 def define_standardise_parsers() -> dict[str, Any]:
->>>>>>> 5e529098
     """
     Define mapping between data_types and standardise parser details
     """

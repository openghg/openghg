--- conflicted
+++ resolved
@@ -6,6 +6,7 @@
 from openghg.store import DataSchema
 from openghg.store.base import BaseStore
 from openghg.store.storage import ChunkingSchema
+from openghg.util import species_lifetime
 from xarray import Dataset
 
 __all__ = ["Footprints"]
@@ -363,17 +364,6 @@
             short_lifetime=short_lifetime,
         )
 
-<<<<<<< HEAD
-        if len(filepath) > 1:
-            xr_open_fn: Callable = xr.open_mfdataset
-            logger.warning(
-                "Opening a number of footprints as a single Dataset is currently an experimental feature "
-                + "and may result in chunking errors, slow operation or high memory usage."
-            )
-        else:
-            xr_open_fn = xr.open_dataset
-            filepath = filepath[0]
-=======
         # Define parameters to pass to the parser function
         # TODO: Update this to match against inputs for parser function.
         param = {
@@ -392,23 +382,12 @@
             "continuous": continuous,
             "chunks": chunks,
         }
->>>>>>> dc1aebdb
 
         input_parameters: dict[Any, Any] = param.copy()
 
         # # TODO: Decide if we want to include details below / switch any parameters to be optional.
         # optional_keywords: dict[Any, Any] = {}
 
-<<<<<<< HEAD
-        # This accepts both single and multiple files
-        # Using open_mfdataset handles chunks different so we have this setup
-        with xr_open_fn(filepath).chunk(chunks) as fp_data:
-            if chunks:
-                logger.info(f"Rechunking with chunks={chunks}")
-
-            # Checking against expected format for footprints
-            # Based on configuration (some user defined, some inferred)
-=======
         # signature = inspect.signature(parser_fn)
         # fn_accepted_parameters = [param.name for param in signature.parameters.values()]
 
@@ -428,7 +407,6 @@
         # Based on configuration (some user defined, some inferred)
         for split_data in footprint_data.values():
             fp_data = split_data["data"]
->>>>>>> dc1aebdb
             Footprints.validate_data(
                 fp_data,
                 high_spatial_resolution=high_spatial_resolution,

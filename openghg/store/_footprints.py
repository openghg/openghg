--- conflicted
+++ resolved
@@ -123,15 +123,6 @@
         metadata["max_latitude"] = round(float(fp_data["lat"].max()), 5)
         metadata["min_latitude"] = round(float(fp_data["lat"].min()), 5)
 
-<<<<<<< HEAD
-        # TODO: Fix confusion around high time and high spatial resolution.
-        # Do we need these as inputs or can we infer them from the data?
-        # Should we check if data is for co2 that this is high resolution?
-        # Should we check high resolution data is labelled as "co2" or just allow this to be added anyway?
-
-        # If the footprints have high spatial resolution we'll have two sets of lat/long values
-        if high_res:
-=======
         # TODO: Pull out links to underlying data format into a separate format function
         #  - high_spatial_res - data vars - "fp_low", "fp_high", coords - "lat_high", "lon_high"
         #  - high_time_res - data vars - "fp_HiTRes", coords - "H_back"
@@ -139,7 +130,6 @@
         metadata["spatial_resolution"] = "standard_spatial_resolution"
 
         if high_spatial_res:
->>>>>>> db131709
             try:
                 metadata["max_longitude_high"] = round(float(fp_data["lon_high"].max()), 5)
                 metadata["min_longitude_high"] = round(float(fp_data["lon_high"].min()), 5)

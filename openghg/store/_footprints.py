--- conflicted
+++ resolved
@@ -1,12 +1,8 @@
 from __future__ import annotations
 import logging
 from pathlib import Path
-<<<<<<< HEAD
-from typing import DefaultDict, Dict, Literal, List, Optional, Tuple, Union, cast
+from typing import Any, Dict, List, Optional, Tuple, Union, cast
 import warnings
-=======
-from typing import Any, Dict, List, Optional, Tuple, Union, cast
->>>>>>> 23e86879
 import numpy as np
 from openghg.store import DataSchema
 from openghg.store.base import BaseStore
@@ -269,16 +265,12 @@
 
         from openghg.util import clean_string, format_inlet, check_if_need_new_version, load_footprint_parser
 
-<<<<<<< HEAD
-        filepath = Path(filepath)
-=======
         if not isinstance(filepath, list):
             filepath = [filepath]
 
         # We wanted sorted Path objects
         filepath = sorted([Path(f) for f in filepath])
 
->>>>>>> 23e86879
         site = clean_string(site)
         network = clean_string(network)
         domain = clean_string(domain)
@@ -352,9 +344,9 @@
         # Do some housekeeping on the inputs
         if species == "co2":
             # Expect co2 data to have high time resolution
-            if not time_resolved:
-                logger.info("Updating time_resolved to True for co2 data")
-                time_resolved = True
+            if not high_time_resolution:
+                logger.info("Updating high_time_resolution to True for co2 data")
+                high_time_resolution = True
 
             if sort:
                 logger.info(
@@ -380,7 +372,7 @@
             filepaths=filepath,
             chunks=chunks,
             high_spatial_resolution=high_spatial_resolution,
-            time_resolved=time_resolved,
+            high_time_resolution=high_time_resolution,
             short_lifetime=short_lifetime,
         )
 
@@ -405,14 +397,8 @@
 
         input_parameters: dict[Any, Any] = param.copy()
 
-<<<<<<< HEAD
-        metadata["time_resolved"] = time_resolved
-        metadata["high_spatial_resolution"] = high_spatial_resolution
-        metadata["short_lifetime"] = short_lifetime
-=======
         # # TODO: Decide if we want to include details below / switch any parameters to be optional.
         # optional_keywords: dict[Any, Any] = {}
->>>>>>> 23e86879
 
         # signature = inspect.signature(parser_fn)
         # fn_accepted_parameters = [param.name for param in signature.parameters.values()]
@@ -436,7 +422,7 @@
             Footprints.validate_data(
                 fp_data,
                 high_spatial_resolution=high_spatial_resolution,
-                high_time_resolution=high_time_resolution,
+                time_resolved=time_resolved,
                 short_lifetime=short_lifetime,
             )
 
@@ -515,7 +501,6 @@
             high_time_resolution: This argument is deprecated and will be replaced in future versions with time_resolved.
             short_lifetime: Include additional particle age parameters for short lived species:
                 - "mean_age_particles_[nesw]"
-
         Returns:
             DataSchema object describing this format.
 
@@ -524,16 +509,19 @@
             footprint internal formats consistent with this.
         """
 
-<<<<<<< HEAD
+        # # Note: In PARIS format the coordinate dimensions are ("latitude", "longitude") rather than ("lat", "lon")
+        # # but given that all other openghg internal formats are ("lat", "lon"), we are currently keeping the
+        # # footprint internal format consistent with this.
+
         # `high_time_resolution` is checked and stored in `time_resolved` with deprecation warning
         if high_time_resolution:
             warnings.warn("This feature is deprecated and will be replaced in future versions with time_resolved.", DeprecationWarning)
             time_resolved = high_time_resolution
-=======
-        # # Note: In PARIS format the coordinate dimensions are ("latitude", "longitude") rather than ("lat", "lon")
-        # # but given that all other openghg internal formats are ("lat", "lon"), we are currently keeping the
-        # # footprint internal format consistent with this.
->>>>>>> 23e86879
+
+        # `high_time_resolution` is checked and stored in `time_resolved` with deprecation warning
+        if high_time_resolution:
+            warnings.warn("This feature is deprecated and will be replaced in future versions with time_resolved.", DeprecationWarning)
+            time_resolved = high_time_resolution
 
         # Names of data variables and associated dimensions (as a tuple)
         data_vars: Dict[str, Tuple[str, ...]] = {}

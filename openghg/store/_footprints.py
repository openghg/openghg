--- conflicted
+++ resolved
@@ -372,12 +372,8 @@
         # These are the keys we will take from the metadata to search the
         # metadata store for a Datasource, they should provide as much detail as possible
         # to uniquely identify a Datasource
-<<<<<<< HEAD
         # TODO: Decide if to add "time_period" to this as well?
-        required = ("site", "model", "height", "domain")
-=======
         required = ("site", "model", "inlet", "domain")
->>>>>>> 90263bcb
         lookup_results = datasource_lookup(metastore=metastore, data=footprint_data, required_keys=required)
 
         data_type = "footprints"

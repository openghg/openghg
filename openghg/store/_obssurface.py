--- conflicted
+++ resolved
@@ -105,314 +105,6 @@
 
         return result
 
-<<<<<<< HEAD
-=======
-    # TODO: the return type of this method isn't the same as the parent class' method...
-    def read_file(
-        self,
-        filepath: str | Path | list[str | Path],
-        source_format: str,
-        site: str,
-        network: str,
-        inlet: str | None = None,
-        height: str | None = None,
-        instrument: str | None = None,
-        data_level: str | int | float | None = None,
-        data_sublevel: str | float | None = None,
-        dataset_source: str | None = None,
-        sampling_period: Timedelta | str | None = None,
-        calibration_scale: str | None = None,
-        platform: str | None = None,
-        measurement_type: str = "insitu",
-        verify_site_code: bool = True,
-        site_filepath: pathType | None = None,
-        precision_filepath: str | Path | list[str | Path] | None = None,
-        tag: str | list | None = None,
-        update_mismatch: str = "never",
-        if_exists: str = "auto",
-        save_current: str = "auto",
-        overwrite: bool = False,
-        force: bool = False,
-        compressor: Any | None = None,
-        filters: Any | None = None,
-        chunks: dict | None = None,
-        info_metadata: dict | None = None,
-    ) -> list[dict]:
-        """Process files and store in the object store. This function
-            utilises the process functions of the other classes in this submodule
-            to handle each data type.
-
-        Args:
-            filepath: Filepath(s)
-            source_format: Data format, for example CRDS, GCWERKS
-            site: Site code/name
-            network: Network name
-            inlet: Inlet height. Format 'NUMUNIT' e.g. "10m".
-                If retrieve multiple files pass None, OpenGHG will attempt to
-                extract this from the file.
-            height: Alias for inlet.
-            read inlets from data.
-            instrument: Instrument name
-            data_level: The level of quality control which has been applied to the data.
-                This should follow the convention of:
-                    - "0": raw sensor output
-                    - "1": automated quality assurance (QA) performed
-                    - "2": final data set
-                    - "3": elaborated data products using the data
-            data_sublevel: Can be used to sub-categorise data (typically "L1") depending on different QA performed
-                before data is finalised.
-            dataset_source: Dataset source name, for example "ICOS", "InGOS", "European ObsPack", "CEDA 2023.06"
-            sampling_period: Sampling period in pandas style (e.g. 2H for 2 hour period, 2m for 2 minute period).
-            platform: Type of measurement platform e.g. "surface-insitu", "surface-flask"
-            measurement_type: Type of measurement. For some source_formats this value is added
-                to the attributes. Platform should be used in preference.
-                If platform is specified and measurement_type is not, this will be
-                set to match the platform.
-            verify_site_code: Verify the site code
-            site_filepath: Alternative site info file (see openghg/openghg_defs repository for format).
-                Otherwise will use the data stored within openghg_defs/data/site_info JSON file by default.
-                        update_mismatch: This determines whether mismatches between the internal data
-                attributes and the supplied / derived metadata can be updated or whether
-                this should raise an AttrMismatchError.
-                If True, currently updates metadata with attribute value.
-            precision_filepath: Only needed for GCWERKS source format.
-                Accompanying precision_filepath is needed for each filepath.
-            tag: Special tagged values to add to the Datasource. This will be added to any
-                current values if the tag key already exists in a list.
-            update_mismatch: This determines how mismatches between the internal data
-                "attributes" and the supplied / derived "metadata" are handled.
-                This includes the options:
-                    - "never" - don't update mismatches and raise an AttrMismatchError
-                    - "from_source" / "attributes" - update mismatches based on input data (e.g. data attributes)
-                    - "from_definition" / "metadata" - update mismatches based on associated data (e.g. site_info.json)
-            if_exists: What to do if existing data is present.
-                - "auto" - checks new and current data for timeseries overlap
-                   - adds data if no overlap
-                   - raises DataOverlapError if there is an overlap
-                - "new" - just include new data and ignore previous
-                - "combine" - replace and insert new data into current timeseries
-            save_current: Whether to save data in current form and create a new version.
-                - "auto" - this will depend on if_exists input ("auto" -> False), (other -> True)
-                - "y" / "yes" - Save current data exactly as it exists as a separate (previous) version
-                - "n" / "no" - Allow current data to updated / deleted
-            overwrite: Deprecated. This will use options for if_exists="new".
-            force: Force adding of data even if this is identical to data stored.
-            compressor: A custom compressor to use. If None, this will default to
-                `Blosc(cname="zstd", clevel=5, shuffle=Blosc.SHUFFLE)`.
-            See https://zarr.readthedocs.io/en/stable/api/codecs.html for more information on compressors.
-            filters: Filters to apply to the data on storage, this defaults to no filtering. See
-                https://zarr.readthedocs.io/en/stable/tutorial.html#filters for more information on picking filters
-            chunks: Chunking schema to use when storing data. It expects a dictionary of dimension name and chunk size,
-                for example {"time": 100}. If None then a chunking schema will be set automatically by OpenGHG.
-                See documentation for guidance on chunking: https://docs.openghg.org/tutorials/local/Adding_data/Adding_ancillary_data.html#chunking.
-                To disable chunking pass in an empty dictionary.
-            info_metadata: Allows to pass in additional tags to describe the data. e.g {"comment":"Quality checks have been applied"}
-        Returns:
-            dict: Dictionary of Datasource UUIDs
-
-        TODO: Should "measurement_type" be changed to "platform" to align
-        with ModelScenario and ObsColumn?
-        """
-        # Get initial values which exist within this function scope using locals
-        # MUST be at the top of the function
-        fn_input_parameters = locals().copy()
-
-        from openghg.store.spec import define_standardise_parsers
-        from openghg.util import (
-            clean_string,
-            format_inlet,
-            format_data_level,
-            format_platform,
-            evaluate_sampling_period,
-            check_and_set_null_variable,
-            load_standardise_parser,
-            verify_site,
-            check_if_need_new_version,
-            split_function_inputs,
-            synonyms,
-        )
-
-        standardise_parsers = define_standardise_parsers()[self._data_type]
-
-        try:
-            source_format = standardise_parsers[source_format.upper()].value
-        except KeyError:
-            raise ValueError(f"Unknown data type {source_format} selected.")
-
-        # Test that the passed values are valid
-        # Check validity of site, instrument, inlet etc in 'site_info.json'
-        # Clean the strings
-        if verify_site_code:
-            verified_site = verify_site(site=site)
-            if verified_site is None:
-                raise ValueError("Unable to validate site")
-            else:
-                site = verified_site
-        else:
-            site = clean_string(site)
-
-        network = clean_string(network)
-        instrument = clean_string(instrument)
-
-        sampling_period = evaluate_sampling_period(sampling_period)
-
-        platform = format_platform(platform, data_type=self._data_type)
-
-        if measurement_type is None and platform is not None:
-            measurement_type = platform
-
-        # Ensure we have a clear missing value for data_level, data_sublevel
-        data_level = format_data_level(data_level)
-        if data_sublevel is not None:
-            data_sublevel = str(data_sublevel)
-
-        platform = check_and_set_null_variable(platform)
-        data_level = check_and_set_null_variable(data_level)
-        data_sublevel = check_and_set_null_variable(data_sublevel)
-        dataset_source = check_and_set_null_variable(dataset_source)
-
-        platform = clean_string(platform)
-        data_level = clean_string(data_level)
-        data_sublevel = clean_string(data_sublevel)
-        dataset_source = clean_string(dataset_source)
-
-        # Check if alias `height` is included instead of `inlet`
-        if inlet is None and height is not None:
-            inlet = height
-
-        # Try to ensure inlet is 'NUM''UNIT' e.g. "10m"
-        inlet = clean_string(inlet)
-        inlet = format_inlet(inlet)
-
-        # Would like to rename `data_source` to `retrieved_from` but
-        # currently trying to match with keys added from retrieve_atmospheric (ICOS) - Issue #654
-        data_source = "internal"
-
-        # Define additional metadata which is not being passed to the parse functions
-        additional_metadata = {
-            "data_source": data_source,
-        }
-
-        if overwrite and if_exists == "auto":
-            logger.warning(
-                "Overwrite flag is deprecated in preference to `if_exists` (and `save_current`) inputs."
-                "See documentation for details of these inputs and options."
-            )
-            if_exists = "new"
-
-        # Making sure new version will be created by default if force keyword is included.
-        if force and if_exists == "auto":
-            if_exists = "new"
-
-        new_version = check_if_need_new_version(if_exists, save_current)
-
-        # Load the data retrieve object
-        parser_fn = load_standardise_parser(data_type=self._data_type, source_format=source_format)
-
-        results: list[dict] = []
-
-        if chunks is None:
-            chunks = {}
-
-        if not isinstance(filepath, list):
-            filepaths = [Path(filepath)]
-        else:
-            filepaths = [Path(fp) for fp in filepath]
-
-        if precision_filepath is not None:
-            if not isinstance(precision_filepath, list):
-                precision_filepath = [Path(precision_filepath)]
-            else:
-                precision_filepath = [Path(pfp) for pfp in precision_filepath]
-
-        # Check hashes of previous files (included after any filepath(s) formatting)
-        _, unseen_hashes = self.check_hashes(filepaths=filepaths, force=force)
-
-        if not unseen_hashes:
-            return [{}]
-
-        filepaths = list(unseen_hashes.values())
-
-        if not filepaths:
-            return [{}]
-
-        # Get current parameter values and filter to only include function inputs
-        current_parameters = locals().copy()
-        fn_input_parameters = {key: current_parameters[key] for key in fn_input_parameters}
-
-        # Create a progress bar object using the filepaths, iterate over this below
-        for i, filepath in enumerate(filepaths):
-
-            fn_input_parameters["filepath"] = filepath
-            if precision_filepath:
-                fn_input_parameters["precision_filepath"] = precision_filepath[i]
-
-            # Define parameters to pass to the parser function and remaining keys
-            parser_input_parameters, additional_input_parameters = split_function_inputs(
-                fn_input_parameters, parser_fn
-            )
-
-            # Call appropriate standardisation function with input parameters
-            data: list[MetadataAndData] = parser_fn(**parser_input_parameters)
-
-            # Current workflow: if any species fails, whole filepath fails
-            for mdd in data:
-                species = mdd.metadata["species"]
-                species = synonyms(species)
-                try:
-                    ObsSurface.validate_data(mdd.data, species=species)
-                except ValueError:
-                    logger.error(
-                        f"Unable to validate and store data from file: {filepath.name}.",
-                        f" Problem with species: {species}\n",
-                    )
-                    validated = False
-                    break
-            else:
-                validated = True
-
-            if not validated:
-                continue
-
-            # Ensure the data is chunked
-            if chunks:
-                for mdd in data:
-                    mdd.data = mdd.data.chunk(chunks)
-
-            align_metadata_attributes(data=data, update_mismatch=update_mismatch)
-
-            # Check to ensure no required keys are being passed through info_metadata dict
-            # before adding details
-            self.check_info_keys(info_metadata)
-            if info_metadata is not None:
-                additional_metadata.update(info_metadata)
-
-            # Mop up and add additional keys to metadata which weren't passed to the parser
-            data = self.update_metadata(data, additional_input_parameters, additional_metadata)
-
-            # Create Datasources, save them to the object store and get their UUIDs
-            data_type = "surface"
-            datasource_uuids = self.assign_data(
-                data=data,
-                if_exists=if_exists,
-                new_version=new_version,
-                data_type=data_type,
-                compressor=compressor,
-                filters=filters,
-            )
-
-            for x in datasource_uuids:
-                x.update({"file": filepath.name})
-
-            results.extend(datasource_uuids)
-
-            logger.info(f"Completed processing: {filepath.name}.")
-
-        self.store_hashes(unseen_hashes)
-
-        return results
-
->>>>>>> 1fca60f7
     def read_multisite_aqmesh(
         self,
         filepath: pathType,
@@ -593,29 +285,15 @@
         data_source = "internal"
 
         if not isinstance(params["filepath"], list):
-            filepaths_to_check = [params["filepath"]]
+            params["filepaths"] = [Path(params["filepath"])]
         else:
-            filepaths_to_check = params["filepath"]
-
-        source_format = params["source_format"]
-        filepaths: list[Path] = []
-        precision_filepaths: list[Path] = []
-        for fp in filepaths_to_check:
-            if isinstance(fp, tuple):
-                if source_format.lower() != "gcwerks":
-                    raise TypeError(
-                        f"Only expect tuple of (data file, precision file) for GCWERKS input. This source_format = {source_format}"
-                    )
-                filepaths.append(Path(fp[0]))
-                precision_filepaths.append(Path(fp[1]))
+            params["filepaths"] = [Path(fp) for fp in params["filepath"]]
+
+        if params.get("precision_filepath") is not None:
+            if not isinstance(params["precision_filepath"], list):
+                params["precision_filepath"] = [Path(params["precision_filepath"])]
             else:
-                if source_format.lower() == "gcwerks":
-                    raise TypeError("For GCWERKS data we expect a tuple of (data file, precision file).")
-                filepaths.append(Path(fp))
-                precision_filepaths.append(Path(""))
-
-        params["filepaths"] = filepaths
-        params["precision_filepaths"] = precision_filepaths
+                params["precision_filepath"] = [Path(pfp) for pfp in params["precision_filepath"]]
 
         # Define additional metadata which is not being passed to the parse functions
         additional_metadata = {
@@ -631,7 +309,7 @@
     def define_loop_params(self):
         """ """
         loop_params = {  # "filepath": "filepaths",
-            "precision_filepath": "precision_filepaths",
+            "precision_filepath": "precision_filepath",
         }
         return loop_params
 

--- conflicted
+++ resolved
@@ -1,12 +1,6 @@
+import logging
 from pathlib import Path
-<<<<<<< HEAD
-from typing import DefaultDict, Dict, Optional, Sequence, Union, Tuple
-from xarray import Dataset
-import numpy as np
-import logging
-=======
 from typing import DefaultDict, Dict, Optional, Sequence, Tuple, Union
->>>>>>> 5a4c7d30
 
 import numpy as np
 from openghg.store import DataSchema
@@ -131,17 +125,6 @@
         from openghg.util import clean_string, hash_file, load_surface_parser, verify_site
         from pandas import Timedelta
         from tqdm import tqdm
-<<<<<<< HEAD
-        from openghg.util import (
-            load_surface_parser,
-            hash_file,
-            clean_string,
-            verify_site,
-        )
-        from openghg.types import SurfaceTypes
-        from openghg.store import assign_data, load_metastore, datasource_lookup
-=======
->>>>>>> 5a4c7d30
 
         if not isinstance(filepath, list):
             filepath = [filepath]
@@ -196,8 +179,10 @@
 
                 file_hash = hash_file(filepath=data_filepath)
                 if file_hash in obs._file_hashes and overwrite is False:
-                    logger.warning("This file has been uploaded previously with the filename : "
-                                    f"{obs._file_hashes[file_hash]} - skipping.")
+                    logger.warning(
+                        "This file has been uploaded previously with the filename : "
+                        f"{obs._file_hashes[file_hash]} - skipping."
+                    )
 
                 progress_bar.set_description(f"Processing: {data_filepath.name}")
 
@@ -229,8 +214,10 @@
                     try:
                         ObsSurface.validate_data(value["data"], species=species)
                     except ValueError:
-                        logger.error(f"Unable to validate and store data from file: {data_filepath.name}.",
-                                      f" Problem with species: {species}\n")
+                        logger.error(
+                            f"Unable to validate and store data from file: {data_filepath.name}.",
+                            f" Problem with species: {species}\n",
+                        )
                         validated = False
                         break
                 else:

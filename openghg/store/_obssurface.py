from __future__ import annotations
import logging
from pathlib import Path
from typing import Any, DefaultDict, Dict, Optional, Sequence, Tuple, Union

import numpy as np
from pandas import Timedelta
from xarray import Dataset
import inspect
from openghg.store import DataSchema
from openghg.store.base import BaseStore
from openghg.types import multiPathType, pathType, resultsType, optionalPathType

logger = logging.getLogger("openghg.store")
logger.setLevel(logging.DEBUG)  # Have to set level for logger as well as handler


class ObsSurface(BaseStore):
    """This class is used to process surface observation data"""

    _data_type = "surface"
    _root = "ObsSurface"
    _uuid = "da0b8b44-6f85-4d3c-b6a3-3dde34f6dea1"
    _metakey = f"{_root}/uuid/{_uuid}/metastore"

    def read_data(
        self,
        binary_data: bytes,
        metadata: Dict,
        file_metadata: Dict,
        precision_data: Optional[bytes] = None,
        site_filepath: optionalPathType = None,
    ) -> Dict:
        """Reads binary data passed in by serverless function.
        The data dictionary should contain sub-dictionaries that contain
        data and metadata keys.

        This is clunky and the ObsSurface.read_file function could
        be tidied up quite a lot to be more flexible.

        Args:
            binary_data: Binary measurement data
            metadata: Metadata
            file_metadata: File metadata such as original filename
            precision_data: GCWERKS precision data
            site_filepath: Alternative site info file (see openghg/openghg_defs repository for format).
                Otherwise will use the data stored within openghg_defs/data/site_info JSON file by default.
        Returns:
            dict: Dictionary of result
        """
        from tempfile import TemporaryDirectory

        possible_kwargs = {
            "source_format",
            "network",
            "site",
            "inlet",
            "instrument",
            "sampling_period",
            "measurement_type",
            "if_exists",
            "save_current",
            "overwrite",
            "force",
            "source_format",
            "data_type",
        }

        # We've got a lot of functions that expect a file and read
        # metadata from its filename. As Acquire handled all of this behind the scenes
        # we'll create a temporary directory for now
        # TODO - add in just passing a filename to prevent all this read / write
        with TemporaryDirectory() as tmpdir:
            tmpdir_path = Path(tmpdir)

            try:
                filename = file_metadata["filename"]
            except KeyError:
                raise KeyError("We require a filename key for metadata read.")

            filepath = tmpdir_path.joinpath(filename)
            filepath.write_bytes(binary_data)

            meta_kwargs = {k: v for k, v in metadata.items() if k in possible_kwargs}

            if not meta_kwargs:
                raise ValueError("No valid metadata arguments passed, please check documentation.")

            if precision_data is None:
                result = self.read_file(filepath=filepath, **meta_kwargs)
            else:
                # We'll assume that if we have precision data it's GCWERKS
                # We don't read anything from the precision filepath so it's name doesn't matter
                precision_filepath = tmpdir_path.joinpath("precision_data.C")
                precision_filepath.write_bytes(precision_data)
                # Create the expected GCWERKS tuple
                result = self.read_file(
                    filepath=(filepath, precision_filepath),
                    site_filepath=site_filepath,
                    **meta_kwargs,
                )

        return result

    def read_file(
        self,
        filepath: multiPathType,
        source_format: str,
        site: str,
        network: str,
        inlet: Optional[str] = None,
        height: Optional[str] = None,
        instrument: Optional[str] = None,
        data_level: Optional[Union[str, int, float]] = None,
        data_sublevel: Optional[Union[str, float]] = None,
        dataset_source: Optional[str] = None,
        sampling_period: Optional[Union[Timedelta, str]] = None,
        calibration_scale: Optional[str] = None,
        measurement_type: str = "insitu",
        verify_site_code: bool = True,
        site_filepath: optionalPathType = None,
        update_mismatch: str = "never",
        if_exists: str = "auto",
        save_current: str = "auto",
        overwrite: bool = False,
        force: bool = False,
        compressor: Optional[Any] = None,
        filters: Optional[Any] = None,
        chunks: Optional[Dict] = None,
        optional_metadata: Optional[Dict] = None,
    ) -> Dict:
        """Process files and store in the object store. This function
            utilises the process functions of the other classes in this submodule
            to handle each data type.

        Args:
            filepath: Filepath(s)
            source_format: Data format, for example CRDS, GCWERKS
            site: Site code/name
            network: Network name

            inlet: Inlet height. Format 'NUMUNIT' e.g. "10m".
                If retrieve multiple files pass None, OpenGHG will attempt to
                extract this from the file.
            height: Alias for inlet.
            read inlets from data.
            instrument: Instrument name
        data_level: The level of quality control which has been applied to the data.
            This should follow the convention of:
                - "0": raw sensor output
                - "1": automated quality assurance (QA) performed
                - "2": final data set
                - "3": elaborated data products using the data
        data_sublevel: Can be used to sub-categorise data (typically "L1") depending on different QA performed
            before data is finalised.
        dataset_source: Dataset source name, for example "ICOS", "InGOS", "European ObsPack", "CEDA 2023.06"
        sampling_period: Sampling period in pandas style (e.g. 2H for 2 hour period, 2m for 2 minute period).
            measurement_type: Type of measurement e.g. insitu, flask
            verify_site_code: Verify the site code
            site_filepath: Alternative site info file (see openghg/openghg_defs repository for format).
                Otherwise will use the data stored within openghg_defs/data/site_info JSON file by default.
                        update_mismatch: This determines whether mismatches between the internal data
                attributes and the supplied / derived metadata can be updated or whether
                this should raise an AttrMismatchError.
                If True, currently updates metadata with attribute value.
            update_mismatch: This determines how mismatches between the internal data
                "attributes" and the supplied / derived "metadata" are handled.
                This includes the options:
                    - "never" - don't update mismatches and raise an AttrMismatchError
                    - "from_source" / "attributes" - update mismatches based on input data (e.g. data attributes)
                    - "from_definition" / "metadata" - update mismatches based on associated data (e.g. site_info.json)
            if_exists: What to do if existing data is present.
                - "auto" - checks new and current data for timeseries overlap
                   - adds data if no overlap
                   - raises DataOverlapError if there is an overlap
                - "new" - just include new data and ignore previous
                - "combine" - replace and insert new data into current timeseries
            save_current: Whether to save data in current form and create a new version.
                - "auto" - this will depend on if_exists input ("auto" -> False), (other -> True)
                - "y" / "yes" - Save current data exactly as it exists as a separate (previous) version
                - "n" / "no" - Allow current data to updated / deleted
            overwrite: Deprecated. This will use options for if_exists="new".
            force: Force adding of data even if this is identical to data stored.
            compressor: A custom compressor to use. If None, this will default to
                `Blosc(cname="zstd", clevel=5, shuffle=Blosc.SHUFFLE)`.
            See https://zarr.readthedocs.io/en/stable/api/codecs.html for more information on compressors.
            filters: Filters to apply to the data on storage, this defaults to no filtering. See
                https://zarr.readthedocs.io/en/stable/tutorial.html#filters for more information on picking filters
            chunks: Chunking schema to use when storing data. It expects a dictionary of dimension name and chunk size,
                for example {"time": 100}. If None then a chunking schema will be set automatically by OpenGHG.
                See documentation for guidance on chunking: https://docs.openghg.org/tutorials/local/Adding_data/Adding_ancillary_data.html#chunking.
                To disable chunking pass in an empty dictionary.
            optional_metadata: Allows to pass in additional tags to distinguish added data. e.g {"project":"paris", "baseline":"Intem"}
        Returns:
            dict: Dictionary of Datasource UUIDs

        TODO: Should "measurement_type" be changed to "platform" to align
        with ModelScenario and ObsColumn?
        """
        from collections import defaultdict
        from openghg.types import SurfaceTypes
        from openghg.util import (
            clean_string,
            format_inlet,
            format_data_level,
            check_and_set_null_variable,
            hash_file,
            load_surface_parser,
            verify_site,
            check_if_need_new_version,
            synonyms,
        )

        if not isinstance(filepath, list):
            filepath = [filepath]

        try:
            source_format = SurfaceTypes[source_format.upper()].value
        except KeyError:
            raise ValueError(f"Unknown data type {source_format} selected.")

        # Test that the passed values are valid
        # Check validity of site, instrument, inlet etc in 'site_info.json'
        # Clean the strings
        if verify_site_code:
            verified_site = verify_site(site=site)
            if verified_site is None:
                raise ValueError("Unable to validate site")
            else:
                site = verified_site
        else:
            site = clean_string(site)

        network = clean_string(network)
        instrument = clean_string(instrument)

        # Ensure we have a clear missing value for data_level, data_sublevel
        data_level = format_data_level(data_level)
        if data_sublevel is not None:
            data_sublevel = str(data_sublevel)

        data_level = check_and_set_null_variable(data_level)
        data_sublevel = check_and_set_null_variable(data_sublevel)
        dataset_source = check_and_set_null_variable(dataset_source)

        data_level = clean_string(data_level)
        data_sublevel = clean_string(data_sublevel)
        dataset_source = clean_string(dataset_source)

        # Would like to rename `data_source` to `retrieved_from` but
        # currently trying to match with keys added from retrieve_atmospheric (ICOS) - Issue #654
        data_source = "internal"

        # Define additional metadata which we aren't passing (are never passing?) to the parse functions
        # TODO: May actually want to include more dynamic checks of this - whatever is needed but not passed to parse?
        # - how are we determining "whatever is needed" at the moment? Presumably set by the config file - may even be the get_lookup_keys (or need some variant on this)?
<<<<<<< HEAD
        # additional_metadata = {"data_level": data_level, "data_sublevel": data_sublevel}
=======
        additional_metadata = {
            "data_level": data_level,
            "data_sublevel": data_sublevel,
            "dataset_source": dataset_source,
            "data_source": data_source,
        }
>>>>>>> 7d3b3f6e

        # Check if alias `height` is included instead of `inlet`
        if inlet is None and height is not None:
            inlet = height

        # Try to ensure inlet is 'NUM''UNIT' e.g. "10m"
        inlet = clean_string(inlet)
        inlet = format_inlet(inlet)

        if overwrite and if_exists == "auto":
            logger.warning(
                "Overwrite flag is deprecated in preference to `if_exists` (and `save_current`) inputs."
                "See documentation for details of these inputs and options."
            )
            if_exists = "new"

        # Making sure new version will be created by default if force keyword is included.
        if force and if_exists == "auto":
            if_exists = "new"

        new_version = check_if_need_new_version(if_exists, save_current)

        sampling_period_seconds: Union[str, None] = None
        # If we have a sampling period passed we want the number of seconds
        if sampling_period is not None:
            # Check value passed is not just a number with no units
            try:
                float(sampling_period)
            except (ValueError, TypeError):
                # If this cannot be evaluated to a float assume this is correct form.
                pass
            else:
                raise ValueError(
                    f"Invalid sampling period: '{sampling_period}'. Must be specified as a string with unit (e.g. 1m for 1 minute)."
                )

            # Check string passed can be evaluated as a Timedelta object
            # and extract this in seconds.
            try:
                sampling_period_td = Timedelta(sampling_period)
            except ValueError:
                raise ValueError(
                    f"Could not evaluate sampling period: '{sampling_period}'. Must be specified as a string with valid unit (e.g. 1m for 1 minute)."
                )

            sampling_period_seconds = str(float(sampling_period_td.total_seconds()))

            # Check if sampling period has resolved to 0 seconds.
            if sampling_period_seconds == "0.0":
                raise ValueError(
                    f"Sampling period resolves to <= 0.0 seconds. Please check input: '{sampling_period}'"
                )

            # TODO: May want to add check for NaT or NaN

        # Load the data retrieve object
        parser_fn = load_surface_parser(source_format=source_format)

        results: resultsType = defaultdict(dict)

        if chunks is None:
            chunks = {}

        fn_input_parameters = {**locals()}  # Make a copy of parameters passed to function

        # Create a progress bar object using the filepaths, iterate over this below
        for fp in filepath:
            if source_format == "GCWERKS":
                if not isinstance(fp, tuple):
                    raise TypeError("For GCWERKS data we expect a tuple of (data file, precision file).")

                data_filepath = Path(fp[0])
                precision_filepath = Path(fp[1])
            else:
                data_filepath = Path(fp)

            # This hasn't been updated to use the new check_hashes function due to
            # the added complication of the GCWERKS precision file handling,
            # so we'll just use the old method for now.
            file_hash = hash_file(filepath=data_filepath)
            if file_hash in self._file_hashes and overwrite is False:
                logger.warning(
                    "This file has been uploaded previously with the filename : "
                    f"{self._file_hashes[file_hash]} - skipping."
                )
                continue

            # # Define required input parameters for parser function
            # required_parameters = {
            #     "data_filepath": data_filepath,
            #     "site": site,
            #     "network": network,
            #     "inlet": inlet,
            #     "instrument": instrument,
            #     "sampling_period": sampling_period_seconds,
            #     "measurement_type": measurement_type,
            #     "site_filepath": site_filepath,
            # }
            # if source_format == "GCWERKS":
            #     required_parameters["precision_filepath"] = precision_filepath

            # # Collect together optional parameters (not required but
            # # may be accepted by underlying parser function)
            # optional_parameters = {"update_mismatch": update_mismatch, "calibration_scale": calibration_scale}
            # # TODO: extend optional_parameters to include kwargs when added

            # input_parameters = required_parameters.copy()

            # # Find parameters that parser_fn accepts (must accept all required arguments already)
            signature = inspect.signature(parser_fn)
            parser_accepted_parameters = [param.name for param in signature.parameters.values()]

            # # Check if optional parameters are present in function call and only use those which are.
            # for param, param_value in optional_parameters.items():
            #     if param in fn_accepted_parameters:
            #         input_parameters[param] = param_value
            #     else:
            #         logger.warning(
            #             f"Input: '{param}' (value: {param_value}) is not being used as part of the standardisation process."
            #             f"This is not accepted by the current standardisation function: {parser_fn}"
            #         )

            # translate_keys = {"sampling_period": "sample_period_seconds"}
            # fn_input_parameters

            # Add details defined within the function that the parser needs
            input_parameters = {"data_filepath": data_filepath}
            if source_format == "GCWERKS":
                input_parameters["precision_filepath"] = precision_filepath
            
            for param, param_value in fn_input_parameters.items():
                if param in parser_accepted_parameters:
                    input_parameters[param] = param_value
                # else:
                #     logger.warning(
                #         f"Input: '{param}' (value: {param_value}) is not being used as part of the standardisation process."
                #         f"This is not accepted by the current standardisation function: {parser_fn}"
                #     )

            input_parameters["sampling_period"] = sampling_period_seconds

            # Call appropriate standardisation function with input parameters
            data = parser_fn(**input_parameters)

            # Current workflow: if any species fails, whole filepath fails
            for key, value in data.items():
                species = key.split("_")[0]
                species = synonyms(species)
                try:
                    ObsSurface.validate_data(value["data"], species=species)
                except ValueError:
                    logger.error(
                        f"Unable to validate and store data from file: {data_filepath.name}.",
                        f" Problem with species: {species}\n",
                    )
                    validated = False
                    break
            else:
                validated = True

            if not validated:
                continue

            # Ensure the data is chunked
            if chunks:
                for key, value in data.items():
                    data[key]["data"] = value["data"].chunk(chunks)

            #### 
            additional_metadata = optional_metadata

            # Mop up and add additional keys to metadata which weren't passed to the parser
            data = self.update_metadata(data, fn_input_parameters, additional_metadata)

            lookup_keys = self.get_lookup_keys(optional_metadata)

            if optional_metadata is not None:
                for parsed_data in data.values():
                    parsed_data["metadata"].update(optional_metadata)

            # Create Datasources, save them to the object store and get their UUIDs
            data_type = "surface"
            datasource_uuids = self.assign_data(
                data=data,
                if_exists=if_exists,
                new_version=new_version,
                data_type=data_type,
                required_keys=lookup_keys,
                min_keys=5,  # TODO: In general, should this be updated to length of lookup_keys?
                compressor=compressor,
                filters=filters,
            )

            results["processed"][data_filepath.name] = datasource_uuids
            logger.info(f"Completed processing: {data_filepath.name}.")

        self._file_hashes[file_hash] = data_filepath.name

        return dict(results)

    def read_multisite_aqmesh(
        self,
        data_filepath: pathType,
        metadata_filepath: pathType,
        network: str = "aqmesh_glasgow",
        instrument: str = "aqmesh",
        sampling_period: int = 60,
        measurement_type: str = "insitu",
        if_exists: str = "auto",
        overwrite: bool = False,
    ) -> DefaultDict:
        """Read AQMesh data for the Glasgow network

        NOTE - temporary function until we know what kind of AQMesh data
        we'll be retrieve in the future.

        This data is different in that it contains multiple sites in the same file.
        """
        raise NotImplementedError(
            "This needs reworking for the new data storage method or removing as unused."
        )
        # from collections import defaultdict
        # from openghg.standardise.surface import parse_aqmesh
        # from openghg.store import assign_data
        # from openghg.util import hash_file

        # data_filepath = Path(data_filepath)
        # metadata_filepath = Path(metadata_filepath)

        # if overwrite and if_exists == "auto":
        #     logger.warning(
        #         "Overwrite flag is deprecated in preference to `if_exists` input."
        #         "See documentation for details of this input and options."
        #     )
        #     if_exists = "new"

        # # Get a dict of data and metadata
        # processed_data = parse_aqmesh(data_filepath=data_filepath, metadata_filepath=metadata_filepath)

        # results: resultsType = defaultdict(dict)
        # for site, site_data in processed_data.items():
        #     metadata = site_data["metadata"]
        #     measurement_data = site_data["data"]

        #     file_hash = hash_file(filepath=data_filepath)

        #     if self.seen_hash(file_hash=file_hash) and not force:
        #         raise ValueError(
        #             f"This file has been uploaded previously with the filename : {self._file_hashes[file_hash]}.\n"
        #              "If necessary, use force=True to bypass this to add this data."
        #         )
        #         break

        #     combined = {site: {"data": measurement_data, "metadata": metadata}}

        #     required_keys = (
        #         "site",
        #         "species",
        #         "inlet",
        #         "network",
        #         "instrument",
        #         "sampling_period",
        #         "measurement_type",
        #     )

        #     uuid = lookup_results[site]

        #     # Jump through these hoops until we can rework the data assignment functionality to split it out
        #     # into more sensible functions
        #     # TODO - fix the assign data function to avoid this kind of hoop jumping
        #     lookup_result = {site: uuid}

        #     # Create Datasources, save them to the object store and get their UUIDs
        #     data_type = "surface"
        #     datasource_uuids = assign_data(
        #         data_dict=combined,
        #         lookup_results=lookup_result,
        #         overwrite=overwrite,
        #         data_type=data_type,
        #     )

        #     results[site] = datasource_uuids

        #     # Record the Datasources we've created / appended to
        #     self.add_datasources(uuids=datasource_uuids, data=combined, metastore=self._metastore)

        #     # Store the hash as the key for easy searching, store the filename as well for
        #     # ease of checking by user
        #     self.set_hash(file_hash=file_hash, filename=data_filepath.name)

        # return results

    @staticmethod
    def schema(species: str) -> DataSchema:
        """
        Define schema for surface observations Dataset.

        Only includes mandatory variables
            - standardised species name (e.g. "ch4")
            - expected dimensions: ("time")

        Expected data types for variables and coordinates also included.

        Returns:
            DataSchema : Contains basic schema for ObsSurface.

        # TODO: Decide how to best incorporate optional variables
        # e.g. "ch4_variability", "ch4_number_of_observations"
        """
        from openghg.standardise.meta import define_species_label

        name = define_species_label(species)[0]

        data_vars: Dict[str, Tuple[str, ...]] = {name: ("time",)}
        dtypes = {name: np.floating, "time": np.datetime64}

        source_format = DataSchema(data_vars=data_vars, dtypes=dtypes)

        return source_format

    @staticmethod
    def validate_data(data: Dataset, species: str) -> None:
        """
        Validate input data against ObsSurface schema - definition from
        ObsSurface.schema() method.

        Args:
            data : xarray Dataset in expected format
            species: Species name

        Returns:
            None

            Raises a ValueError with details if the input data does not adhere
            to the ObsSurface schema.
        """
        data_schema = ObsSurface.schema(species)
        data_schema.validate_data(data)

    def store_data(
        self,
        data: Dict,
        if_exists: str = "auto",
        overwrite: bool = False,
        force: bool = False,
        required_metakeys: Optional[Sequence] = None,
        compressor: Optional[Any] = None,
        filters: Optional[Any] = None,
    ) -> Optional[Dict]:
        """This expects already standardised data such as ICOS / CEDA

        Args:
            data: Dictionary of data in standard format, see the data spec under
            Development -> Data specifications in the documentation
            if_exists: What to do if existing data is present.
                - "auto" - checks new and current data for timeseries overlap
                   - adds data if no overlap
                   - raises DataOverlapError if there is an overlap
                - "new" - creates new version with just new data
                - "combine" - replace and insert new data into current timeseries
            overwrite: Deprecated. This will use options for if_exists="new".
            force: Force adding of data even if this is identical to data stored (checked based on previously retrieved file hashes).
            required_metakeys: Keys in the metadata we should use to store this metadata in the object store
                if None it defaults to:
                    {"species", "site", "station_long_name", "inlet", "instrument",
                    "network", "source_format", "data_source", "icos_data_level"}
            compressor: A custom compressor to use. If None, this will default to
                `Blosc(cname="zstd", clevel=5, shuffle=Blosc.SHUFFLE)`.
                See https://zarr.readthedocs.io/en/stable/api/codecs.html for more information on compressors.
            filters: Filters to apply to the data on storage, this defaults to no filtering. See
                https://zarr.readthedocs.io/en/stable/tutorial.html#filters for more information on picking filters.
        Returns:
            Dict or None:
        """
        from openghg.util import hash_retrieved_data

        if overwrite and if_exists == "auto":
            logger.warning(
                "Overwrite flag is deprecated in preference to `if_exists` input."
                "See documentation for details of this input and options."
            )
            if_exists = "new"

        # TODO: May need to delete
        # obs = ObsSurface.load()
        # metastore = load_metastore(key=obs._metakey)

        # Very rudimentary hash of the data and associated metadata
        hashes = hash_retrieved_data(to_hash=data)
        # Find the keys in data we've seen before
        if force:
            file_hashes_to_compare = set()
        else:
            file_hashes_to_compare = {next(iter(v)) for k, v in hashes.items() if k in self._retrieved_hashes}

        # Making sure data can be force overwritten if force keyword is included.
        if force and if_exists == "auto":
            if_exists = "new"

        if len(file_hashes_to_compare) == len(data):
            logger.warning("Note: There is no new data to process.")
            return None

        keys_to_process = set(data.keys())
        if file_hashes_to_compare:
            # TODO - add this to log
            logger.warning(f"Note: We've seen {file_hashes_to_compare} before. Processing new data only.")
            keys_to_process -= file_hashes_to_compare

        to_process = {k: v for k, v in data.items() if k in keys_to_process}

        if required_metakeys is None:
            required_metakeys = (
                "species",
                "site",
                "station_long_name",
                "inlet",
                "instrument",
                "network",
                "source_format",
                "data_source",
                "icos_data_level",
            )

        # Create Datasources, save them to the object store and get their UUIDs
        data_type = "surface"
        # This adds the parsed data to new or existing Datasources by performing a lookup
        # in the metastore
        datasource_uuids = self.assign_data(
            data=to_process,
            if_exists=if_exists,
            data_type=data_type,
            required_keys=required_metakeys,
            min_keys=5,
            compressor=compressor,
            filters=filters,
        )

        self.store_hashes(hashes=hashes)

        return datasource_uuids

    def store_hashes(self, hashes: Dict) -> None:
        """Store hashes of data retrieved from a remote data source such as
        ICOS or CEDA. This takes the full dictionary of hashes, removes the ones we've
        seen before and adds the new.

        Args:
            hashes: Dictionary of hashes provided by the hash_retrieved_data function
        Returns:
            None
        """
        new = {k: v for k, v in hashes.items() if k not in self._retrieved_hashes}
        self._retrieved_hashes.update(new)

    def delete(self, uuid: str) -> None:
        """Delete a Datasource with the given UUID

        This function deletes both the record of the object store in he

        Args:
            uuid (str): UUID of Datasource
        Returns:
            None
        """
        from openghg.objectstore import delete_object
        from openghg.store.base import Datasource

        # Load the Datasource and get all its keys
        # iterate over these keys and delete them
        datasource = Datasource(bucket=self._bucket, uuid=uuid)

        data_keys = datasource.raw_keys()

        for version in data_keys:
            key_data = data_keys[version]

            for daterange in key_data:
                key = key_data[daterange]
                delete_object(bucket=self._bucket, key=key)

        # Then delete the Datasource itself
        key = f"{Datasource._datasource_root}/uuid/{uuid}"
        delete_object(bucket=self._bucket, key=key)

        # Delete the UUID from the metastore
        self._metastore.delete({"uuid": uuid})

    def seen_hash(self, file_hash: str) -> bool:
        return file_hash in self._file_hashes

    def set_hash(self, file_hash: str, filename: str) -> None:
        self._file_hashes[file_hash] = filename<|MERGE_RESOLUTION|>--- conflicted
+++ resolved
@@ -254,16 +254,13 @@
         # Define additional metadata which we aren't passing (are never passing?) to the parse functions
         # TODO: May actually want to include more dynamic checks of this - whatever is needed but not passed to parse?
         # - how are we determining "whatever is needed" at the moment? Presumably set by the config file - may even be the get_lookup_keys (or need some variant on this)?
-<<<<<<< HEAD
-        # additional_metadata = {"data_level": data_level, "data_sublevel": data_sublevel}
-=======
-        additional_metadata = {
-            "data_level": data_level,
-            "data_sublevel": data_sublevel,
-            "dataset_source": dataset_source,
-            "data_source": data_source,
-        }
->>>>>>> 7d3b3f6e
+
+        # additional_metadata = {
+        #     "data_level": data_level,
+        #     "data_sublevel": data_sublevel,
+        #     "dataset_source": dataset_source,
+        #     "data_source": data_source,
+        # }
 
         # Check if alias `height` is included instead of `inlet`
         if inlet is None and height is not None:

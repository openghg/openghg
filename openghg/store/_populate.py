--- conflicted
+++ resolved
@@ -87,18 +87,6 @@
         _project = param["project"]
         measurement_type = param["measurement_type"]
 
-<<<<<<< HEAD
-        if _project in projects_to_read:
-            processed = ObsSurface.read_file(
-                filepath=filepath,
-                site=site,
-                measurement_type=measurement_type,
-                network="NOAA",
-                source_format="NOAA",
-                overwrite=overwrite,
-            )
-        elif _project in project_names_not_implemented:
-=======
         if project in projects_to_read:
             try:
                 processed = ObsSurface.read_file(
@@ -113,7 +101,6 @@
                 files_with_errors.append(filepath.name)
 
         elif project in project_names_not_implemented:
->>>>>>> 1759c16c
             logger.warning(
                 f"Not processing {filepath.name} - no standardisation for {_project} data implemented yet."
             )
@@ -191,11 +178,7 @@
     return projects
 
 
-<<<<<<< HEAD
-def _find_noaa_files(data_directory: Union[str, Path], ext: str) -> List:
-=======
 def _find_noaa_files(data_directory: Union[str, Path], ext: str) -> List[Path]:
->>>>>>> 1759c16c
     """Find obs files in NOAA ObsPack.
 
     Expected directory structure is:

"""The ModelScenario class allows users to collate related data sources and calculate
modelled output based on this data. The types of data currently included are:
 - Timeseries observation data (ObsData)
 - Fixed domain sensitivity maps known as footprints (FootprintData)
 - Fixed domain flux maps (FluxData) - multiple maps can be included and
 referenced by source name
 - Fixed domain vertical curtains at each boundary (BoundaryConditionsData)

A ModelScenario instance can be created by searching the object store manually
and providing these outputs:
>>> obs = get_obs_surface(site, species, inlet, ...)
>>> footprint = get_footprint(site, domain, inlet, ...)
>>> flux = get_flux(species, source, domain, ...)
>>> bc = get_bc(species, domain, bc_input, ...)
>>> model = ModelScenario(obs=obs, footprint=footprint, flux=flux, bc=bc)

A ModelScenario instance can also be created using keywords to search the object store:
>>> model = ModelScenario(site,
                          species,
                          inlet,
                          network,
                          domain,
                          sources=sources,
                          bc_input=bc_input,
                          start_date=start_date,
                          end_date=end_date)

A ModelScenario instance can also be initialised and then populated after creation:
>>> model = ModelScenario()
>>> model.add_obs(obs=obs)
>>> model.add_footprint(site, inlet, domain, ...)
>>> model.add_flux(species, domain, sources, ...)
>>> model.add_bc(species, domain, bc_input, ...)

Once created, methods can be called on ModelScenario which will combine these
data sources and cache the outputs (if requested) to make for quicker calculation.

>>> modelled_obs = model.calc_modelled_obs()
>>> modelled_baseline = model.calc_modelled_baseline()
>>> combined_data = model.footprints_data_merge()

If some input types needed for these operations are missing, the user will be alerted
on which data types are missing.
"""

import logging
from typing import Any, Union, cast
from collections.abc import Sequence

import pandas as pd
import xarray as xr
from pandas import Timestamp
from xarray import DataArray, Dataset

from openghg.analyse._modelled_obs import fp_x_flux_integrated, fp_x_flux_time_resolved
from openghg.dataobjects import BoundaryConditionsData, FluxData, FootprintData, ObsData, ObsColumnData
from openghg.retrieve import (
    get_obs_surface,
    get_obs_column,
    get_bc,
    get_flux,
    get_footprint,
    search_surface,
    search_bc,
    search_flux,
    search_footprints,
    search_column,
)
from openghg.util import synonyms, clean_string, format_inlet, verify_site_with_satellite, define_platform
from openghg.types import SearchError, ReindexMethod
from ._alignment import combine_datasets, resample_obs_and_other
from ._modelled_baseline import baseline_sensitivities
from ._utils import match_dataset_dims, stack_datasets


__all__ = ["ModelScenario"]


# TODO: Really with the emissions, they shouldn't need to match against a domain
# We should be able to grab global/bigger area emissions and cut that down
# to whichever area our LPDM model covers.

# TODO: Add static methods for different ways of creating the class
# e.g. from_existing_data(), from_search(), empty() , ...

ParamType = Union[list[dict[str, str | int | None]], dict[str, str | int | None]]


logger = logging.getLogger("openghg.analyse")
logger.setLevel(logging.INFO)  # Have to set level for logger as well as handler


class ModelScenario:
    """This class stores together observation data with ancillary data and allows
    operations to be performed combining these inputs.
    """

    def __bool__(self) -> bool:
        return (
            bool(self.obs)
            or bool(self.obs_column)
            or bool(self.footprint)
            or bool(self.fluxes)
            or bool(self.bc)
        )

    def __init__(
        self,
        site: str | None = None,
        satellite: str | None = None,
        species: str | None = None,
        inlet: str | None = None,
        height: str | None = None,
        network: str | None = None,
        domain: str | None = None,
        platform: str | None = None,
        max_level: int | None = None,
        obs_region: str | None = None,
        selection: str | None = None,
        model: str | None = None,
        met_model: str | None = None,
        fp_inlet: str | list | None = None,
        source: str | None = None,
        sources: str | Sequence | None = None,
        bc_input: str | None = None,
        start_date: str | Timestamp | None = None,
        end_date: str | Timestamp | None = None,
        obs: ObsData | None = None,
        obs_column: ObsColumnData | None = None,
        footprint: FootprintData | None = None,
        flux: FluxData | dict[str, FluxData] | None = None,
        bc: BoundaryConditionsData | None = None,
        store: str | None = None,
    ):
        """Create a ModelScenario instance based on a set of keywords to be
        or directly supplied objects. This can be created as an empty class to be
        populated.

        The keywords are related to observation, footprint and flux data
        which may be available within the object store. The combination of these supplied
        will be used to extract the relevant data. Related keywords are as follows:
         - Observation data: site, species, inlet, network, start_date, end_data
         - Footprint data: site, inlet, domain, model, met_model, species, start_date, end_date
         - Flux data: species, sources, domain, start_date, end_date

        Args:
        site: Site code e.g. "TAC".
        satellite: Satellite name e.g "GOSAT".
        species: Species code e.g. "ch4".
        inlet: Inlet value e.g. "10m".
        height: Alias for inlet.
        network: Network name e.g. "AGAGE".
        domain: Domain name e.g. "EUROPE".
        platform: Platform name e.g "satellite", "column-insitu".
        max_level: Maximum level for processing.
        obs_region: The geographic region covered by the data ("BRAZIL", "INDIA", "UK").
        selection: For satellite only, identifier for any data selection which has been
            performed on satellite data. This can be based on any form of filtering, binning etc.
            but should be unique compared to other selections made e.g. "land", "glint", "upperlimit".
            If not specified, domain will be used.
        model: Model name used in creation of footprint e.g. "NAME".
        met_model: Name of met model used in creation of footprint e.g. "UKV".
        fp_inlet: Specify footprint release height options if this doesn't match the site value.
        source: "anthro" (for "TOTAL"), source name from file otherwise.
        sources: Emissions sources.
        bc_input: Input keyword for boundary conditions e.g. "mozart" or "cams".
        start_date: Start of date range to use. Note for flux this may not be applied.
        end_date: End of date range to use. Note for flux this may not be applied.
        obs: Supply ObsData object directly (e.g. from get_obs...() functions).
        obs_column: Supply ObsColumnData object directly.
        footprint: Supply FootprintData object directly (e.g. from get_footprint() function).
        flux: Supply FluxData object directly (e.g. from get_flux() function).
        bc: Supply BoundaryConditionsData object directly.
        store: Name of object store to retrieve data from.

        Returns:
            None

            Sets up instance of class with associated values.

        TODO: For obs, footprint, flux should we also allow Dataset input and turn
        these into the appropriate class?
        """
        self.obs: ObsData | ObsColumnData | None = None
        self.obs_column: ObsColumnData | None = None
        self.footprint: FootprintData | None = None
        self.fluxes: dict[str, FluxData] | None = None
        self.bc: BoundaryConditionsData | None = None

        if species is not None:
            species = synonyms(species)

        accepted_column_data_types = define_platform(data_type="column")

        self.platform: str | None = platform
        if satellite is not None and platform is None:
            logger.info("You passed a satellite but no platform. Updating the platform to 'satellite'")
            self.platform = "satellite"

        # For ObsColumn data processing
        if platform in accepted_column_data_types:
            # Add observation column data (directly or through keywords, column or satellite)
            if max_level is None:
                raise AttributeError(
                    f"If you are using column-based data (i.e. platform is {accepted_column_data_types}), you need to pass max_level"
                )
            self.add_obs_column(
                site=site,
                satellite=satellite,
                species=species,
                max_level=max_level,
                obs_region=obs_region,
                selection=selection,
                obs_column=obs_column,
                store=store,
            )
        else:
            # Add observation data (directly or through keywords)
            self.add_obs(
                site=site,
                species=species,
                inlet=inlet,
                height=height,
                network=network,
                start_date=start_date,
                end_date=end_date,
                obs=obs,
                store=store,
            )

        # Make sure obs data is present, make sure inputs match to metadata
        if self.obs is not None:
            obs_metadata = self.obs.metadata
            if "satellite" in obs_metadata:
                satellite = obs_metadata["satellite"]
            else:
                site = obs_metadata["site"]
                inlet = obs_metadata["inlet"]
            species = obs_metadata["species"]
            logger.info("Updating any inputs based on observation data")
            logger.info(f"site: {site}, species: {species}, inlet: {inlet}")

        # Add footprint data (directly or through keywords)
        self.add_footprint(
            site=site,
            inlet=inlet,
            satellite=satellite,
            height=height,
            domain=domain,
            model=model,
            met_model=met_model,
            fp_inlet=fp_inlet,
            start_date=start_date,
            end_date=end_date,
            species=species,
            footprint=footprint,
            store=store,
        )

        # Add flux data (directly or through keywords)
        self.add_flux(
            species=species,
            domain=domain,
            source=source,
            sources=sources,
            start_date=start_date,
            end_date=end_date,
            flux=flux,
            store=store,
        )

        # Add boundary conditions (directly or through keywords)
        self.add_bc(
            species=species,
            bc_input=bc_input,
            domain=domain,
            start_date=start_date,
            end_date=end_date,
            bc=bc,
            store=store,
        )

        # Initialise attributes used for caching
        self.scenario: Dataset | None = None
        self.modelled_obs: Dataset | None = None
        self.modelled_baseline: DataArray | None = None
        self.flux_stacked: Dataset | None = None

        # TODO: Check species, site etc. values align between inputs?

    def _get_data(self, keywords: ParamType, data_type: str) -> Any:
        """Use appropriate get function to search for data in object store."""
        get_functions = {
            "obs_surface": get_obs_surface,
            "footprint": get_footprint,
            "flux": get_flux,
            "boundary_conditions": get_bc,
            "obs_column": get_obs_column,
        }

        search_functions = {
            "obs_surface": search_surface,
            "footprint": search_footprints,
            "flux": search_flux,
            "boundary_conditions": search_bc,
            "obs_column": search_column,
        }

        get_fn = get_functions[data_type]
        search_fn = search_functions.get(data_type)

        if isinstance(keywords, dict):
            keywords = [keywords]

        data = None
        num_checks = len(keywords)
        for i, keyword_set in enumerate(keywords):
            try:
                data = get_fn(**keyword_set)  # type:ignore
            except (SearchError, AttributeError):
                num = i + 1
                if num == num_checks:
                    logger.warning(f"Unable to add {data_type} data based on keywords supplied.")
                    logger.warning(" Inputs -")
                    for key, value in keyword_set.items():
                        logger.info(f" {key}: {value}")
                    if search_fn is not None:
                        data_search = search_fn(**keyword_set)  # type:ignore
                        logger.info("---- Search results ---")
                        logger.info(f"Number of results returned: {len(data_search)}")
                        logger.info(data_search.results)
                    print("\n")
                data = None
            else:
                logger.info(f"Adding {data_type} to model scenario")
                break

        return data

    def add_obs(
        self,
        site: str | None = None,
        species: str | None = None,
        inlet: str | None = None,
        height: str | None = None,
        network: str | None = None,
        start_date: str | Timestamp | None = None,
        end_date: str | Timestamp | None = None,
        obs: ObsData | None = None,
        store: str | None = None,
    ) -> None:
        """Add observation data based on keywords or direct ObsData object."""
        # Search for obs data based on keywords
        if site is not None and obs is None:
            site = clean_string(site)

            if height is not None and inlet is None:
                inlet = height
            inlet = clean_string(inlet)
            inlet = format_inlet(inlet)

            # search for obs based on suitable keywords - site, species, inlet
            obs_keywords = {
                "site": site,
                "species": species,
                "inlet": inlet,
                "network": network,
                "start_date": start_date,
                "end_date": end_date,
                "store": store,
            }

            obs = self._get_data(obs_keywords, data_type="obs_surface")

        self.obs = obs

        # Add keywords to class for convenience
        if self.obs is not None:
            self.site = self.obs.metadata["site"]
            self.species = self.obs.metadata["species"]
            self.inlet = self.obs.metadata["inlet"]

    def add_obs_column(
        self,
        site: str | None = None,
        satellite: str | None = None,
        max_level: int | None = None,
        species: str | None = None,
        platform: str | None = None,
        obs_region: str | None = None,
        domain: str | None = None,
        selection: str | None = None,
        network: str | None = None,
        obs_column: ObsColumnData | None = None,
        store: str | None = None,
    ) -> None:
        """Add column data based on keywords or direct ObsColumnData object."""
        # Search for obs data based on keywords
        if site is not None and obs_column is None and satellite is None:
            site = clean_string(site)
        elif obs_column is None:
            verify_site_with_satellite(
                site=site, satellite=satellite, obs_region=obs_region, selection=selection
            )

            # search for obs based on suitable keywords - site, species, inlet
            obs_column_keywords = {
                "site": site,
                "satellite": satellite,
                "max_level": max_level,
                "species": species,
                "network": network,
                "store": store,
                "platform": platform,
                "obs_region": obs_region,
                "domain": domain,
                "selection": selection,
            }

            obs_column = self._get_data(obs_column_keywords, data_type="obs_column")

        # Updating obs to be obs_column
        self.obs = obs_column

        # Add keywords to class for convenience
        if self.obs_column is not None:
            if self.site is not None:
                self.site = self.obs_column.metadata["site"]
            else:
                self.satellite = self.obs_column.metadata["satellite"]

            self.species = self.obs_column.metadata["species"]

    def add_footprint(
        self,
        site: str | None = None,
        inlet: str | None = None,
        height: str | None = None,
        domain: str | None = None,
        model: str | None = None,
        satellite: str | None = None,
        obs_region: str | None = None,
        met_model: str | None = None,
        start_date: str | Timestamp | None = None,
        end_date: str | Timestamp | None = None,
        species: str | None = None,
        fp_inlet: str | list | None = None,
        network: str | None = None,
        footprint: FootprintData | None = None,
        store: str | None = None,
    ) -> None:
        """Add footprint data based on keywords or direct FootprintData object."""
        from openghg.util import (
            species_lifetime,
            extract_height_name,
        )

        # Search for footprint data based on keywords
        # - site, domain, inlet (can extract from obs / height_name), model, met_model

        if footprint is None and (site is not None or satellite is not None):
            if site is not None:
                site = clean_string(site)

            if satellite is not None and fp_inlet is None:
                fp_inlet = "column"

            if site is not None and fp_inlet is None:
                # use obs network if we're trying to infer the height from site info
                if self.obs is not None:
                    network = network or self.obs.metadata.get("network")

                if site is not None:
                    height_name = extract_height_name(site, network, inlet)
                if height_name is not None:
                    fp_inlet = height_name
                    logger.info(
                        f"Using height_name option(s) for footprint inlet: {fp_inlet}."
                        f"\nInferred from site={site}, network={network}, inlet={inlet}"
                    )

            if fp_inlet is None:
                if inlet is None and self.obs is not None:
                    fp_inlet = self.obs.metadata["inlet"]
                    logger.info(f"Using observations' inlet height for footprints: {fp_inlet}")
                elif inlet is None and height is not None:
                    fp_inlet = clean_string(height)
                else:
                    fp_inlet = clean_string(inlet)

            # TODO: Add case to deal with "multiple" inlets
            # In this case would need to find different footprints for different inlet values
            if fp_inlet == "multiple":
                raise ValueError(
                    "Unable to deal with multiple inlets yet:\n Please change date range or specify a specific inlet"
                )

            if isinstance(fp_inlet, list):
                fp_inlet_options = fp_inlet
            else:
                fp_inlet_options = [fp_inlet]

            fp_inlet_options = [format_inlet(value) for value in fp_inlet_options]

            footprint_keyword_options = []
            for fp_inlet_option in fp_inlet_options:
                footprint_keywords = {
                    "site": site,
                    "height": fp_inlet_option,
                    "satellite": satellite,
                    "obs_region": obs_region,
                    "inlet": fp_inlet_option,
                    "domain": domain,
                    "model": model,
                    # "met_model": met_model,  # Should be added to inputs for get_footprint()
                    "start_date": start_date,
                    "end_date": end_date,
                    "store": store,
                }

                # Check whether general inert footprint should be extracted (suitable for long-lived species)
                # or species specific footprint
                #  - needed for short-lived species (includes additional parameters for age of particles)
                #  - needed for carbon dioxide (include high time resolution footprint)
                species_lifetime_value = species_lifetime(species)
                if species_lifetime_value is not None or species == "co2":
                    footprint_keywords["species"] = species

                footprint_keyword_options.append(footprint_keywords)

            footprint = self._get_data(footprint_keyword_options, data_type="footprint")

        self.footprint = footprint

        if self.footprint is not None:
            if "satellite" in self.footprint.metadata and self.footprint.metadata["satellite"] is not None:
                self.satellite = self.footprint.metadata["satellite"]
            else:
                fp_inlet = self.footprint.metadata["inlet"]
                self.fp_inlet = fp_inlet
                if not hasattr(self, "site"):
                    self.site = self.footprint.metadata["site"]

    def add_flux(
        self,
        species: str | None = None,
        domain: str | None = None,
        source: str | None = None,
        sources: str | Sequence | None = None,
        start_date: str | Timestamp | None = None,
        end_date: str | Timestamp | None = None,
        flux: FluxData | dict[str, FluxData] | None = None,
        store: str | None = None,
    ) -> None:
        """Add flux data based on keywords or direct FluxData object.
        Can add flux datasets for multiple sources.
        """
        if self.fluxes is not None:
            # Check current species in any flux data
            if species is not None:
                current_flux_1 = list(self.fluxes.values())[0]
                current_species = current_flux_1.metadata["species"]
                if species != current_species:
                    raise ValueError(
                        f"New data must match current species {current_species} in ModelScenario. Input value: {species}"
                    )

        if species is not None and flux is None:
            flux = {}

            if sources is None and source is not None:
                sources = [source]
            elif sources is None or isinstance(sources, str):
                sources = [sources]

            for name in sources:
                flux_keywords_1 = {"species": species, "source": name, "domain": domain, "store": store}

                # For CO2 we need additional emissions data before a start_date to
                # match to high time resolution footprints.
                # For now, just extract all data
                if species == "co2":
                    flux_keywords = [flux_keywords_1]
                else:
                    flux_keywords_2 = flux_keywords_1.copy()

                    flux_keywords_1["start_date"] = start_date
                    flux_keywords_1["end_date"] = end_date

                    flux_keywords = [flux_keywords_1, flux_keywords_2]

                # TODO: Add something to allow for e.g. global domain or no domain

                flux_source = self._get_data(flux_keywords, data_type="flux")
                # TODO: May need to update this check if flux_source is empty FluxData() object

                if flux_source is not None:
                    # try to infer source name from FluxData metadata
                    if name is None and len(sources) == 1:
                        try:
                            name = flux_source.metadata["source"]
                        except KeyError:
                            raise ValueError(
                                "Flux 'source' could not be inferred from metadata/attributes. Please specify the source(s) of the flux."
                            )
                    flux[name] = flux_source

        elif flux is not None:
            if not isinstance(flux, dict):
                try:
                    name = flux.metadata["source"]
                except KeyError:
                    raise ValueError(
                        "Flux 'source' could not be inferred from `flux` metadata/attributes. Please specify the source(s) of the flux in the `FluxData` metadata.."
                    )
                else:
                    flux = {name: flux}

        # TODO: Make this so flux.anthro can be called etc. - link in some way
        if self.fluxes is not None:
            if flux:
                self.fluxes.update(flux)
        # Flux can be None or empty dict.
        elif flux:
            self.fluxes = flux

        if self.fluxes is not None:
            if not hasattr(self, "species"):
                flux_values = list(self.fluxes.values())

                flux_1 = flux_values[0]
                self.species = flux_1.metadata["species"]

            self.flux_sources = list(self.fluxes.keys())

    def add_bc(
        self,
        species: str | None = None,
        bc_input: str | None = None,
        domain: str | None = None,
        start_date: str | Timestamp | None = None,
        end_date: str | Timestamp | None = None,
        bc: BoundaryConditionsData | None = None,
        store: str | None = None,
    ) -> None:
        """Add boundary conditions data based on keywords or direct BoundaryConditionsData object."""
        # Search for boundary conditions data based on keywords
        # - domain, species, bc_input
        if domain is not None and bc is None:
            bc_keywords = {
                "species": species,
                "domain": domain,
                "bc_input": bc_input,
                "start_date": start_date,
                "end_date": end_date,
                "store": store,
            }

            bc = self._get_data(bc_keywords, data_type="boundary_conditions")

        self.bc = bc

    @property
    def units(self) -> str | None:
        """Units used by this scenario's obs. data."""
        if self.obs is None:
            return None

        mf = self.obs.data.mf

        # try getting pint units
        if mf.pint.units is not None:
            return str(mf.pint.units)

        # otherwise get units from attributes
        result = mf.attrs.get("units")

        if result is None:
            return None
        return str(result)

    def _check_data_is_present(self, need: str | Sequence | None = None) -> None:
        """Check whether correct data types have been included. This should
        be used by functions to check whether they can perform the requested
        operation with the data types available.

        Args:
            need (list) : Names of objects needed for the function being called.
            Should be one or more of "obs", "footprint", "fluxes" (or "flux")

        Returns:
            None

            Raises ValueError is necessary data is missing.
        """
        if need is None:
            need = ["obs", "footprint"]
        elif isinstance(need, str):
            need = [need]

        need = ["fluxes" if value == "flux" else value for value in need]  # Make sure attributes match
        missing = []
        for attr in need:
            value = getattr(self, attr)
            if value is None:
                missing.append(attr)

                logger.error(f"Must have {attr} data linked to this ModelScenario to run this function")
                logger.error("Include this by using the add function, with appropriate inputs:")
                logger.error("  ModelScenario.add_{attr}(...)")

        if missing:
            raise ValueError(f"Missing necessary {' and '.join(missing)} data.")

    def _get_platform(self) -> str | None:
        """Find the platform for a site, if present.

        To find this information this will look within:
            - obs metadata
            - the "site_info.json" file from openghg_defs dependency.
        """
        from openghg.util import get_platform_from_info, not_set_metadata_values

        if self.obs is not None:
            metadata = self.obs.metadata
            platform: str | None = metadata.get("platform")

            # Check for values which indicate this has not been specified
            not_set_values = not_set_metadata_values()
            if platform in not_set_values:
                platform = None

        if hasattr(self, "site") and self.site is not None:
            platform_from_site = get_platform_from_info(self.site)
            if platform is None:
                logger.info(f"Platform of '{platform}' for site '{self.site}' extracted from site_info.json")
                platform = platform_from_site
            elif platform_from_site is not None:
                if platform != platform_from_site:
                    logger.warning(
                        f"Platform from metadata and site_info details do not match ({platform}, {platform_from_site}). Using platform value from metadata."
                    )

        return platform

    def _resample_obs_footprint(self, resample_to: str | None = "coarsest") -> tuple:
        """Slice and resample obs and footprint data to align along time

        This slices the date to the smallest time frame
        spanned by both the footprint and obs, using the sliced start date
        The time dimension is resampled based on the resample_to input using the mean.
        The resample_to options are:
         - "coarsest" - resample to the coarsest resolution between obs and footprints
         - "obs" - resample to observation data frequency
         - "footprint" - resample to footprint data frequency
         - a valid resample period e.g. "2H"
         - None to not resample and just return original values

        Args:
            resample_to: Resample option to use: either data based or using a valid pandas resample period.

        Returns:
            tuple: Two xarray.Dataset with aligned time dimensions
        """
        # Check data is present (not None) and cast to correct type
        self._check_data_is_present(need=["obs", "footprint"])
        obs = cast(ObsData, self.obs)
        footprint = cast(FootprintData, self.footprint)

        obs_data = obs.data
        footprint_data = footprint.data

        if resample_to is None:
            return obs_data, footprint_data

        if resample_to == "footprint":
            resample_to = "other"

        return resample_obs_and_other(obs_data, footprint_data, resample_to=resample_to)

    def combine_obs_footprint(
        self,
        resample_to: str | None = "coarsest",
        platform: str | None = None,
        cache: bool = True,
        recalculate: bool = False,
    ) -> Dataset:
        """Combine observation and footprint data so these are on the same time
        axis. This will both slice and resample the data to align this axis.

        - Data is slices to smallest timeframe spanned by both footprint and obs
        - Data is resampled according to resample_to input and using the mean
        - Data is combined into one dataset

        Args:
            resample_to: Resample option to use for averaging:
                          - either one of ["coarsest", "obs", "footprint"] to match to the datasets
                          - or using a valid pandas resample period e.g. "2H".
                          - None to not resample and to just "ffill" footprint to obs
                         Default = "coarsest".
            platform: Observation platform used to decide on resample and alignment steps.
                If this is not supplied, function will attempt to extract this value from
                from the metadata, then the openghg_defs site_info.json details for the site.
            cache: Cache this data after calculation. Default = True.

        Returns:
            xarray.Dataset: Combined dataset aligned along the time dimension

            If cache is True:
                This data will be also be cached as the ModelScenario.scenario attribute.
        """
        self._check_data_is_present(need=["obs", "footprint"])
        obs = cast(ObsData, self.obs)
        footprint = cast(FootprintData, self.footprint)

        # Return any matching cached data
        if self.scenario is not None and not recalculate:
            if self.scenario.attrs["resample_to"] == resample_to:
                return self.scenario

        # Extract platform
        if platform is None:
            platform = self._get_platform()

        # Set default reindex method and tolerance values
        merge_method: ReindexMethod = "ffill"
        tolerance = None

        # If platform is specified, update resample_to, reindex and tolerance values where appropriate
        if platform is not None:
            platform = platform.lower()
            if platform == "satellite":
                # Update reindex method and tolerance for satellite
                resample_to = None
                merge_method = "nearest"
                tolerance = pd.Timedelta("1ms")
                logger.info(
                    f"Platform '{platform}' has been used to determine the resample and alignment stategy (no resampling, alignment as {merge_method} with {tolerance} tolerance."
                )
            elif "flask" in platform:
                # TODO: Iss #253. Update this to be smarter about averaging irregular, flask data
                # May need to access different method than resample
                logger.info(
                    f"Platform '{platform}' has been used to determine the resample stategy (no resampling)."
                )
                resample_to = None
            else:
                logger.warning(
                    f"Platform '{platform}' not used when determining resample and merge strategy."
                )

        # Resample, align and merge the observation and footprint Datasets
        resampled_obs, resampled_footprint = self._resample_obs_footprint(resample_to=resample_to)

        combined_dataset = combine_datasets(
            dataset_A=resampled_obs, dataset_B=resampled_footprint, tolerance=tolerance, method=merge_method
        )

        # Transpose to keep time in the last dimension position in case it has been moved in resample
        combined_dataset = combined_dataset.transpose(..., "time")

        attributes = {}
        attributes_obs = obs.data.attrs
        attributes_footprint = footprint.data.attrs
        attributes.update(attributes_footprint)
        attributes.update(attributes_obs)

        attributes["resample_to"] = str(resample_to)

        combined_dataset.attrs.update(attributes)

        if cache:
            self.scenario = combined_dataset

        return combined_dataset

    def _clean_sources_input(self, sources: str | list | None = None) -> list:
        """Check sources input and make sure this is a list.

        If None, this will extract all sources from self.fluxes.
        """
        self._check_data_is_present(need=["fluxes"])
        flux_dict = cast(dict[str, FluxData], self.fluxes)

        if sources is None:
            sources = list(flux_dict.keys())
        elif isinstance(sources, str):
            sources = [sources]

        return sources

    def combine_flux_sources(
        self, sources: str | list | None = None, cache: bool = True, recalculate: bool = False
    ) -> Dataset:
        """Combine together flux sources on the time dimension. This will align to
        the time of the highest frequency flux source both for time range and frequency.

        Args:
            sources : Names of sources to combine. Should already be attached to ModelScenario.
            cache : Cache this data after calculation. Default = True

        Returns:
            Dataset: All flux sources stacked on the time dimension.
        """
        self._check_data_is_present(need=["fluxes"])
        flux_dict = cast(dict[str, FluxData], self.fluxes)

        time_dim = "time"

        sources = self._clean_sources_input(sources)
        sources_str = ", ".join(sources)

        # Return any matching cached data
        if self.flux_stacked is not None and not recalculate:
            if self.flux_stacked.attrs["sources"] == sources_str:
                return self.flux_stacked

        flux_datasets = [flux_dict[source].data for source in sources]

        if len(sources) == 1:
            return flux_datasets[0]

        # Make sure other dimensions than time are aligned between flux datasets
        # - expects values to be closely aligned so only allows for a small floating point tolerance
        dims = list(flux_datasets[0].dims)
        dims.remove("time")
        flux_datasets = match_dataset_dims(flux_datasets, dims=dims)

        try:
            flux_stacked = stack_datasets(flux_datasets, dim=time_dim, method="ffill")
        except ValueError:
            raise ValueError(f"Unable to combine flux data for sources: {sources_str}")

        if cache:
            flux_stacked.attrs["sources"] = sources_str
            self.flux_stacked = flux_stacked

        return flux_stacked

    def _check_footprint_resample(self, resample_to: str | None) -> Dataset:
        """Check whether footprint needs resampling based on resample_to input.
        Ignores resample_to keywords of ("coarsest", "obs", "footprint") as this is
        for comparison with observation data but uses pandas frequencies to resample.
        """
        footprint = cast(FootprintData, self.footprint)

        if resample_to in ("coarsest", "obs", "footprint") or resample_to is None:
            return footprint.data
        else:
            footprint_data = footprint.data
            time = footprint_data["time"].values
            start_date = Timestamp(time[0])
            offset = pd.Timedelta(
                hours=start_date.hour + start_date.minute / 60.0 + start_date.second / 3600.0
            )
            offset = cast(pd.Timedelta, offset)  # mypy thinks this could be NaT
            footprint_data = footprint_data.resample(indexer={"time": resample_to}, offset=offset).mean()
            return footprint_data

    def _param_setup(
        self,
        param: str = "modelled_obs",
        resample_to: str | None = "coarsest",
        platform: str | None = None,
        recalculate: bool = False,
    ) -> bool:
        """Decide if calculation is needed for input parameter and set up
        underlying parameters accordingly. This will populate the
        self.scenario attribute if not already present or if this needs
        to be recalculated.

        Args:
            param : Name of the parameter being calculated.
                    Should be one of "modelled_obs", "modelled_baseline"
            resample_to: Resample option to use for averaging:
                          - either one of ["coarsest", "obs", "footprint"] to match to the datasets
                          - or using a valid pandas resample period e.g. "2H".
                          - None to not resample and to just "ffill" footprint to obs
                         Default = "coarsest".
            platform: Observation platform used to decide whether to resample e.g. "satellite", "insitu", "flask".
            cache: Cache this data after calculation. Default = True.
            recalculate: Make sure to recalculate this data rather than return from cache. Default = False.

        Returns:
            bool: True if param should be calculated, False otherwise

            Populates details of ModelScenario.scenario to use in calculation.
        """
        try:
            parameter = getattr(self, param)
        except AttributeError:
            raise ValueError(f"Did not recognise input for {param}")

        # Check if cached modelled observations exist
        # if self.modelled_obs is None or recalculate:
        if parameter is None or recalculate:
            # Check if observations are present and use these for resampling
            if self.obs is not None or self.obs_column is not None:
                self.combine_obs_footprint(
                    resample_to, platform=platform, recalculate=recalculate, cache=True
                )
            else:
                self.scenario = self._check_footprint_resample(resample_to)
        elif self.obs is not None:
            # Check previous resample_to input for cached data
            # prev_resample_to = self.modelled_obs.attrs.get("resample_to")
            prev_resample_to = parameter.attrs.get("resample_to")

            # Check if this previous resample period matches input value
            # - if not (or explicit recalculation requested), recreate scenario
            # - if so return cached modelled observations
            if prev_resample_to != str(resample_to) or recalculate:
                self.combine_obs_footprint(resample_to, platform=platform, cache=True)
            else:
                # return self.modelled_obs
                return False
        elif recalculate:
            # Recalculate based on footprint data if obs not present
            self.scenario = self._check_footprint_resample(resample_to)

        # TODO: Add check for matching sources and recalculate otherwise
        else:
            # Return cached modelled observations if explicit recalculation not requested
            # return self.modelled_obs
            return False

        return True

    def calc_modelled_obs(
        self,
        sources: str | list | None = None,
        resample_to: str | None = "coarsest",
        platform: str | None = None,
        cache: bool = True,
        recalculate: bool = False,
        output_fp_x_flux: bool = False,
        split_by_sectors: bool = False,
    ) -> Dataset:
        """Calculate the modelled observation points based on site footprint and fluxes.

        The time points returned are dependent on the resample_to option chosen.
        If obs data is also linked to the ModelScenario instance, this will be used
        to derive the time points where appropriate.

        Args:
            sources: Sources to use for flux. All will be used and stacked if not specified.
            resample_to: Resample option to use for averaging:
                          - either one of ["coarsest", "obs", "footprint"] to match to the datasets
                          - or using a valid pandas resample period e.g. "2H".
                          - None to not resample and to just "ffill" footprint to obs
                         Default = "coarsest".
            platform: Observation platform used to decide whether to resample e.g. "satellite", "insitu", "flask"
            cache: Cache this data after calculation. Default = True.
            recalculate: Make sure to recalculate this data rather than return from cache. Default = False.
            output_fp_x_flux: If true, include "fp x flux" data variable in output.
            split_by_sectors: If true, compute separate timeseries (and fp_x_flux) for each flux sector; these are stored
              under the `mf_mod_sectoral` and `fp_x_flux_sectoral` data variables, and have a `source` dimension for the
              different flux sources. The total mf_mod and fp_x_flux are available under their usual names.

        Returns:
            xarray.Dataset: Modelled observation values along the time axis, optionally with "fp x flux".

            If cache is True:
                This data will also be cached as the ModelScenario.modelled_obs attribute.
                The associated scenario data will be cached as the ModelScenario.scenario attribute.
        """
        self._check_data_is_present(need=["footprint", "fluxes"])

        param_calculate = self._param_setup(
            param="modelled_obs", resample_to=resample_to, platform=platform, recalculate=recalculate
        )

        if not param_calculate:
            modelled_obs = cast(Dataset, self.modelled_obs)
            return modelled_obs

        # Check species and use high time resolution steps if this is carbon dioxide
        if self.species == "co2":
            modelled_obs = self._calc_modelled_obs_HiTRes(
                sources=sources, output_TS=True, output_fpXflux=output_fp_x_flux
            )
        else:
            modelled_obs = self._calc_modelled_obs_integrated(
                sources=sources, output_TS=True, output_fpXflux=output_fp_x_flux
            )

        # calculate sectoral modelled mf and fp_x_flux
        if split_by_sectors:
            sources = self._clean_sources_input(sources)
            sectoral_datasets = []

            for source in sources:
                if self.species == "co2":
                    mod_obs = self._calc_modelled_obs_HiTRes(
                        sources=source,
                        output_TS=True,
                        ts_name="mf_mod_high_res_sectoral",
                        output_fpXflux=output_fp_x_flux,
                        fp_x_flux_name="fp_x_flux_sectoral",
                    )
                else:
                    mod_obs = self._calc_modelled_obs_integrated(
                        sources=source,
                        output_TS=True,
                        ts_name="mf_mod_sectoral",
                        output_fpXflux=output_fp_x_flux,
                        fp_x_flux_name="fp_x_flux_sectoral",
                    )
                mod_obs = mod_obs.expand_dims({"source": [source]})
                sectoral_datasets.append(mod_obs)

            sectoral_modelled_obs = xr.concat(sectoral_datasets, dim="source")
            modelled_obs.update(sectoral_modelled_obs)

        modelled_obs.attrs["resample_to"] = str(resample_to)

        # Cache output from calculations
        if cache:
            logger.info("Caching calculated data")
            self.modelled_obs = modelled_obs
            # self.scenario[name] = modelled_obs
        else:
            self.modelled_obs = None  # Make sure this is reset and not cached
            self.scenario = None  # Reset this to None after calculation completed

        return modelled_obs

    def _calc_modelled_obs_integrated(
        self,
        sources: str | list | None = None,
        output_TS: bool = True,
        ts_name: str = "mf_mod",
        output_fpXflux: bool = False,
        fp_x_flux_name: str = "fp_x_flux",
    ) -> Dataset:
        """Calculate modelled mole fraction timeseries using integrated footprints data.

        Args:
            sources : Flux sources to use for the calculation. By default this will use all available sources.
            output_TS : Whether to output the modelled mole fraction timeseries DataArray.
                       Default = True
            output_fpXflux : Whether to output the modelled flux map DataArray used to create
                            the timeseries. Default = False

        Returns:
            DataArray / DataArray :
                Modelled mole fraction timeseries, dimensions = (time)
                Modelled flux map, dimensions = (lat, lon, time)

            If one of output_TS and output_fpXflux are True:
                DataArray is returned for the respective output

            If both output_TS and output_fpXflux are both True:
                Both DataArrays are returned.
        """
        if self.scenario is None:
            raise ValueError("Combined data must have been defined before calling this function.")

        scenario = self.scenario

        flux = self.combine_flux_sources(sources)
        flux_modelled = fp_x_flux_integrated(scenario, flux)

        data = {}

        if output_TS:
            data[ts_name] = flux_modelled.pint.quantify().sum(["lat", "lon"]).pint.dequantify()
        if output_fpXflux:
            data[fp_x_flux_name] = flux_modelled

        return Dataset(data)

    def _calc_modelled_obs_HiTRes(
        self,
        sources: str | list | None = None,
        averaging: str | None = None,
        output_TS: bool = True,
        ts_name: str = "mf_mod_high_res",
        output_fpXflux: bool = False,
        fp_x_flux_name: str = "fp_x_flux",
    ) -> Dataset:
        """Calculate modelled mole fraction timeseries using high time resolution
        footprints data and emissions data. This is appropriate for time variable
        species reliant on high time resolution footprints such as carbon dioxide (co2).

        Args:
            sources : Flux sources to use for the calculation. By default this will use all available sources.
            averaging : Time resolution to use to average the time dimension. Default = None
            output_TS : Whether to output the modelled mole fraction timeseries DataArray.
                       Default = True
            output_fpXflux : Whether to output the modelled flux map DataArray used to create
                            the timeseries. Default = False

        Returns:
            DataArray / DataArray :
                Modelled mole fraction timeseries, dimensions = (time)
                Modelled flux map, dimensions = (lat, lon, time)

            If one of output_TS and output_fpXflux are True:
                DataArray is returned for the respective output

            If both output_TS and output_fpXflux are both True:
                Both DataArrays are returned.

        TODO: Low frequency flux values may need to be selected from the month before
        (currently selecting the same month).
        TODO: Indexing for low frequency flux should be checked to make sure this
        allows for crossing over the end of the year.
        TODO: Currently using pure dask arrays (based on Hannah's original code)
        but would be good to update this to add more pre-indexing using xarray
        and/or use dask as part of datasets.
        TODO: May want to update this to not rely on indexing when selecting
        the appropriate flux values. At the moment this solution has been chosen
        because selecting on a dimension, rather than indexing, can be *very* slow
        depending on the operations performed beforehand on the Dataset (e.g.
        resample and reindex)
        TODO: This code currently resamples the frequency to be regular. This will
        have no effect if the time frequency was already regular but this may
        not be what we want and may want to add extra code to remove any NaNs, if
        they are introduced or to find a way to remove this requirement.
        """
        # TODO: Need to work out how this fits in with high time resolution method
        # Do we need to flag low resolution to use a different method? natural / anthro for example

        if self.scenario is None:
            raise ValueError("Combined data must have been defined before calling this function.")

        if "fp_HiTRes" in self.scenario:
            fp = self.scenario.fp_HiTRes
        else:
            fp = self.scenario[["fp_time_resolved", "fp_residual"]]

        flux_ds = self.combine_flux_sources(sources)

        fp_x_flux = fp_x_flux_time_resolved(fp, flux_ds, averaging=averaging)

        data = {}

        if output_TS:
            data[ts_name] = fp_x_flux.sum(["lat", "lon"])

        if output_fpXflux:
            data[fp_x_flux_name] = fp_x_flux

        return Dataset(data)

    def calc_modelled_baseline(
        self,
        resample_to: str | None = "coarsest",
        platform: str | None = None,
<<<<<<< HEAD
=======
        output_units: float = 1.0,
>>>>>>> 90d622f9
        cache: bool = True,
        recalculate: bool = False,
        output_sensitivity: bool = False,
    ) -> Dataset:
        """Calculate the modelled baseline points based on site footprint and boundary conditions.
        Boundary conditions are multipled by any loss (exp(-t/lifetime)) for the species.

        The time points returned are dependent on the resample_to option chosen.
        If obs data is also linked to the ModelScenario instance, this will be used
        to derive the time points where appropriate.

        Args:
            resample_to: Resample option to use for averaging:
                          - either one of ["coarsest", "obs", "footprint"] to match to the datasets
                          - or using a valid pandas resample period e.g. "2H".
                          - None to not resample and to just "ffill" footprint to obs
                         Default = "coarsest".
            platform: Observation platform used to decide whether to resample e.g. "satellite", "insitu", "flask"
            cache: Cache this data after calculation. Default = True.
            recalculate: Make sure to recalculate this data rather than return from cache. Default = False.

        Returns:
            xarray.DataArray: Modelled baselined values along the time axis

            If cache is True:
                This data will also be cached as the ModelScenario.modelled_baseline attribute.
                The associated scenario data will be cached as the ModelScenario.scenario attribute.
        """
        self._check_data_is_present(need=["footprint", "bc"])
        bc = cast(BoundaryConditionsData, self.bc)

        param_calculate = self._param_setup(
            param="modelled_baseline", resample_to=resample_to, platform=platform, recalculate=recalculate
        )

        if not param_calculate:
            modelled_baseline = cast(DataArray, self.modelled_baseline)
            return xr.Dataset({"bc_mod": modelled_baseline})

        scenario = cast(Dataset, self.scenario)
        bc_data = bc.data

        sensitivities = baseline_sensitivities(bc=bc_data, fp=scenario, species=self.species)

        result = sensitivities if output_sensitivity else xr.Dataset()

        modelled_baseline = (
            sensitivities.sum(["height", "lat", "lon"]).to_dataarray(dim="bc_curtain").sum("bc_curtain")
        )

        modelled_baseline.attrs["resample_to"] = str(resample_to)
<<<<<<< HEAD
        modelled_baseline.attrs["units"] = sensitivities.bc_n.attrs["units"]
        modelled_baseline = modelled_baseline.rename("bc_mod")
=======
        modelled_baseline.attrs["units"] = output_units

        result["bc_mod"] = modelled_baseline
>>>>>>> 90d622f9

        # Cache output from calculations
        if cache:
            logger.info("Caching calculated data")
            self.modelled_baseline = modelled_baseline
            # self.scenario[name] = modelled_obs
        else:
            self.modelled_baseline = None  # Make sure this is reset and not cached
            self.scenario = None  # Reset this to None after calculation completed

        return result

    # def _calc_modelled_baseline_long_lived():
    #     pass

    # def _calc_modelled_baseline_short_lived():
    #     pass

    def footprints_data_merge(
        self,
        resample_to: str | None = "coarsest",
        platform: str | None = None,
        calc_timeseries: bool = True,
        calc_fp_x_flux: bool = False,
        sources: str | list | None = None,
        split_by_sectors: bool = False,
        calc_bc: bool = True,
        calc_bc_sensitivity: bool = False,
        cache: bool = True,
        recalculate: bool = False,
<<<<<<< HEAD
        output_units: str | float | None = None,
=======
        output_obs_units: str | float | None = None,
>>>>>>> 90d622f9
    ) -> Dataset:
        """Produce combined object containing aligned footprint and observation data.
        Can also include modelled timeseries data derived from flux.

        Args:
            resample_to: Resample option to use for averaging:
                          - either one of ["coarsest", "obs", "footprint"] to match to the datasets
                          - or using a valid pandas resample period e.g. "2H".
                          - None to not resample and to just "ffill" footprint to obs
                         Default = "coarsest".
            platform: Observation platform used to decide whether to resample.
            calc_timeseries: Calculate modelled timeseries based on flux sources.
            calc_fp_x_flux: Calculate "fp x flux" matrix
            sources: Sources to use for flux if calc_timseries is True.
                     All will be used and stacked if not specified.
            split_by_sectors: if True, separate modelled obs (and footprint x flux) will be calculated
                for each flux source ("sector").
            calc_baseline: Calculate modelled baseline.
            cache: Cache this data after calculation. Default = True.
            recalculate: Make sure to recalculate this data rather than return from cache. Default = False.
            output_units: units to use for obs, or any data that should have the same units as obs (e.g. `mf_mod`).

        Returns:
            xarray.Dataset: Combined dataset containing footprint and observation data
        """
        combined_dataset = self.combine_obs_footprint(
            resample_to=resample_to, platform=platform, cache=cache, recalculate=recalculate
        )

        if calc_timeseries or calc_fp_x_flux:
            modelled_obs = self.calc_modelled_obs(
                resample_to=resample_to,
                sources=sources,
                platform=platform,
                cache=cache,
                recalculate=recalculate,
                output_fp_x_flux=calc_fp_x_flux,
                split_by_sectors=split_by_sectors,
            )

            combined_dataset = combined_dataset.merge(modelled_obs)

        if calc_bc:
            if self.bc is not None:
                modelled_baseline = self.calc_modelled_baseline(
                    resample_to=resample_to,
                    platform=platform,
                    cache=cache,
                    recalculate=recalculate,
                    output_sensitivity=calc_bc_sensitivity,
                )

                combined_dataset = combined_dataset.merge(modelled_baseline)
            else:
                logger.warning(
                    "Unable to calculate baseline data. Add boundary conditions using ModelScenarion.add_bc(...) to do this."
                )

        # align units
<<<<<<< HEAD
        if output_units is None:
            output_units = self.units or "mol/mol"  # use mol/mol if obs units are not available
=======
        if output_obs_units is None:
            output_obs_units = self.units or "1"  # use 1 (dimensionless) if obs units are not available
>>>>>>> 90d622f9

        to_convert = []
        for dv in combined_dataset.data_vars:
            if (
<<<<<<< HEAD
                any(x in str(dv) for x in ("mf", "bc_mod", "fp_x_flux"))
=======
                any(x in str(dv) for x in ("mf", "bc_mod", "fp_x_flux", "bc_sensitivity"))
>>>>>>> 90d622f9
                and combined_dataset[dv].attrs.get("units") is not None
            ):
                to_convert.append(dv)

<<<<<<< HEAD
        target_units = {dv: output_units for dv in to_convert}
=======
        target_units = {dv: output_obs_units for dv in to_convert}
>>>>>>> 90d622f9

        combined_dataset = combined_dataset.pint.quantify().pint.to(target_units).pint.dequantify()

        if cache:
            self.scenario = combined_dataset

        return combined_dataset

    def plot_timeseries(self) -> Any:
        """Plot the observation timeseries data.

        Returns:
            Plotly Figure

            Interactive plotly graph created with observations
        """
        self._check_data_is_present(need="obs")

        obs = cast(ObsData, self.obs)

        fig = obs.plot_timeseries()  # Calling method on ObsData class

        return fig

    def plot_comparison(
        self,
        baseline: str | None = "boundary_conditions",
        sources: str | list | None = None,
        resample_to: str | None = "coarsest",
        platform: str | None = None,
        cache: bool = True,
        recalculate: bool = False,
    ) -> Any:
        """Plot comparison between observation and modelled timeseries data.

        Args:
            baseline: Add baseline to data. One of:
                          - "boundary_conditions" - Uses added boundary conditions to calculate modelled baseline
                          - "percentile" - Calculates the 1% value across the whole time period
                          - None - don't add a baseline and only plot the modelled observations
            sources: Sources to use for flux. All will be used and stacked if not specified.
            resample_to: Resample option to use for averaging:
                          - either one of ["coarsest", "obs", "footprint"] to match to the datasets
                          - or using a valid pandas resample period e.g. "2H".
                          - None to not resample and to just "ffill" footprint to obs
                         Default = "coarsest".
            platform: Observation platform used to decide whether to resample e.g. "satellite", "insitu", "flask"
            cache: Cache this data after calculation. Default = True.
            recalculate: Make sure to recalculate this data rather than return from cache. Default = False.

        Returns:
            Plotly Figure

            Interactive plotly graph created with observation and modelled observation data.
        """
        # Only import plotly when we need to - not needed if not plotting.
        import plotly.graph_objects as go

        self._check_data_is_present(need=["obs", "footprint", "flux"])
        obs = cast(ObsData, self.obs)

        fig = obs.plot_timeseries()

        modelled_obs = self.calc_modelled_obs(
            sources=sources, resample_to=resample_to, platform=platform, cache=cache, recalculate=recalculate
        )
        x_data = modelled_obs["time"]
        y_data = modelled_obs["mf_mod"]

        species = self.species
        if sources is None:
            sources = self.flux_sources
        elif isinstance(sources, str):
            sources = [sources]

        if sources is not None:
            source_str = ", ".join(sources)
            label = f"Modelled {species.upper()}: {source_str}"
        else:
            label = f"Modelled {species.upper()}"

        # TODO: Check modelled_obs units and ensure these match to modelled_baseline
        # - currently modelled_baseline outputs in 1e-9 (ppb) by default.

        if baseline == "boundary_conditions":
            if self.bc is not None:
                y_baseline = self.calc_modelled_baseline(
                    resample_to=resample_to, platform=platform, cache=cache, recalculate=recalculate
                )
<<<<<<< HEAD
                y_data = (
                    y_data.pint.quantify() + y_baseline.pint.quantify()
                )  # quantify to do unit aware calculation
                y_data = y_data.pint.to(self.units)  # convert to same units as obs
=======
                y_baseline = modelled_baseline.data
                y_data = (
                    y_data.pint.quantify() + y_baseline.pint.quantify()
                )  # quantify to do unit aware calculation
                y_data = y_data.pint.to(obs.data.mf.pint.units)  # convert to same units as obs
>>>>>>> 90d622f9
            else:
                logger.warning("Unable to calculate baseline from boundary conditions")
        elif baseline == "percentile":
            mf = obs.data["mf"]
            y_baseline = mf.quantile(1.0, dim="time")
            y_data = y_data.pint.quantify() + y_baseline.pint.quantify()

        fig.add_trace(go.Scatter(x=x_data, y=y_data, mode="lines", name=label))

        return fig


# def footprints_data_merge(data: Union[dict, ObsData],
#                           domain: str,
#                           met_model: Optional[str] = None,
#                           load_flux: bool = True,
#                           load_bc: bool = True,
#                           calc_timeseries: bool = True,
#                           calc_bc: bool = True,
#                           HiTRes: bool = False,
#                           site_modifier: Dict[str, str] = {},
#                           height: Optional[str] = None,
#                           emissions_name: Optional[str] = None,
#                           fp_directory: Optional[Union[Path, str]] = None,
#                           flux_directory: Optional[Union[Path, str]] = None,
#                           bc_directory: Optional[Union[Path, str]] = None,
#                           resample_to_data: bool = False,
#                           species_footprint: Optional[str] = None,
#                           chunks: bool = False,
#                           verbose: bool = True,
#                           ) -> Any:
#     """
#     This will be a wrapper for footprints_data_merge function from acrg_name.name file written
#     """

#     # Write this a wrapper for footprints_data_merge function from acrg_name.name file

#     print("The footprint_data_merge() wrapper function will be deprecated.")
#     print("Please use the ModelScenario class to set up your data")
#     print("Then call the model.footprints_data_merge() method e.g.")
#     print(" model = ModelScenario(site, species, inlet, network, domain, ...)")
#     print(" combined_data = model.footprints_data_merge()")

#     # resample_to_data --> resample_to
#     # HiTRes --> linked to species as co2
#     # directories --> could link to adding new data to object store?
#     # height --> inlet
#     # species_footprint --> links to overall species?
#     # site_modifier --> link to footprint name - different site name for footprint?


# Blueprint from Issue #42 created for this

# class LPDM():

#     def __init__(species, domain, flux, bc):
#         self.species=species
#         self.domain=domain
#         #etc...

#         self.flux=get_flux(species, domain, flux)
#         self.bc=get_bc(species, domain, bc)

#         # dictionary of obs datasets + footprints?
#         self.obs = {}
#         self.footprints = {}

#     def obs_get(self, site, average=None):
#         self.obs["site"]=get_observations(self.species, site)

#     def obs_footprints_merge(self.obs, site, etc.):
#         obs_resampled, fp_resampled = footprints_data_merge(self.obs, site, kwargs_see_above)
#         self.obs["site"] = obs_resampled
#         self.footprints["site"] = fp_resampled

#     def model_mf(self, site):
#         # this is obviously not to be taken literally:
#         return self.footprints["site"] * self.flux + self.bc


# if __name__ == "__main__":
#     import LPDM # Need a better class name?

#     mod = LPDM(species="CH4", domain="EUROPE", flux=["ch4_source1", "ch4_source2", "ch4_source3"],
#                         bc="CAMS")

#     for site in sites:
#         mod.obs_get(site, average="1H") # Need to be careful about averaging here and/or in fp/data merge step
#         mod.obs_footprints_merge(site, model="NAME-UKV", average="1D") # 1D average of combined fp/data dataset

#         # Optional
#         mod.get_site_met(site, met="ECMWF")

#     # output some obs
#     ds = mod.obs_out(site)
#     mod.obs_plot(site)

#     # plot some model output
#     mod.footprint_plot(site)

#     # predicted mole fraction
#     mf_mod = mod.model_mf(site, source="ch4_source1")<|MERGE_RESOLUTION|>--- conflicted
+++ resolved
@@ -1248,10 +1248,6 @@
         self,
         resample_to: str | None = "coarsest",
         platform: str | None = None,
-<<<<<<< HEAD
-=======
-        output_units: float = 1.0,
->>>>>>> 90d622f9
         cache: bool = True,
         recalculate: bool = False,
         output_sensitivity: bool = False,
@@ -1288,8 +1284,8 @@
         )
 
         if not param_calculate:
-            modelled_baseline = cast(DataArray, self.modelled_baseline)
-            return xr.Dataset({"bc_mod": modelled_baseline})
+            modelled_baseline = cast(Dataset, self.modelled_baseline)
+            return modelled_baseline
 
         scenario = cast(Dataset, self.scenario)
         bc_data = bc.data
@@ -1303,14 +1299,9 @@
         )
 
         modelled_baseline.attrs["resample_to"] = str(resample_to)
-<<<<<<< HEAD
         modelled_baseline.attrs["units"] = sensitivities.bc_n.attrs["units"]
-        modelled_baseline = modelled_baseline.rename("bc_mod")
-=======
-        modelled_baseline.attrs["units"] = output_units
 
         result["bc_mod"] = modelled_baseline
->>>>>>> 90d622f9
 
         # Cache output from calculations
         if cache:
@@ -1341,11 +1332,7 @@
         calc_bc_sensitivity: bool = False,
         cache: bool = True,
         recalculate: bool = False,
-<<<<<<< HEAD
         output_units: str | float | None = None,
-=======
-        output_obs_units: str | float | None = None,
->>>>>>> 90d622f9
     ) -> Dataset:
         """Produce combined object containing aligned footprint and observation data.
         Can also include modelled timeseries data derived from flux.
@@ -1405,31 +1392,18 @@
                 )
 
         # align units
-<<<<<<< HEAD
         if output_units is None:
             output_units = self.units or "mol/mol"  # use mol/mol if obs units are not available
-=======
-        if output_obs_units is None:
-            output_obs_units = self.units or "1"  # use 1 (dimensionless) if obs units are not available
->>>>>>> 90d622f9
 
         to_convert = []
         for dv in combined_dataset.data_vars:
             if (
-<<<<<<< HEAD
-                any(x in str(dv) for x in ("mf", "bc_mod", "fp_x_flux"))
-=======
                 any(x in str(dv) for x in ("mf", "bc_mod", "fp_x_flux", "bc_sensitivity"))
->>>>>>> 90d622f9
                 and combined_dataset[dv].attrs.get("units") is not None
             ):
                 to_convert.append(dv)
 
-<<<<<<< HEAD
         target_units = {dv: output_units for dv in to_convert}
-=======
-        target_units = {dv: output_obs_units for dv in to_convert}
->>>>>>> 90d622f9
 
         combined_dataset = combined_dataset.pint.quantify().pint.to(target_units).pint.dequantify()
 
@@ -1519,18 +1493,10 @@
                 y_baseline = self.calc_modelled_baseline(
                     resample_to=resample_to, platform=platform, cache=cache, recalculate=recalculate
                 )
-<<<<<<< HEAD
                 y_data = (
                     y_data.pint.quantify() + y_baseline.pint.quantify()
                 )  # quantify to do unit aware calculation
                 y_data = y_data.pint.to(self.units)  # convert to same units as obs
-=======
-                y_baseline = modelled_baseline.data
-                y_data = (
-                    y_data.pint.quantify() + y_baseline.pint.quantify()
-                )  # quantify to do unit aware calculation
-                y_data = y_data.pint.to(obs.data.mf.pint.units)  # convert to same units as obs
->>>>>>> 90d622f9
             else:
                 logger.warning("Unable to calculate baseline from boundary conditions")
         elif baseline == "percentile":

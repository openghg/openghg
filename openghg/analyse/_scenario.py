"""The ModelScenario class allows users to collate related data sources and calculate
modelled output based on this data. The types of data currently included are:
 - Timeseries observation data (ObsData)
 - Fixed domain sensitivity maps known as footprints (FootprintData)
 - Fixed domain flux maps (FluxData) - multiple maps can be included and
 referenced by source name
 - Fixed domain vertical curtains at each boundary (BoundaryConditionsData)

A ModelScenario instance can be created by searching the object store manually
and providing these outputs:
>>> obs = get_obs_surface(site, species, inlet, ...)
>>> footprint = get_footprint(site, domain, inlet, ...)
>>> flux = get_flux(species, source, domain, ...)
>>> bc = get_bc(species, domain, bc_input, ...)
>>> model = ModelScenario(obs=obs, footprint=footprint, flux=flux, bc=bc)

A ModelScenario instance can also be created using keywords to search the object store:
>>> model = ModelScenario(site,
                          species,
                          inlet,
                          network,
                          domain,
                          sources=sources,
                          bc_input=bc_input,
                          start_date=start_date,
                          end_date=end_date)

A ModelScenario instance can also be initialised and then populated after creation:
>>> model = ModelScenario()
>>> model.add_obs(obs=obs)
>>> model.add_footprint(site, inlet, domain, ...)
>>> model.add_flux(species, domain, sources, ...)
>>> model.add_bc(species, domain, bc_input, ...)

Once created, methods can be called on ModelScenario which will combine these
data sources and cache the outputs (if requested) to make for quicker calculation.

>>> modelled_obs = model.calc_modelled_obs()
>>> modelled_baseline = model.calc_modelled_baseline()
>>> combined_data = model.footprints_data_merge()

If some input types needed for these operations are missing, the user will be alerted
on which data types are missing.
"""

import logging
from typing import Any, Literal, Optional, Union, cast
from collections.abc import Sequence

import numpy as np
import pandas as pd
from pandas import Timestamp
import xarray as xr
from xarray import DataArray, Dataset

from openghg.dataobjects import BoundaryConditionsData, FluxData, FootprintData, ObsData, ObsColumnData
from openghg.retrieve import (
    get_obs_surface,
    get_obs_column,
    get_bc,
    get_flux,
    get_footprint,
    search_surface,
    search_bc,
    search_flux,
    search_footprints,
    search_column,
)
from openghg.util import synonyms, clean_string, format_inlet, verify_site_with_satellite
from openghg.types import SearchError
from ._alignment import align_obs_and_other


__all__ = ["ModelScenario", "calc_dim_resolution", "combine_datasets", "match_dataset_dims", "stack_datasets"]


# TODO: Really with the emissions, they shouldn't need to match against a domain
# We should be able to grab global/bigger area emissions and cut that down
# to whichever area our LPDM model covers.

# TODO: Add static methods for different ways of creating the class
# e.g. from_existing_data(), from_search(), empty() , ...

ParamType = Union[list[dict[str, str | int | None]], dict[str, str | int | None]]
methodType = Optional[Literal["nearest", "pad", "ffill", "backfill", "bfill"]]


logger = logging.getLogger("openghg.analyse")
logger.setLevel(logging.INFO)  # Have to set level for logger as well as handler


class ModelScenario:
    """This class stores together observation data with ancillary data and allows
    operations to be performed combining these inputs.
    """

    def __bool__(self) -> bool:
        return (
            bool(self.obs)
            or bool(self.obs_column)
            or bool(self.footprint)
            or bool(self.fluxes)
            or bool(self.bc)
        )

    def __init__(
        self,
        site: str | None = None,
        satellite: str | None = None,
        species: str | None = None,
        inlet: str | None = None,
        height: str | None = None,
        network: str | None = None,
        domain: str | None = None,
        platform: str | None = None,
        max_level: int | None = None,
        obs_region: str | None = None,
        selection: str | None = None,
        model: str | None = None,
        met_model: str | None = None,
        fp_inlet: str | list | None = None,
        source: str | None = None,
        sources: str | Sequence | None = None,
        bc_input: str | None = None,
        start_date: str | Timestamp | None = None,
        end_date: str | Timestamp | None = None,
        obs: ObsData | None = None,
        obs_column: ObsColumnData | None = None,
        footprint: FootprintData | None = None,
        flux: FluxData | dict[str, FluxData] | None = None,
        bc: BoundaryConditionsData | None = None,
        store: str | None = None,
    ):
        """Create a ModelScenario instance based on a set of keywords to be
        or directly supplied objects. This can be created as an empty class to be
        populated.

        The keywords are related to observation, footprint and flux data
        which may be available within the object store. The combination of these supplied
        will be used to extract the relevant data. Related keywords are as follows:
         - Observation data: site, species, inlet, network, start_date, end_data
         - Footprint data: site, inlet, domain, model, met_model, species, start_date, end_date
         - Flux data: species, sources, domain, start_date, end_date

        Args:
        site: Site code e.g. "TAC".
        satellite: Satellite name e.g "GOSAT".
        species: Species code e.g. "ch4".
        inlet: Inlet value e.g. "10m".
        height: Alias for inlet.
        network: Network name e.g. "AGAGE".
        domain: Domain name e.g. "EUROPE".
        platform: Platform name e.g "satellite, site-column".
        max_level: Maximum level for processing.
        obs_region: The geographic region covered by the data ("BRAZIL", "INDIA", "UK").
        selection: For satellite only, identifier for any data selection which has been
            performed on satellite data. This can be based on any form of filtering, binning etc.
            but should be unique compared to other selections made e.g. "land", "glint", "upperlimit".
            If not specified, domain will be used.
        model: Model name used in creation of footprint e.g. "NAME".
        met_model: Name of met model used in creation of footprint e.g. "UKV".
        fp_inlet: Specify footprint release height options if this doesn't match the site value.
        source: "anthro" (for "TOTAL"), source name from file otherwise.
        sources: Emissions sources.
        bc_input: Input keyword for boundary conditions e.g. "mozart" or "cams".
        start_date: Start of date range to use. Note for flux this may not be applied.
        end_date: End of date range to use. Note for flux this may not be applied.
        obs: Supply ObsData object directly (e.g. from get_obs...() functions).
        obs_column: Supply ObsColumnData object directly.
        footprint: Supply FootprintData object directly (e.g. from get_footprint() function).
        flux: Supply FluxData object directly (e.g. from get_flux() function).
        bc: Supply BoundaryConditionsData object directly.
        store: Name of object store to retrieve data from.

        Returns:
            None

            Sets up instance of class with associated values.

        TODO: For obs, footprint, flux should we also allow Dataset input and turn
        these into the appropriate class?
        """
        self.obs: ObsData | ObsColumnData | None = None
        self.obs_column: ObsColumnData | None = None
        if self.obs_column is not None:
            platform = platform
        self.footprint: FootprintData | None = None
        self.fluxes: dict[str, FluxData] | None = None
        self.bc: BoundaryConditionsData | None = None

        if species is not None:
            species = synonyms(species)

        accepted_column_data_types = ["satellite", "site-column"]

        if satellite is not None and platform is None:
            logger.info("You passed a satellite but no platform. Updating the platform to 'satellite'")
            platform = "satellite"

        # For ObsColumn data processing
        if platform in accepted_column_data_types:
            # Add observation column data (directly or through keywords, column or satellite)
            if max_level is None:
                raise AttributeError(
                    "If you are using column-based data (i.e. platform is 'satellite' or 'site-column'), you need to pass max_level"
                )
            self.add_obs_column(
                site=site,
                satellite=satellite,
                species=species,
                max_level=max_level,
                obs_region=obs_region,
                selection=selection,
                obs_column=obs_column,
                store=store,
            )
        else:
            # Add observation data (directly or through keywords)
            self.add_obs(
                site=site,
                species=species,
                inlet=inlet,
                height=height,
                network=network,
                start_date=start_date,
                end_date=end_date,
                obs=obs,
                store=store,
            )

        # Make sure obs data is present, make sure inputs match to metadata
        if self.obs is not None:
            obs_metadata = self.obs.metadata
            if "satellite" in obs_metadata:
                satellite = obs_metadata["satellite"]
            else:
                site = obs_metadata["site"]
                inlet = obs_metadata["inlet"]
            species = obs_metadata["species"]
            logger.info("Updating any inputs based on observation data")
            logger.info(f"site: {site}, species: {species}, inlet: {inlet}")

        # Add footprint data (directly or through keywords)
        self.add_footprint(
            site=site,
            inlet=inlet,
            satellite=satellite,
            height=height,
            domain=domain,
            model=model,
            met_model=met_model,
            satellite=satellite,
            fp_inlet=fp_inlet,
            start_date=start_date,
            end_date=end_date,
            species=species,
            footprint=footprint,
            store=store,
        )

        # Add flux data (directly or through keywords)
        self.add_flux(
            species=species,
            domain=domain,
            source=source,
            sources=sources,
            start_date=start_date,
            end_date=end_date,
            flux=flux,
            store=store,
        )

        # Add boundary conditions (directly or through keywords)
        self.add_bc(
            species=species,
            bc_input=bc_input,
            domain=domain,
            start_date=start_date,
            end_date=end_date,
            bc=bc,
            store=store,
        )

        # Initialise attributes used for caching
        self.scenario: Dataset | None = None
        self.modelled_obs: DataArray | None = None
        self.modelled_baseline: DataArray | None = None
        self.flux_stacked: Dataset | None = None

        # TODO: Check species, site etc. values align between inputs?

    def _get_data(self, keywords: ParamType, data_type: str) -> Any:
        """Use appropriate get function to search for data in object store."""
        get_functions = {
            "obs_surface": get_obs_surface,
            "footprint": get_footprint,
            "flux": get_flux,
            "boundary_conditions": get_bc,
            "obs_column": get_obs_column,
        }

        search_functions = {
            "obs_surface": search_surface,
            "footprint": search_footprints,
            "flux": search_flux,
            "boundary_conditions": search_bc,
            "obs_column": search_column,
        }

        get_fn = get_functions[data_type]
        search_fn = search_functions.get(data_type)

        if isinstance(keywords, dict):
            keywords = [keywords]

        data = None
        num_checks = len(keywords)
        for i, keyword_set in enumerate(keywords):
            try:
                data = get_fn(**keyword_set)  # type:ignore
            except (SearchError, AttributeError):
                num = i + 1
                if num == num_checks:
                    logger.warning(f"Unable to add {data_type} data based on keywords supplied.")
                    logger.warning(" Inputs -")
                    for key, value in keyword_set.items():
                        logger.info(f" {key}: {value}")
                    if search_fn is not None:
                        data_search = search_fn(**keyword_set)  # type:ignore
                        logger.info("---- Search results ---")
                        logger.info(f"Number of results returned: {len(data_search)}")
                        logger.info(data_search.results)
                    print("\n")
                data = None
            else:
                logger.info(f"Adding {data_type} to model scenario")
                break

        return data

    def add_obs(
        self,
        site: str | None = None,
        species: str | None = None,
        inlet: str | None = None,
        height: str | None = None,
        network: str | None = None,
        start_date: str | Timestamp | None = None,
        end_date: str | Timestamp | None = None,
        obs: ObsData | None = None,
        store: str | None = None,
    ) -> None:
        """Add observation data based on keywords or direct ObsData object."""

        # Search for obs data based on keywords
        if site is not None and obs is None:
            site = clean_string(site)

            if height is not None and inlet is None:
                inlet = height
            inlet = clean_string(inlet)
            inlet = format_inlet(inlet)

            # search for obs based on suitable keywords - site, species, inlet
            obs_keywords = {
                "site": site,
                "species": species,
                "inlet": inlet,
                "network": network,
                "start_date": start_date,
                "end_date": end_date,
                "store": store,
            }

            obs = self._get_data(obs_keywords, data_type="obs_surface")

        self.obs = obs

        # Add keywords to class for convenience
        if self.obs is not None:
            self.site = self.obs.metadata["site"]
            self.species = self.obs.metadata["species"]
            self.inlet = self.obs.metadata["inlet"]

    def add_obs_column(
        self,
        site: str | None = None,
        satellite: str | None = None,
        max_level: int | None = None,
        species: str | None = None,
        platform: str | None = None,
        obs_region: str | None = None,
        domain: str | None = None,
        selection: str | None = None,
        network: str | None = None,
        obs_column: ObsColumnData | None = None,
        store: str | None = None,
    ) -> None:
        """Add column data based on keywords or direct ObsColumnData object."""

        # Search for obs data based on keywords
        if site is not None and obs_column is None and satellite is None:
            site = clean_string(site)
        elif obs_column is None:
            verify_site_with_satellite(
                site=site, satellite=satellite, obs_region=obs_region, selection=selection
            )

            # search for obs based on suitable keywords - site, species, inlet
            obs_column_keywords = {
                "site": site,
                "satellite": satellite,
                "max_level": max_level,
                "species": species,
                "network": network,
                "store": store,
                "platform": platform,
                "obs_region": obs_region,
                "domain": domain,
                "selection": selection,
            }

            obs_column = self._get_data(obs_column_keywords, data_type="obs_column")

        # Updating obs to be obs_column
        self.obs = obs_column

        # Add keywords to class for convenience
        if self.obs_column is not None:
            if self.site is not None:
                self.site = self.obs_column.metadata["site"]
            else:
                self.satellite = self.obs_column.metadata["satellite"]

            self.species = self.obs_column.metadata["species"]

    def add_footprint(
        self,
        site: str | None = None,
        inlet: str | None = None,
        height: str | None = None,
        domain: str | None = None,
        model: str | None = None,
        satellite: str | None = None,
        obs_region: str | None = None,
        met_model: str | None = None,
        start_date: str | Timestamp | None = None,
        end_date: str | Timestamp | None = None,
        species: str | None = None,
        fp_inlet: str | list | None = None,
        network: str | None = None,
        footprint: FootprintData | None = None,
        store: str | None = None,
    ) -> None:
        """Add footprint data based on keywords or direct FootprintData object."""
        from openghg.util import (
            species_lifetime,
            extract_height_name,
        )

        # Search for footprint data based on keywords
        # - site, domain, inlet (can extract from obs / height_name), model, met_model
<<<<<<< HEAD
        if site is not None or satellite is not None and footprint is None:
            if site is not None:
                site = clean_string(site)
            elif satellite is not None:
                satellite = clean_string(satellite)
=======
>>>>>>> bfabf1f9

        if footprint is None and (site is not None or satellite is not None):
            if site is not None:
                site = clean_string(site)

            if satellite is not None and fp_inlet is None:
                fp_inlet = "column"

            if site is not None and fp_inlet is None:
                # use obs network if we're trying to infer the height from site info
                if self.obs is not None:
                    network = network or self.obs.metadata.get("network")

                if site is not None:
                    height_name = extract_height_name(site, network, inlet)
                if height_name is not None:
                    fp_inlet = height_name
                    logger.info(
                        f"Using height_name option(s) for footprint inlet: {fp_inlet}."
                        f"\nInferred from site={site}, network={network}, inlet={inlet}"
                    )

            if fp_inlet is None:
                if inlet is None and self.obs is not None:
                    fp_inlet = self.obs.metadata["inlet"]
                    logger.info(f"Using observations' inlet height for footprints: {fp_inlet}")
                elif inlet is None and height is not None:
                    fp_inlet = clean_string(height)
                else:
                    fp_inlet = clean_string(inlet)

            # TODO: Add case to deal with "multiple" inlets
            # In this case would need to find different footprints for different inlet values
            if fp_inlet == "multiple":
                raise ValueError(
                    "Unable to deal with multiple inlets yet:\n Please change date range or specify a specific inlet"
                )

            if isinstance(fp_inlet, list):
                fp_inlet_options = fp_inlet
            else:
                fp_inlet_options = [fp_inlet]

            fp_inlet_options = [format_inlet(value) for value in fp_inlet_options]

            footprint_keyword_options = []
            for fp_inlet_option in fp_inlet_options:
                footprint_keywords = {
                    "site": site,
                    "height": fp_inlet_option,
                    "satellite": satellite,
                    "obs_region": obs_region,
                    "inlet": fp_inlet_option,
                    "domain": domain,
                    "model": model,
                    # "met_model": met_model,  # Should be added to inputs for get_footprint()
                    "start_date": start_date,
                    "end_date": end_date,
                    "store": store,
                }

                # Check whether general inert footprint should be extracted (suitable for long-lived species)
                # or species specific footprint
                #  - needed for short-lived species (includes additional parameters for age of particles)
                #  - needed for carbon dioxide (include high time resolution footprint)
                species_lifetime_value = species_lifetime(species)
                if species_lifetime_value is not None or species == "co2":
                    footprint_keywords["species"] = species

                footprint_keyword_options.append(footprint_keywords)

            footprint = self._get_data(footprint_keyword_options, data_type="footprint")

        self.footprint = footprint

        if self.footprint is not None:
            if "satellite" in self.footprint.metadata and self.footprint.metadata["satellite"] is not None:
                self.satellite = self.footprint.metadata["satellite"]
            else:
                fp_inlet = self.footprint.metadata["inlet"]
                self.fp_inlet = fp_inlet
                if not hasattr(self, "site"):
                    self.site = self.footprint.metadata["site"]

    def add_flux(
        self,
        species: str | None = None,
        domain: str | None = None,
        source: str | None = None,
        sources: str | Sequence | None = None,
        start_date: str | Timestamp | None = None,
        end_date: str | Timestamp | None = None,
        flux: FluxData | dict[str, FluxData] | None = None,
        store: str | None = None,
    ) -> None:
        """Add flux data based on keywords or direct FluxData object.
        Can add flux datasets for multiple sources.
        """
        if self.fluxes is not None:
            # Check current species in any flux data
            if species is not None:
                current_flux_1 = list(self.fluxes.values())[0]
                current_species = current_flux_1.metadata["species"]
                if species != current_species:
                    raise ValueError(
                        f"New data must match current species {current_species} in ModelScenario. Input value: {species}"
                    )

        if species is not None and flux is None:
            flux = {}

            if sources is None and source is not None:
                sources = [source]
            elif sources is None or isinstance(sources, str):
                sources = [sources]

            for name in sources:
                flux_keywords_1 = {"species": species, "source": name, "domain": domain, "store": store}

                # For CO2 we need additional emissions data before a start_date to
                # match to high time resolution footprints.
                # For now, just extract all data
                if species == "co2":
                    flux_keywords = [flux_keywords_1]
                else:
                    flux_keywords_2 = flux_keywords_1.copy()

                    flux_keywords_1["start_date"] = start_date
                    flux_keywords_1["end_date"] = end_date

                    flux_keywords = [flux_keywords_1, flux_keywords_2]

                # TODO: Add something to allow for e.g. global domain or no domain

                flux_source = self._get_data(flux_keywords, data_type="flux")
                # TODO: May need to update this check if flux_source is empty FluxData() object

                if flux_source is not None:
                    # try to infer source name from FluxData metadata
                    if name is None and len(sources) == 1:
                        try:
                            name = flux_source.metadata["source"]
                        except KeyError:
                            raise ValueError(
                                "Flux 'source' could not be inferred from metadata/attributes. Please specify the source(s) of the flux."
                            )
                    flux[name] = flux_source

        elif flux is not None:
            if not isinstance(flux, dict):
                try:
                    name = flux.metadata["source"]
                except KeyError:
                    raise ValueError(
                        "Flux 'source' could not be inferred from `flux` metadata/attributes. Please specify the source(s) of the flux in the `FluxData` metadata.."
                    )
                else:
                    flux = {name: flux}

        # TODO: Make this so flux.anthro can be called etc. - link in some way
        if self.fluxes is not None:
            if flux:
                self.fluxes.update(flux)
        # Flux can be None or empty dict.
        elif flux:
            self.fluxes = flux

        if self.fluxes is not None:
            if not hasattr(self, "species"):
                flux_values = list(self.fluxes.values())

                flux_1 = flux_values[0]
                self.species = flux_1.metadata["species"]

            self.flux_sources = list(self.fluxes.keys())

    def add_bc(
        self,
        species: str | None = None,
        bc_input: str | None = None,
        domain: str | None = None,
        start_date: str | Timestamp | None = None,
        end_date: str | Timestamp | None = None,
        bc: BoundaryConditionsData | None = None,
        store: str | None = None,
    ) -> None:
        """Add boundary conditions data based on keywords or direct BoundaryConditionsData object."""
        # Search for boundary conditions data based on keywords
        # - domain, species, bc_input
        if domain is not None and bc is None:
            bc_keywords = {
                "species": species,
                "domain": domain,
                "bc_input": bc_input,
                "start_date": start_date,
                "end_date": end_date,
                "store": store,
            }

            bc = self._get_data(bc_keywords, data_type="boundary_conditions")

        self.bc = bc

    def _check_data_is_present(self, need: str | Sequence | None = None) -> None:
        """Check whether correct data types have been included. This should
        be used by functions to check whether they can perform the requested
        operation with the data types available.

        Args:
            need (list) : Names of objects needed for the function being called.
            Should be one or more of "obs", "footprint", "fluxes" (or "flux")

        Returns:
            None

            Raises ValueError is necessary data is missing.
        """
        if need is None:
            need = ["obs", "footprint"]
        elif isinstance(need, str):
            need = [need]

        need = ["fluxes" if value == "flux" else value for value in need]  # Make sure attributes match
        missing = []
        for attr in need:
            value = getattr(self, attr)
            if value is None:
                missing.append(attr)

                logger.error(f"Must have {attr} data linked to this ModelScenario to run this function")
                logger.error("Include this by using the add function, with appropriate inputs:")
                logger.error("  ModelScenario.add_{attr}(...)")

        if missing:
            raise ValueError(f"Missing necessary {' and '.join(missing)} data.")

    def _get_platform(self) -> str | None:
        """Find the platform for a site, if present.

        This will access the "site_info.json" file from openghg_defs dependency to
        find this information.
        """
        from openghg.util import get_site_info

        try:
            site = self.site
            site_upper = site.upper()
        except AttributeError:
            return None
        else:
            site_data = get_site_info()
            try:
                site_details = site_data[site_upper]
            except KeyError:
                return None
            else:
                platform: str = site_details.get("platform")
                return platform

    def _align_obs_footprint(
        self, resample_to: str | None = "coarsest", platform: str | None = None
    ) -> tuple:
        """Slice and resample obs and footprint data to align along time

        This slices the date to the smallest time frame
        spanned by both the footprint and obs, using the sliced start date
        The time dimension is resampled based on the resample_to input using the mean.
        The resample_to options are:
         - "coarsest" - resample to the coarsest resolution between obs and footprints
         - "obs" - resample to observation data frequency
         - "footprint" - resample to footprint data frequency
         - a valid resample period e.g. "2H"
         - None to not resample and to just "ffill" footprint to obs

        Args:
            resample_to: Resample option to use: either data based or using a valid pandas resample period.
            platform: Observation platform used to decide whether to resample

        Returns:
            tuple: Two xarray.Dataset with aligned time dimensions
        """
        # Check data is present (not None) and cast to correct type
        self._check_data_is_present(need=["obs", "footprint"])
        obs = cast(ObsData, self.obs)
        footprint = cast(FootprintData, self.footprint)

        obs_data = obs.data
        footprint_data = footprint.data

        # Keyword only used if not resampling (at the moment)
        align_to_obs = True

        if platform is not None:
            platform = platform.lower()
            # Do not apply resampling for "satellite" or "flask"
            if platform == "satellite":
                resample_to = None
                align_to_obs = True
            elif "flask" in platform:
                resample_to = None
                align_to_obs = True
            else:
                logger.warning(f"Platform '{platform}' not used when determining resample strategy.")

        if resample_to is None:
            if align_to_obs:
                if platform == "satellite":
                    footprint_data = footprint_data.reindex_like(
                        obs_data, method="nearest", tolerance=pd.Timedelta("1ms")
                    )
                    logger.info("Reindexing footprint data to satellite observation data.")
                else:
                    footprint_data = footprint_data.reindex_like(obs_data, method="ffill")
            return obs_data, footprint_data

        if resample_to == "footprint":
            resample_to = "other"

        return align_obs_and_other(obs_data, footprint_data, resample_to=resample_to)

    def combine_obs_footprint(
        self,
        resample_to: str | None = "coarsest",
        platform: str | None = None,
        cache: bool = True,
        recalculate: bool = False,
    ) -> Dataset:
        """Combine observation and footprint data so these are on the same time
        axis. This will both slice and resample the data to align this axis.

        - Data is slices to smallest timeframe spanned by both footprint and obs
        - Data is resampled according to resample_to input and using the mean
        - Data is combined into one dataset

        Args:
            resample_to: Resample option to use for averaging:
                          - either one of ["coarsest", "obs", "footprint"] to match to the datasets
                          - or using a valid pandas resample period e.g. "2H".
                          - None to not resample and to just "ffill" footprint to obs
                         Default = "coarsest".
            platform: Observation platform used to decide whether to resample
            cache: Cache this data after calculation. Default = True.

        Returns:
            xarray.Dataset: Combined dataset aligned along the time dimension

            If cache is True:
                This data will be also be cached as the ModelScenario.scenario attribute.
        """
        self._check_data_is_present(need=["obs", "footprint"])
        obs = cast(ObsData, self.obs)
        footprint = cast(FootprintData, self.footprint)

        # Return any matching cached data
        if self.scenario is not None and not recalculate:
            if self.scenario.attrs["resample_to"] == resample_to:
                return self.scenario

        # As we're not processing any satellite data yet just set tolerance to None
        tolerance = None
        if platform is None:
            platform = self._get_platform()

        # Align and merge the observation and footprint Datasets
        aligned_obs, aligned_footprint = self._align_obs_footprint(resample_to=resample_to, platform=platform)
        combined_dataset = combine_datasets(
            dataset_A=aligned_obs, dataset_B=aligned_footprint, tolerance=tolerance
        )

        # Transpose to keep time in the last dimension position in case it has been moved in resample
        combined_dataset = combined_dataset.transpose(..., "time")

        # Save the observation data units
        try:
            mf = obs.data["mf"]
            units: float | None = float(mf.attrs["units"])
        except (ValueError, KeyError):
            units = None
        except AttributeError:
            raise AttributeError("Unable to read mf attribute from observation data.")

        if units is not None:
            combined_dataset.update({"fp": (combined_dataset.fp.dims, (combined_dataset["fp"].data / units))})
            if self.species == "co2":
                combined_dataset.update(
                    {
                        "fp_HiTRes": (
                            combined_dataset.fp_HiTRes.dims,
                            (combined_dataset.fp_HiTRes.data / units),
                        )
                    }
                )

        attributes = {}
        attributes_obs = obs.data.attrs
        attributes_footprint = footprint.data.attrs
        attributes.update(attributes_footprint)
        attributes.update(attributes_obs)

        attributes["resample_to"] = str(resample_to)

        combined_dataset.attrs.update(attributes)

        if cache:
            self.scenario = combined_dataset

        return combined_dataset

    def _clean_sources_input(self, sources: str | list | None = None) -> list:
        """Check sources input and make sure this is a list. If None, this will extract
        all sources from self.fluxes.
        """
        self._check_data_is_present(need=["fluxes"])
        flux_dict = cast(dict[str, FluxData], self.fluxes)

        if sources is None:
            sources = list(flux_dict.keys())
        elif isinstance(sources, str):
            sources = [sources]

        return sources

    def combine_flux_sources(
        self, sources: str | list | None = None, cache: bool = True, recalculate: bool = False
    ) -> Dataset:
        """Combine together flux sources on the time dimension. This will align to
        the time of the highest frequency flux source both for time range and frequency.

        Args:
            sources : Names of sources to combine. Should already be attached to ModelScenario.
            cache : Cache this data after calculation. Default = True

        Returns:
            Dataset: All flux sources stacked on the time dimension.
        """
        self._check_data_is_present(need=["fluxes"])
        flux_dict = cast(dict[str, FluxData], self.fluxes)

        time_dim = "time"

        sources = self._clean_sources_input(sources)
        sources_str = ", ".join(sources)

        # Return any matching cached data
        if self.flux_stacked is not None and not recalculate:
            if self.flux_stacked.attrs["sources"] == sources_str:
                return self.flux_stacked

        flux_datasets = [flux_dict[source].data for source in sources]

        if len(sources) == 1:
            return flux_datasets[0]

        # Make sure other dimensions than time are aligned between flux datasets
        # - expects values to be closely aligned so only allows for a small floating point tolerance
        dims = list(flux_datasets[0].dims)
        dims.remove("time")
        flux_datasets = match_dataset_dims(flux_datasets, dims=dims)

        try:
            flux_stacked = stack_datasets(flux_datasets, dim=time_dim, method="ffill")
        except ValueError:
            raise ValueError(f"Unable to combine flux data for sources: {sources_str}")

        if cache:
            flux_stacked.attrs["sources"] = sources_str
            self.flux_stacked = flux_stacked

        return flux_stacked

    def _check_footprint_resample(self, resample_to: str | None) -> Dataset:
        """Check whether footprint needs resampling based on resample_to input.
        Ignores resample_to keywords of ("coarsest", "obs", "footprint") as this is
        for comparison with observation data but uses pandas frequencies to resample.
        """
        footprint = cast(FootprintData, self.footprint)

        if resample_to in ("coarsest", "obs", "footprint") or resample_to is None:
            return footprint.data
        else:
            footprint_data = footprint.data
            time = footprint_data["time"].values
            start_date = Timestamp(time[0])
            offset = pd.Timedelta(
                hours=start_date.hour + start_date.minute / 60.0 + start_date.second / 3600.0
            )
            offset = cast(pd.Timedelta, offset)  # mypy thinks this could be NaT
            footprint_data = footprint_data.resample(indexer={"time": resample_to}, offset=offset).mean()
            return footprint_data

    def _param_setup(
        self,
        param: str = "modelled_obs",
        resample_to: str | None = "coarsest",
        platform: str | None = None,
        recalculate: bool = False,
    ) -> bool:
        """Decide if calculation is needed for input parameter and set up
        underlying parameters accordingly. This will populate the
        self.scenario attribute if not already present or if this needs
        to be recalculated.

        Args:
            param : Name of the parameter being calculated.
                    Should be one of "modelled_obs", "modelled_baseline"
            resample_to: Resample option to use for averaging:
                          - either one of ["coarsest", "obs", "footprint"] to match to the datasets
                          - or using a valid pandas resample period e.g. "2H".
                          - None to not resample and to just "ffill" footprint to obs
                         Default = "coarsest".
            platform: Observation platform used to decide whether to resample e.g. "satellite", "insitu", "flask".
            cache: Cache this data after calculation. Default = True.
            recalculate: Make sure to recalculate this data rather than return from cache. Default = False.

        Returns:
            bool: True if param should be calculated, False otherwise

            Populates details of ModelScenario.scenario to use in calculation.
        """
        try:
            parameter = getattr(self, param)
        except AttributeError:
            raise ValueError(f"Did not recognise input for {param}")

        # Check if cached modelled observations exist
        # if self.modelled_obs is None or recalculate:
        if parameter is None or recalculate:
            # Check if observations are present and use these for resampling
            if self.obs is not None or self.obs_column is not None:
                self.combine_obs_footprint(
                    resample_to, platform=platform, recalculate=recalculate, cache=True
                )
            else:
                self.scenario = self._check_footprint_resample(resample_to)
        elif self.obs is not None:
            # Check previous resample_to input for cached data
            # prev_resample_to = self.modelled_obs.attrs.get("resample_to")
            prev_resample_to = parameter.attrs.get("resample_to")

            # Check if this previous resample period matches input value
            # - if not (or explicit recalculation requested), recreate scenario
            # - if so return cached modelled observations
            if prev_resample_to != str(resample_to) or recalculate:
                self.combine_obs_footprint(resample_to, platform=platform, cache=True)
            else:
                # return self.modelled_obs
                return False
        elif recalculate:
            # Recalculate based on footprint data if obs not present
            self.scenario = self._check_footprint_resample(resample_to)

        # TODO: Add check for matching sources and recalculate otherwise
        else:
            # Return cached modelled observations if explicit recalculation not requested
            # return self.modelled_obs
            return False

        return True

    def calc_modelled_obs(
        self,
        sources: str | list | None = None,
        resample_to: str | None = "coarsest",
        platform: str | None = None,
        cache: bool = True,
        recalculate: bool = False,
    ) -> DataArray:
        """Calculate the modelled observation points based on site footprint and fluxes.

        The time points returned are dependent on the resample_to option chosen.
        If obs data is also linked to the ModelScenario instance, this will be used
        to derive the time points where appropriate.

        Args:
            sources: Sources to use for flux. All will be used and stacked if not specified.
            resample_to: Resample option to use for averaging:
                          - either one of ["coarsest", "obs", "footprint"] to match to the datasets
                          - or using a valid pandas resample period e.g. "2H".
                          - None to not resample and to just "ffill" footprint to obs
                         Default = "coarsest".
            platform: Observation platform used to decide whether to resample e.g. "satellite", "insitu", "flask"
            cache: Cache this data after calculation. Default = True.
            recalculate: Make sure to recalculate this data rather than return from cache. Default = False.

        Returns:
            xarray.DataArray: Modelled observation values along the time axis

            If cache is True:
                This data will also be cached as the ModelScenario.modelled_obs attribute.
                The associated scenario data will be cached as the ModelScenario.scenario attribute.
        """
        self._check_data_is_present(need=["footprint", "fluxes"])

        param_calculate = self._param_setup(
            param="modelled_obs", resample_to=resample_to, platform=platform, recalculate=recalculate
        )

        if not param_calculate:
            modelled_obs = cast(DataArray, self.modelled_obs)
            return modelled_obs

        # Check species and use high time resolution steps if this is carbon dioxide
        if self.species == "co2":
            modelled_obs = self._calc_modelled_obs_HiTRes(
                sources=sources, output_TS=True, output_fpXflux=False
            )
            name = "mf_mod_high_res"
        else:
            modelled_obs = self._calc_modelled_obs_integrated(
                sources=sources, output_TS=True, output_fpXflux=False
            )
            name = "mf_mod"

        modelled_obs.attrs["resample_to"] = str(resample_to)
        modelled_obs = modelled_obs.rename(name)

        # Cache output from calculations
        if cache:
            logger.info("Caching calculated data")
            self.modelled_obs = modelled_obs
            # self.scenario[name] = modelled_obs
        else:
            self.modelled_obs = None  # Make sure this is reset and not cached
            self.scenario = None  # Reset this to None after calculation completed

        return modelled_obs

    def _calc_modelled_obs_integrated(
        self,
        sources: str | list | None = None,
        output_TS: bool = True,
        output_fpXflux: bool = False,
    ) -> Any:
        """Calculate modelled mole fraction timeseries using integrated footprints data.

        Args:
            sources : Flux sources to use for the calculation. By default this will use all available sources.
            output_TS : Whether to output the modelled mole fraction timeseries DataArray.
                       Default = True
            output_fpXflux : Whether to output the modelled flux map DataArray used to create
                            the timeseries. Default = False

        Returns:
            DataArray / DataArray :
                Modelled mole fraction timeseries, dimensions = (time)
                Modelled flux map, dimensions = (lat, lon, time)

            If one of output_TS and output_fpXflux are True:
                DataArray is returned for the respective output

            If both output_TS and output_fpXflux are both True:
                Both DataArrays are returned.
        """
        if self.scenario is None:
            raise ValueError("Combined data must have been defined before calling this function.")

        scenario = self.scenario
        flux = self.combine_flux_sources(sources)
        scenario, flux = match_dataset_dims([scenario, flux], dims=["lat", "lon"])

        flux = flux.reindex_like(scenario, "ffill")
        flux_modelled: DataArray = scenario["fp"] * flux["flux"]
        timeseries: DataArray = flux_modelled.sum(["lat", "lon"])

        # TODO: Add details about units to output

        if output_TS and output_fpXflux:
            return timeseries, flux_modelled
        elif output_TS:
            return timeseries
        elif output_fpXflux:
            return flux_modelled

    def _calc_modelled_obs_HiTRes(
        self,
        sources: str | list | None = None,
        averaging: str | None = None,
        output_TS: bool = True,
        output_fpXflux: bool = False,
    ) -> Any:
        """Calculate modelled mole fraction timeseries using high time resolution
        footprints data and emissions data. This is appropriate for time variable
        species reliant on high time resolution footprints such as carbon dioxide (co2).

        Args:
            sources : Flux sources to use for the calculation. By default this will use all available sources.
            averaging : Time resolution to use to average the time dimension. Default = None
            output_TS : Whether to output the modelled mole fraction timeseries DataArray.
                       Default = True
            output_fpXflux : Whether to output the modelled flux map DataArray used to create
                            the timeseries. Default = False

        Returns:
            DataArray / DataArray :
                Modelled mole fraction timeseries, dimensions = (time)
                Modelled flux map, dimensions = (lat, lon, time)

            If one of output_TS and output_fpXflux are True:
                DataArray is returned for the respective output

            If both output_TS and output_fpXflux are both True:
                Both DataArrays are returned.

        TODO: Low frequency flux values may need to be selected from the month before
        (currently selecting the same month).
        TODO: Indexing for low frequency flux should be checked to make sure this
        allows for crossing over the end of the year.
        TODO: Currently using pure dask arrays (based on Hannah's original code)
        but would be good to update this to add more pre-indexing using xarray
        and/or use dask as part of datasets.
        TODO: May want to update this to not rely on indexing when selecting
        the appropriate flux values. At the moment this solution has been chosen
        because selecting on a dimension, rather than indexing, can be *very* slow
        depending on the operations performed beforehand on the Dataset (e.g.
        resample and reindex)
        TODO: This code currently resamples the frequency to be regular. This will
        have no effect if the time frequency was already regular but this may
        not be what we want and may want to add extra code to remove any NaNs, if
        they are introduced or to find a way to remove this requirement.
        TODO: mypy having trouble with different types options and incompatible types,
        included as Any for now.
        """
        from math import gcd
        from pandas import date_range

        # TODO: Need to work out how this fits in with high time resolution method
        # Do we need to flag low resolution to use a different method? natural / anthro for example

        if self.scenario is None:
            raise ValueError("Combined data must have been defined before calling this function.")

        fp_HiTRes = self.scenario.fp_HiTRes
        flux_ds = self.combine_flux_sources(sources)
        fp_HiTRes, flux_ds = match_dataset_dims([fp_HiTRes, flux_ds], dims=["lat", "lon"])
        fp_HiTRes = cast(xr.DataArray, fp_HiTRes)

        # Make sure any NaN values are set to zero as this is a multiplicative and summing operation
        fp_HiTRes = fp_HiTRes.fillna(0.0)
        flux_ds["flux"] = flux_ds["flux"].fillna(0.0)

        def calc_hourly_freq(times: xr.DataArray, dim: str = "time", input_nanoseconds: bool = False) -> int:
            """Infer frequency of DataArray of times.

            Set `input_nanoseconds` to True if the times are in terms of nanoseconds.
            Otherwise times are assumed to be in terms of hours.
            """
            nanosecond_to_hour = 1 / (1e9 * 60.0 * 60.0)

            if input_nanoseconds:
                return int(times.diff(dim=dim).values.mean() * nanosecond_to_hour)
            else:
                return int(times.diff(dim=dim).values.mean())

        # Calculate time resolution for both the flux and footprints data
        flux_res_H = calc_hourly_freq(flux_ds.time, input_nanoseconds=True)
        fp_res_time_H = calc_hourly_freq(fp_HiTRes.time, input_nanoseconds=True)

        fp_res_Hback_H = calc_hourly_freq(fp_HiTRes["H_back"], dim="H_back")

        # Define resolution on time dimension in number in hours
        if averaging:
            try:
                time_res_H = int(averaging)
                time_resolution = f"{time_res_H}H"
            except (ValueError, TypeError):
                time_res_H = int(averaging[0])
                time_resolution = averaging
        else:
            # If not specified derive from time from combined dataset
            time_res_H = fp_res_time_H
            time_resolution = f"{time_res_H}H"

        # Resample fp timeseries to match time resolution
        if fp_res_time_H != time_res_H:
            fp_HiTRes = fp_HiTRes.resample(time=time_resolution).ffill()

        # Define resolution on high frequency dimension in number of hours
        # At the moment this is matched to the Hback dimension
        time_hf_res_H = fp_res_Hback_H

        # Only allow for high frequency resolution < 24 hours
        if time_hf_res_H > 24:
            raise ValueError(f"High frequency resolution must be <= 24 hours. Current: {time_hf_res_H}H")
        elif 24 % time_hf_res_H != 0 or 24 % time_hf_res_H != 0.0:
            raise ValueError(
                f"High frequency resolution must exactly divide into 24 hours. Current: {time_hf_res_H}H"
            )

        # Find the greatest common denominator between time and high frequency resolutions.
        # This is needed to make sure suitable flux frequency is used to allow for indexing.
        # e.g. time: 1H; hf (high frequency): 2H, highest_res_H would be 1H
        # e.g. time: 2H; hf (high frequency): 3H, highest_res_H would be 1H
        highest_res_H = gcd(time_res_H, time_hf_res_H)
        highest_resolution = f"{highest_res_H}H"

        # create time array to loop through, with the required resolution
        # fp_HiTRes.time is the release time of particles into the model
        time_array = fp_HiTRes["time"]

        # Define maximum hour back
        max_h_back = int(fp_HiTRes.H_back.max().values)

        # Define full range of dates to select from the flux input
        date_start = time_array[0]
        date_start_back = date_start - np.timedelta64(max_h_back, "h")
        date_end = time_array[-1] + np.timedelta64(1, "s")

        # Create times for matching to the flux
        full_dates = date_range(
            date_start_back.values, date_end.values, freq=highest_resolution, inclusive="left"
        ).to_numpy()

        # Create low frequency flux data (monthly)
        flux_ds_low_freq = flux_ds.resample({"time": "1MS"}).mean().sel(time=slice(date_start_back, date_end))
        flux_ds_low_freq = flux_ds_low_freq.transpose(*("lat", "lon", "time"))

        # Select and align high frequency flux data
        flux_ds_high_freq = flux_ds.sel(time=slice(date_start_back, date_end))
        if flux_res_H <= 24:
            offset = pd.Timedelta(
                hours=date_start_back.dt.hour.data
                + date_start_back.dt.minute.data / 60.0
                + date_start_back.dt.second.data / 3600.0
            )
            offset = cast(pd.Timedelta, offset)
            if flux_res_H <= highest_res_H:
                # Downsample flux to match to footprints frequency
                flux_ds_high_freq = flux_ds_high_freq.resample(
                    {"time": highest_resolution}, offset=offset
                ).mean()
            elif flux_res_H > highest_res_H:
                # Upsample flux to match footprints frequency and forward fill
                flux_ds_high_freq = flux_ds_high_freq.resample(
                    {"time": highest_resolution}, offset=offset
                ).ffill()
            # Reindex to match to correct values
            flux_ds_high_freq = flux_ds_high_freq.reindex({"time": full_dates}, method="ffill")
        elif flux_res_H > 24:
            # TODO this case should be handled outside of the "compute_fp_x_flux" function
            # If flux is not high frequency use the monthly averages instead.
            flux_ds_high_freq = flux_ds_low_freq

        # TODO: Add check to make sure time values are exactly aligned based on date range

        # Extract flux data from dataset
        flux_high_freq = flux_ds_high_freq.flux
        flux_low_freq = flux_ds_low_freq.flux

        def make_hf_flux_rolling_avg_array(
            flux_high_freq: xr.DataArray,
            fp_high_time_res: xr.DataArray,
            highest_res_H: int,
            max_h_back: int,
        ) -> xr.DataArray:
            # create windows (backwards in time) with `max_h_back` many time points,
            # starting at each time point in flux_hf_rolling.time
            window_size = max_h_back // highest_res_H
            flux_hf_rolling = flux_high_freq.rolling(time=window_size).construct("H_back")

            # set H_back coordinates using highest_res_H frequency
            h_back_type = fp_high_time_res.H_back.dtype
            flux_hf_rolling = flux_hf_rolling.assign_coords(
                {"H_back": np.arange(0, max_h_back, highest_res_H, dtype=h_back_type)[::-1]}
            )

            # select subsequence of H_back times to match high res fp (i.e. fp without max H_back coord)
            flux_hf_rolling = flux_hf_rolling.sel(H_back=fp_high_time_res.H_back)

            return flux_hf_rolling

        def compute_fp_x_flux(
            fp_HiTRes: xr.DataArray,
            flux_high_freq: xr.DataArray,
            flux_low_freq: xr.DataArray,
            highest_res_H: int,
            max_h_back: int,
        ) -> xr.DataArray:
            # do low res calculation
            fp_residual = fp_HiTRes.sel(H_back=fp_HiTRes.H_back.max(), drop=True)  # take last H_back value
            flux_low_freq = flux_low_freq.reindex_like(fp_residual, method="ffill")  # forward fill times

            fpXflux_residual = flux_low_freq * fp_residual

            # get high freq fp
            fp_high_freq = fp_HiTRes.where(fp_HiTRes.H_back != fp_HiTRes.H_back.max(), drop=True)

            # if flux_res_H > 24, then flux_high_freq = flux_low_freq, and we don't take a sum over windows of flux_high_freq
            if flux_res_H > 24:
                fpXflux = (flux_low_freq * fp_high_freq).sum("H_back")
            else:
                flux_high_freq = make_hf_flux_rolling_avg_array(
                    flux_high_freq, fp_high_freq, highest_res_H, max_h_back
                )
                fpXflux = (flux_high_freq * fp_high_freq).sum("H_back")

            return fpXflux + fpXflux_residual

        fpXflux = compute_fp_x_flux(
            fp_HiTRes,
            flux_high_freq,
            flux_low_freq,
            highest_res_H,
            max_h_back,
        )

        if output_TS:
            timeseries = fpXflux.sum(["lat", "lon"])

        # TODO: Add details about units to output

        if output_fpXflux and output_TS:
            timeseries.compute()
            fpXflux.compute()
            return timeseries, fpXflux
        elif output_fpXflux:
            fpXflux.compute()
            return fpXflux
        elif output_TS:
            timeseries.compute()
            return timeseries

        return None

    def calc_modelled_baseline(
        self,
        resample_to: str | None = "coarsest",
        platform: str | None = None,
        output_units: float = 1e-9,
        cache: bool = True,
        recalculate: bool = False,
    ) -> DataArray:
        """Calculate the modelled baseline points based on site footprint and boundary conditions.
        Boundary conditions are multipled by any loss (exp(-t/lifetime)) for the species.

        The time points returned are dependent on the resample_to option chosen.
        If obs data is also linked to the ModelScenario instance, this will be used
        to derive the time points where appropriate.

        Args:
            resample_to: Resample option to use for averaging:
                          - either one of ["coarsest", "obs", "footprint"] to match to the datasets
                          - or using a valid pandas resample period e.g. "2H".
                          - None to not resample and to just "ffill" footprint to obs
                         Default = "coarsest".
            platform: Observation platform used to decide whether to resample e.g. "satellite", "insitu", "flask"
            cache: Cache this data after calculation. Default = True.
            recalculate: Make sure to recalculate this data rather than return from cache. Default = False.

        Returns:
            xarray.DataArray: Modelled baselined values along the time axis

            If cache is True:
                This data will also be cached as the ModelScenario.modelled_baseline attribute.
                The associated scenario data will be cached as the ModelScenario.scenario attribute.
        """
        from openghg.util import check_lifetime_monthly, species_lifetime, time_offset

        self._check_data_is_present(need=["footprint", "bc"])
        bc = cast(BoundaryConditionsData, self.bc)

        param_calculate = self._param_setup(
            param="modelled_baseline", resample_to=resample_to, platform=platform, recalculate=recalculate
        )

        if not param_calculate:
            modelled_baseline = cast(DataArray, self.modelled_baseline)
            return modelled_baseline

        scenario = cast(Dataset, self.scenario)
        bc_data = bc.data

        bc_data = bc_data.reindex_like(scenario, "ffill")

        lifetime_value = species_lifetime(self.species)
        check_monthly = check_lifetime_monthly(lifetime_value)

        if check_monthly:
            lifetime_monthly = cast(list[str] | None, lifetime_value)
            lifetime: str | None = None
        else:
            lifetime_monthly = None
            lifetime = cast(str | None, lifetime_value)

        if lifetime is not None:
            short_lifetime = True
            lt_time_delta = time_offset(period=lifetime)
            lifetime_hrs: float | np.ndarray = lt_time_delta.total_seconds() / 3600.0
        elif lifetime_monthly:
            short_lifetime = True
            lifetime_monthly_hrs = []
            for lt in lifetime_monthly:
                lt_time_delta = time_offset(period=lt)
                lt_hrs = lt_time_delta.total_seconds() / 3600.0
                lifetime_monthly_hrs.append(lt_hrs)

            # calculate the lifetime_hrs associated with each time point in scenario data
            # this is because lifetime can be a list of monthly values
            time_month = scenario["time"].dt.month
            lifetime_hrs = np.array([lifetime_monthly_hrs[item - 1] for item in time_month.values])
        else:
            short_lifetime = False

        # Include loss condition if lifetime of species is specified
        if short_lifetime:
            expected_vars = (
                "mean_age_particles_n",
                "mean_age_particles_e",
                "mean_age_particles_s",
                "mean_age_particles_w",
            )
            for var in expected_vars:
                if var not in scenario.data_vars:
                    raise ValueError(
                        f"Unable to calculate baseline for short-lived species {self.species} without species specific footprint."
                    )

            # Ignoring type below -  - problem with xarray patching np.exp to return DataArray rather than ndarray
            loss_n: DataArray | float = np.exp(-1 * scenario["mean_age_particles_n"] / lifetime_hrs).rename(  # type: ignore
                "loss_n"
            )
            loss_e: DataArray | float = np.exp(-1 * scenario["mean_age_particles_e"] / lifetime_hrs).rename(  # type: ignore
                "loss_e"
            )
            loss_s: DataArray | float = np.exp(-1 * scenario["mean_age_particles_s"] / lifetime_hrs).rename(  # type: ignore
                "loss_s"
            )
            loss_w: DataArray | float = np.exp(-1 * scenario["mean_age_particles_w"] / lifetime_hrs).rename(  # type: ignore
                "loss_w"
            )

        else:
            loss_n = 1.0
            loss_e = 1.0
            loss_s = 1.0
            loss_w = 1.0

        # Check and extract units as float, if present.
        units_default = 1.0
        units_n = check_units(bc_data["vmr_n"], default=units_default)
        units_e = check_units(bc_data["vmr_e"], default=units_default)
        units_s = check_units(bc_data["vmr_s"], default=units_default)
        units_w = check_units(bc_data["vmr_w"], default=units_default)

        modelled_baseline = (
            (scenario["particle_locations_n"] * bc_data["vmr_n"] * loss_n * units_n / output_units).sum(
                ["height", "lon"]
            )
            + (scenario["particle_locations_e"] * bc_data["vmr_e"] * loss_e * units_e / output_units).sum(
                ["height", "lat"]
            )
            + (scenario["particle_locations_s"] * bc_data["vmr_s"] * loss_s * units_s / output_units).sum(
                ["height", "lon"]
            )
            + (scenario["particle_locations_w"] * bc_data["vmr_w"] * loss_w * units_w / output_units).sum(
                ["height", "lat"]
            )
        )

        modelled_baseline.attrs["resample_to"] = str(resample_to)
        modelled_baseline.attrs["units"] = output_units
        modelled_baseline = modelled_baseline.rename("bc_mod")

        # Cache output from calculations
        if cache:
            logger.info("Caching calculated data")
            self.modelled_baseline = modelled_baseline
            # self.scenario[name] = modelled_obs
        else:
            self.modelled_baseline = None  # Make sure this is reset and not cached
            self.scenario = None  # Reset this to None after calculation completed

        return modelled_baseline

    # def _calc_modelled_baseline_long_lived():
    #     pass

    # def _calc_modelled_baseline_short_lived():
    #     pass

    def footprints_data_merge(
        self,
        resample_to: str | None = "coarsest",
        platform: str | None = None,
        calc_timeseries: bool = True,
        sources: str | list | None = None,
        calc_bc: bool = True,
        cache: bool = True,
        recalculate: bool = False,
    ) -> Dataset:
        """Produce combined object containing aligned footprint and observation data.
        Can also include modelled timeseries data derived from flux.

        Args:
            resample_to: Resample option to use for averaging:
                          - either one of ["coarsest", "obs", "footprint"] to match to the datasets
                          - or using a valid pandas resample period e.g. "2H".
                          - None to not resample and to just "ffill" footprint to obs
                         Default = "coarsest".
            platform: Observation platform used to decide whether to resample.
            calc_timeseries: Calculate modelled timeseries based on flux sources.
            sources: Sources to use for flux if calc_timseries is True.
                     All will be used and stacked if not specified.
            calc_baseline: Calculate modelled baseline.
            cache: Cache this data after calculation. Default = True.
            recalculate: Make sure to recalculate this data rather than return from cache. Default = False.

        Returns:
            xarray.Dataset: Combined dataset containing footprint and observation data
        """
        combined_dataset = self.combine_obs_footprint(
            resample_to=resample_to, platform=platform, cache=cache, recalculate=recalculate
        )

        if calc_timeseries:
            modelled_obs = self.calc_modelled_obs(
                resample_to=resample_to,
                sources=sources,
                platform=platform,
                cache=cache,
                recalculate=recalculate,
            )

            name = modelled_obs.name
            combined_dataset = combined_dataset.assign({name: modelled_obs})

        if calc_bc:
            if self.bc is not None:
                modelled_baseline = self.calc_modelled_baseline(
                    resample_to=resample_to,
                    platform=platform,
                    cache=cache,
                    recalculate=recalculate,
                )
                name = modelled_baseline.name
                combined_dataset = combined_dataset.assign({name: modelled_baseline})
            else:
                logger.warning(
                    "Unable to calculate baseline data. Add boundary conditions using ModelScenarion.add_bc(...) to do this."
                )

        if cache:
            self.scenario = combined_dataset

        return combined_dataset

    def plot_timeseries(self) -> Any:
        """Plot the observation timeseries data.

        Returns:
            Plotly Figure

            Interactive plotly graph created with observations
        """
        self._check_data_is_present(need="obs")
        obs = cast(ObsData, self.obs)

        fig = obs.plot_timeseries()  # Calling method on ObsData class

        return fig

    def plot_comparison(
        self,
        baseline: str | None = "boundary_conditions",
        sources: str | list | None = None,
        resample_to: str | None = "coarsest",
        platform: str | None = None,
        cache: bool = True,
        recalculate: bool = False,
    ) -> Any:
        """Plot comparison between observation and modelled timeseries data.

        Args:
            baseline: Add baseline to data. One of:
                          - "boundary_conditions" - Uses added boundary conditions to calculate modelled baseline
                          - "percentile" - Calculates the 1% value across the whole time period
                          - None - don't add a baseline and only plot the modelled observations
            sources: Sources to use for flux. All will be used and stacked if not specified.
            resample_to: Resample option to use for averaging:
                          - either one of ["coarsest", "obs", "footprint"] to match to the datasets
                          - or using a valid pandas resample period e.g. "2H".
                          - None to not resample and to just "ffill" footprint to obs
                         Default = "coarsest".
            platform: Observation platform used to decide whether to resample e.g. "satellite", "insitu", "flask"
            cache: Cache this data after calculation. Default = True.
            recalculate: Make sure to recalculate this data rather than return from cache. Default = False.

        Returns:
            Plotly Figure

            Interactive plotly graph created with observation and modelled observation data.
        """
        # Only import plotly when we need to - not needed if not plotting.
        import plotly.graph_objects as go

        self._check_data_is_present(need=["obs", "footprint", "flux"])
        obs = cast(ObsData, self.obs)

        fig = obs.plot_timeseries()

        modelled_obs = self.calc_modelled_obs(
            sources=sources, resample_to=resample_to, platform=platform, cache=cache, recalculate=recalculate
        )
        x_data = modelled_obs["time"]
        y_data = modelled_obs.data

        species = self.species
        if sources is None:
            sources = self.flux_sources
        elif isinstance(sources, str):
            sources = [sources]

        if sources is not None:
            source_str = ", ".join(sources)
            label = f"Modelled {species.upper()}: {source_str}"
        else:
            label = f"Modelled {species.upper()}"

        # TODO: Check modelled_obs units and ensure these match to modelled_baseline
        # - currently modelled_baseline outputs in 1e-9 (ppb) by default.

        if baseline == "boundary_conditions":
            if self.bc is not None:
                modelled_baseline = self.calc_modelled_baseline(
                    resample_to=resample_to, platform=platform, cache=cache, recalculate=recalculate
                )
                y_baseline = modelled_baseline.data
                y_data = y_data + y_baseline
            else:
                logger.warning("Unable to calculate baseline from boundary conditions")
        elif baseline == "percentile":
            mf = obs.data["mf"]
            y_baseline = mf.quantile(1.0, dim="time").values
            y_data = y_data + y_baseline

        fig.add_trace(go.Scatter(x=x_data, y=y_data, mode="lines", name=label))

        return fig


def _indexes_match(dataset_A: Dataset, dataset_B: Dataset) -> bool:
    """Check if two datasets need to be reindexed_like for combine_datasets

    Args:
        dataset_A: First dataset to check
        dataset_B: Second dataset to check
    Returns:
        bool: True if indexes match, else False
    """
    common_indices = (key for key in dataset_A.indexes.keys() if key in dataset_B.indexes.keys())

    for index in common_indices:
        if not len(dataset_A.indexes[index]) == len(dataset_B.indexes[index]):
            return False

        # Check number of values that are not close (testing for equality with floating point)
        if index == "time":
            # For time override the default to have ~ second precision
            rtol = 1e-10
        else:
            rtol = 1e-5

        index_diff = np.sum(
            ~np.isclose(
                dataset_A.indexes[index].values.astype(float),
                dataset_B.indexes[index].values.astype(float),
                rtol=rtol,
            )
        )

        if not index_diff == 0:
            return False

    return True


def combine_datasets(
    dataset_A: Dataset, dataset_B: Dataset, method: methodType = "ffill", tolerance: float | None = None
) -> Dataset:
    """Merges two datasets and re-indexes to the first dataset.

    If "fp" variable is found within the combined dataset,
    the "time" values where the "lat", "lon" dimensions didn't match are removed.

    Args:
        dataset_A: First dataset to merge
        dataset_B: Second dataset to merge
        method: One of None, nearest, ffill, bfill.
                See xarray.DataArray.reindex_like for list of options and meaning.
                Defaults to ffill (forward fill)
        tolerance: Maximum allowed tolerance between matches.

    Returns:
        xarray.Dataset: Combined dataset indexed to dataset_A
    """
    if _indexes_match(dataset_A, dataset_B):
        dataset_B_temp = dataset_B
    else:
        # load dataset_B to avoid performance issue (see xarray issue #8945)
        dataset_B_temp = dataset_B.load().reindex_like(dataset_A, method=method, tolerance=tolerance)

    merged_ds = dataset_A.merge(dataset_B_temp)

    if "fp" in merged_ds:
        if all(k in merged_ds.fp.dims for k in ("lat", "lon")):
            flag = np.where(np.isfinite(merged_ds.fp.mean(dim=["lat", "lon"]).values))
            merged_ds = merged_ds[dict(time=flag[0])]

    return merged_ds


def match_dataset_dims(
    datasets: Sequence[Dataset],
    dims: str | Sequence = [],
    method: methodType = "nearest",
    tolerance: float | dict[str, float] = 1e-5,
) -> list[Dataset]:
    """Aligns datasets to the selected dimensions within a tolerance.
    All datasets will be aligned to the first dataset within the list.

    Args:
        datasets: List of xarray Datasets. Expect datasets to contain the same dimensions.
        dims: Dimensions match between datasets. Can use keyword "all" to match every dimension.
        method : Method to use for indexing. Should be one of: ("nearest", "ffill", "bfill")
        tolerance: Tolerance value to use when matching coordinate values.
                   This can be a single value for all dimensions or a dictionary of values to use.

    Returns:
        List (xarray.Dataset) : Datasets aligned along the matching dimensions.

    TODO: Check if this supercedes or replicates _indexes_match() function too closely?
    """
    # Nothing to be done if only one (or less) datasets are passed
    if len(datasets) <= 1:
        return list(datasets)

    ds0 = datasets[0]

    if isinstance(dims, str):
        if dims == "all":
            dims = list(ds0.dims)
        else:
            dims = [dims]

    # Extract coordinate values for the first dataset in the list
    ds0 = datasets[0]
    indexers = {dim: ds0[dim] for dim in dims}

    if isinstance(tolerance, float):
        tolerance = {dim: tolerance for dim in dims}

    # Align datasets along selected dimensions (if not already identical)
    datasets_aligned = [ds0]
    for ds in datasets[1:]:
        for dim, compare_coord in indexers.items():
            try:
                coord = ds[dim]
            except KeyError:
                raise ValueError(f"Dataset missing dimension: {dim}")
            else:
                if not coord.equals(compare_coord):
                    ds = ds.reindex({dim: compare_coord}, method=method, tolerance=tolerance[dim])

        datasets_aligned.append(ds)

    return datasets_aligned


# ResType = Union[np.timedelta64, float, np.floating, np.integer]


def calc_dim_resolution(dataset: Dataset, dim: str = "time") -> Any:
    """Calculates the average frequency along a given dimension.

    Args:
        dataset : Dataset. Must contain the specified dimension
        dim : Dimension name

    Returns:
        np.timedelta64 / np.float / np.int : Resolution with input dtype

        NaT : If unsuccessful and input dtype is np.timedelta64
        NaN : If unsuccessful for all other dtypes.
    """
    try:
        return _calc_time_dim_resolution(dataset, time_dim=dim)
    except ValueError:
        return _calc_average_gap(dataset[dim])


def _calc_time_dim_resolution(dataset: Dataset, time_dim: str = "time") -> np.timedelta64:
    """Calculate average frequency of time dimension.

    Args:
        dataset: xr.Dataset with time coordinate
        time_dim: name of the time coordinate

    Returns:
        timedelta representing average gap between time points, or NaT if only
        one time is present

    Raises:
        ValueError: if the data type of `dataset[time_dim]` is not a subtype of
        `np.datetime64`. (Note: `np.timedelta64` is a separate type, and not
         a subtype of `np.datetime64`; differences between `np.datetime64` values
        are `np.timedelta64`.)

    """
    if not np.issubdtype(dataset[time_dim].dtype, np.datetime64):
        raise ValueError(
            f"Type {dataset[time_dim].dtype} of values in {time_dim} coordinate is not a subtype of `np.datetime64`."
        )

    try:
        resolution = dataset[time_dim].diff(dim=time_dim).mean().values
    except ValueError:
        return np.timedelta64("NaT")
    else:
        # cast because we already checked that the values in dataset[time_dim] are compatible with `np.datetime64`
        # so their diffs will be time deltas
        return cast(np.timedelta64, resolution)


def _calc_average_gap(data_array: DataArray) -> Any:
    """Calculate average gap in DataArray.

    No checking is performed to guarantee a return type.

    Args:
        data_array: xr.DataArray whose values should support arithmetic, and should be 1D.

    Returns:
        average gap between values in DataArray.

    """
    if data_array.ndim > 1:
        raise ValueError("Input DataArray has more than 1 dimension.")

    dim = data_array.dims[0]

    try:
        return data_array.diff(dim=dim).mean().values
    except TypeError as e:
        # UFuncTypeError from not being able to take diff
        raise ValueError("Data in given DataArray does not support subtraction.") from e
    except ValueError as e:
        # check if coordinate has length 1, and return np.nan if so
        if data_array[dim].size == 1:
            return np.nan
        raise e  # else, re-raise


def stack_datasets(datasets: Sequence[Dataset], dim: str = "time", method: methodType = "ffill") -> Dataset:
    """Stacks multiple datasets based on the input dimension. By default this is time
    and this will be aligned to the highest resolution / frequency
    (smallest difference betweeen coordinate values).

    At the moment, the two datasets must have identical coordinate values for all
    other dimensions and variable names for these to be stacked.

    Args:
        datasets : Sequence of input datasets
        dim : Name of dimension to stack along. Default = "time"
        method: Method to use when aligning the datasets. Default = "ffill"

    Returns:
        Dataset : Stacked dataset

    TODO: Could update this to only allow DataArrays to be included to reduce the phase
    space here.
    """
    if len(datasets) == 1:
        dataset = datasets[0]
        return dataset

    data_frequency = [calc_dim_resolution(ds, dim) for ds in datasets]
    index_highest_freq = min(range(len(data_frequency)), key=data_frequency.__getitem__)
    data_highest_freq = datasets[index_highest_freq]
    coords_to_match = data_highest_freq[dim]

    for i, data in enumerate(datasets):
        data_match = data.reindex({dim: coords_to_match}, method=method)
        if i == 0:
            data_stacked = data_match
            data_stacked.attrs = {}
        else:
            data_stacked += data_match

    return data_stacked


def check_units(data_var: DataArray, default: float) -> float:
    """Check "units" attribute within a DataArray. Expect this to be a float
    or possible to convert to a float.
    If not present, use default value.
    """
    attrs = data_var.attrs
    if "units" in attrs:
        units_from_attrs = attrs["units"]
        if not isinstance(units_from_attrs, float):
            try:
                units = float(units_from_attrs)
            except ValueError:
                raise ValueError(f"Cannot extract {units_from_attrs} value as float")
    else:
        units = default

    return units


# def footprints_data_merge(data: Union[dict, ObsData],
#                           domain: str,
#                           met_model: Optional[str] = None,
#                           load_flux: bool = True,
#                           load_bc: bool = True,
#                           calc_timeseries: bool = True,
#                           calc_bc: bool = True,
#                           HiTRes: bool = False,
#                           site_modifier: Dict[str, str] = {},
#                           height: Optional[str] = None,
#                           emissions_name: Optional[str] = None,
#                           fp_directory: Optional[Union[Path, str]] = None,
#                           flux_directory: Optional[Union[Path, str]] = None,
#                           bc_directory: Optional[Union[Path, str]] = None,
#                           resample_to_data: bool = False,
#                           species_footprint: Optional[str] = None,
#                           chunks: bool = False,
#                           verbose: bool = True,
#                           ) -> Any:
#     """
#     This will be a wrapper for footprints_data_merge function from acrg_name.name file written
#     """

#     # Write this a wrapper for footprints_data_merge function from acrg_name.name file

#     print("The footprint_data_merge() wrapper function will be deprecated.")
#     print("Please use the ModelScenario class to set up your data")
#     print("Then call the model.footprints_data_merge() method e.g.")
#     print(" model = ModelScenario(site, species, inlet, network, domain, ...)")
#     print(" combined_data = model.footprints_data_merge()")

#     # resample_to_data --> resample_to
#     # HiTRes --> linked to species as co2
#     # directories --> could link to adding new data to object store?
#     # height --> inlet
#     # species_footprint --> links to overall species?
#     # site_modifier --> link to footprint name - different site name for footprint?


# Blueprint from Issue #42 created for this

# class LPDM():

#     def __init__(species, domain, flux, bc):
#         self.species=species
#         self.domain=domain
#         #etc...

#         self.flux=get_flux(species, domain, flux)
#         self.bc=get_bc(species, domain, bc)

#         # dictionary of obs datasets + footprints?
#         self.obs = {}
#         self.footprints = {}

#     def obs_get(self, site, average=None):
#         self.obs["site"]=get_observations(self.species, site)

#     def obs_footprints_merge(self.obs, site, etc.):
#         obs_resampled, fp_resampled = footprints_data_merge(self.obs, site, kwargs_see_above)
#         self.obs["site"] = obs_resampled
#         self.footprints["site"] = fp_resampled

#     def model_mf(self, site):
#         # this is obviously not to be taken literally:
#         return self.footprints["site"] * self.flux + self.bc


# if __name__ == "__main__":
#     import LPDM # Need a better class name?

#     mod = LPDM(species="CH4", domain="EUROPE", flux=["ch4_source1", "ch4_source2", "ch4_source3"],
#                         bc="CAMS")

#     for site in sites:
#         mod.obs_get(site, average="1H") # Need to be careful about averaging here and/or in fp/data merge step
#         mod.obs_footprints_merge(site, model="NAME-UKV", average="1D") # 1D average of combined fp/data dataset

#         # Optional
#         mod.get_site_met(site, met="ECMWF")

#     # output some obs
#     ds = mod.obs_out(site)
#     mod.obs_plot(site)

#     # plot some model output
#     mod.footprint_plot(site)

#     # predicted mole fraction
#     mf_mod = mod.model_mf(site, source="ch4_source1")<|MERGE_RESOLUTION|>--- conflicted
+++ resolved
@@ -249,7 +249,6 @@
             domain=domain,
             model=model,
             met_model=met_model,
-            satellite=satellite,
             fp_inlet=fp_inlet,
             start_date=start_date,
             end_date=end_date,
@@ -460,14 +459,6 @@
 
         # Search for footprint data based on keywords
         # - site, domain, inlet (can extract from obs / height_name), model, met_model
-<<<<<<< HEAD
-        if site is not None or satellite is not None and footprint is None:
-            if site is not None:
-                site = clean_string(site)
-            elif satellite is not None:
-                satellite = clean_string(satellite)
-=======
->>>>>>> bfabf1f9
 
         if footprint is None and (site is not None or satellite is not None):
             if site is not None:

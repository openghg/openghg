from typing import overload
import logging
from openghg.util._site import get_site_info
<<<<<<< HEAD
from openghg.types import optionalPathType, MetadataFormatError

logger = logging.getLogger("openghg.util")
logger.setLevel(logging.DEBUG)  # Have to set level for logger as well as handler


def define_platform(data_type: str | list | None = None) -> list:
    """
    Define platform values which can be used. These describe the type of data and
    platform used to measure the data.

    Args:
        data_type: Specify the data_type to select the associated platforms.
            For "surface" this is currently:
                - "surface-insitu"
                - "surface-flask"
            For "column" this is currently:
                - "satellite"
                - "column-insitu"
                - "column"
            For "mobile" this is currently:
                - "aircraft-flask"
                - "balloon-flask"
                - "mobile-flask"
            If no data_type is specified, this will return all platform values.
    Returns:
        list: Platform values
    """

    platform_values = []

    platform_values_all = {
        "surface": [
            "surface-insitu",
            "surface-flask",
        ],
        "column": [
            "satellite",
            "column-insitu",
            "column",
        ],
        "mobile": [
            "aircraft-flask",
            "balloon-flask",
            "mobile-flask",
        ],
    }

    obs_types = ["surface", "column", "mobile"]

    if data_type is None:
        data_types = obs_types
    elif isinstance(data_type, str):
        data_types = [data_type]
    else:
        data_types = data_types

    for data_type in data_types:
        platform_values.extend(platform_values_all[data_type])

    return platform_values


@overload
def verify_platform(
    platform: str,
) -> str: ...


@overload
def verify_platform(
    platform: None,
) -> None: ...


def verify_platform(platform: str | None, data_type: str | None = None) -> str | None:
    """
    Check platform is a suitable value based on the values within define_platform.

    Args:
        platform: Platform name to check
        data_type: Type of data associated with the platform.
            This is generally associated with observation measurements.
            These are defined within openghg.store.spec.define_data_types function.
    Returns:
        str | None: checked platform value
    """

    platform_values = define_platform(data_type=data_type)

    if platform is not None:
        if platform.lower() not in platform_values:
            msg = f"Platform currently set to '{platform}'. This must be one of: {platform_values}"
            logger.exception(msg)
            raise MetadataFormatError(msg)
        else:
            return platform
    else:
        return platform
=======
from openghg.types import pathType
>>>>>>> b85517b5


def get_platform_from_info(site: str, site_filepath: pathType | None = None) -> str | None:
    """Find the platform for a site, if present.

    This will access the "site_info.json" file from openghg_defs dependency to
    find this information.

    Args:
        site: Site code (usually 3-letters).
    Returns:
        str | None: platform name from site_info.json if present
    """

    site_data = get_site_info(site_filepath=site_filepath)

    site_upper = site.upper()

    try:
        site_details = site_data[site_upper]
    except KeyError:
        return None
    else:
        platform: str = site_details.get("platform")
        return platform<|MERGE_RESOLUTION|>--- conflicted
+++ resolved
@@ -1,8 +1,7 @@
 from typing import overload
 import logging
 from openghg.util._site import get_site_info
-<<<<<<< HEAD
-from openghg.types import optionalPathType, MetadataFormatError
+from openghg.types import pathType, MetadataFormatError
 
 logger = logging.getLogger("openghg.util")
 logger.setLevel(logging.DEBUG)  # Have to set level for logger as well as handler
@@ -101,9 +100,6 @@
             return platform
     else:
         return platform
-=======
-from openghg.types import pathType
->>>>>>> b85517b5
 
 
 def get_platform_from_info(site: str, site_filepath: pathType | None = None) -> str | None:

--- conflicted
+++ resolved
@@ -2,14 +2,11 @@
 import os
 import platform
 from pathlib import Path
-<<<<<<< HEAD
 from typing import Dict, Optional
-=======
-import shutil
-from typing import Dict
->>>>>>> 54260d50
 import uuid
 import toml
+import shutil
+from openghg.types import ConfigFileError
 
 logger = logging.getLogger("openghg.util")
 logger.setLevel(logging.DEBUG)  # Have to set level for logger as well as handler
@@ -95,12 +92,7 @@
 
         config = toml.loads(user_config_path.read_text())
 
-        recent = False
-        try:
-            _ = config["config_version"]
-            recent = True
-        except KeyError:
-            pass
+        recent = "config_version" in config
 
         if recent:
             user_store_path = Path(config["object_store"]["user"]["path"])
@@ -140,10 +132,19 @@
             stores.update(new_shared_stores)
 
         # Some users may not have a user ID if they've used previous versions of OpenGHG
-<<<<<<< HEAD
         user_id = config.get("user_id")
         config = _combine_config(config_version=config_version, object_stores=stores, user_id=user_id)
     else:
+        # Let's try migrating the old config
+        # If it works we call this function again
+        # otherwise continue on to create a new config
+        try:
+            _migrate_config()
+        except FileNotFoundError:
+            pass
+        else:
+            create_config()
+
         stores = {}
 
         # 1. Create the user's object store first
@@ -227,48 +228,6 @@
         user_id = str(uuid.uuid4())
 
     return {"user_id": user_id, "config_version": config_version, "object_store": object_store_info}
-=======
-        # Or if they UUID isn't valid a new one is created, the value of the UUID
-        # doesn't matter at the moment, it's not used for anything very important
-        try:
-            user_id = config["user_id"]
-            uuid.UUID(user_id, version=4)
-        except (KeyError, ValueError):
-            config["user_id"] = str(uuid.uuid4())
-            updated = True
-
-        if updated:
-            logger.info(f"Updated configuration written to {user_config_path}")
-            user_config_path.write_text(toml.dumps(config))
-    else:
-        try:
-            # if config file is in ~/.config, move it
-            migrate_config()
-        except FileNotFoundError:  # no config found
-            updated = True
-            default_objstore_path = get_default_objectstore_path()
-
-            obj_store_path = default_objstore_path
-            if not silent:
-                obj_store_input = input(f"Enter path for object store (default {default_objstore_path}): ")
-                if obj_store_input:
-                    obj_store_path = Path(obj_store_input).expanduser().resolve()
-
-            user_config_path.parent.mkdir(parents=True, exist_ok=True)
-
-            user_id = str(uuid.uuid4())
-            config = {
-                "object_store": {"local_store": str(obj_store_path)},
-                "user_id": user_id,
-            }
-
-            obj_store_path.mkdir(exist_ok=True)
-
-            logger.info(f"Creating config at {str(user_config_path)}\n")
-            user_config_path.write_text(toml.dumps(config))
-        else:
-            logger.info(f"create_config moved configuration file to {str(user_config_path)}\n")
->>>>>>> 54260d50
 
 
 # @lru_cache
@@ -282,14 +241,23 @@
 
     if not config_path.exists():
         try:
-            migrate_config()
+            _migrate_config()
         except FileNotFoundError as e:
-            raise FileNotFoundError(
+            raise ConfigFileError(
                 "Unable to read configuration file, please see the installation instructions \
                 or run openghg --quickstart"
             ) from e
 
     config: Dict = toml.loads(config_path.read_text())
+
+    try:
+        _ = config["object_store"]["user"]
+    except KeyError:
+        raise ConfigFileError(
+            "Invalid config file detected, please please see the installation instructions \
+                or run openghg --quickstart"
+        )
+
     return config
 
 
@@ -330,15 +298,10 @@
         if not p.exists():
             logger.info(f"The path for object store {name} at {p} does not exist but will be created.")
 
-<<<<<<< HEAD
     return valid
-=======
-    for path in object_stores.values():
-        if not Path(path).exists():
-            logger.info(f"{path} does not exist but will be created.")
-
-
-def migrate_config() -> None:
+
+
+def _migrate_config() -> None:
     """If user config file is in ~/.config, move it to ~/.openghg.
 
     If no config is found in ~/.config or system is Windows, raise FileNotFoundError.
@@ -348,12 +311,11 @@
     """
     old_config_path = Path.home().joinpath(".config", "openghg", openghg_config_filename)
 
-    if not old_config_path.exists() or platform.system() == "Windows":
-        raise FileNotFoundError
-    else:
+    if old_config_path.exists():
         new_config_path = get_user_config_path()
         new_config_path.parent.mkdir(parents=True)
         shutil.move(str(old_config_path), str(new_config_path))
         logger.info(f"Moved user config file from {str(old_config_path)} to {str(new_config_path)}.")
         shutil.rmtree(old_config_path.parent)  # remove "openghg" dir from ~/.config
->>>>>>> 54260d50
+    else:
+        raise FileNotFoundError("Configuration file not found.")
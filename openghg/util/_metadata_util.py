--- conflicted
+++ resolved
@@ -207,11 +207,7 @@
         on_overlap: If keys overlap, can choose to check values or raise an error.
             See check_value_match() function for how these values will be compared and checked.
             Options: ["check_value", "ignore", "error"]
-<<<<<<< HEAD
-        on_conflict: If there is a conflict between key values, choose how to resolve this.
-=======
         on_conflict: If there is a conflict between values for the same key, choose how to resolve this.
->>>>>>> 64591cd1
             Options: ["left", "right", "drop", "error"]
         relative_tolerance: Tolerance between two numbers when checking values.
         lower: Whether to apply lower case to the two input values as strings when checking values.

""" Utility functions that are used by multiple modules

"""

from collections.abc import Iterable
from typing import Any, Dict, Iterator, Optional, Tuple, List
import logging

logger = logging.getLogger("openghg.util")
logger.setLevel(logging.DEBUG)  # Have to set level for logger as well as handler


def running_in_cloud() -> bool:
    """Are we running in the cloud?

    Checks for the OPENGHG_CLOUD environment variable being set

    Returns:
        bool: True if running in cloud
    """
    from os import environ

    cloud_env = environ.get("OPENGHG_CLOUD", "0")

    return bool(int(cloud_env))


def running_on_hub() -> bool:
    """Are we running on the OpenGHG Hub?

    Checks for the OPENGHG_CLOUD environment variable being set

    Returns:
        bool: True if running in cloud
    """
    from os import environ

    hub_env = environ.get("OPENGHG_HUB", "0")

    return bool(int(hub_env))


def running_locally() -> bool:
    """Are we running OpenGHG locally?

    Returns:
        bool: True if running locally
    """
    return not (running_on_hub() or running_in_cloud())


def unanimous(seq: Dict) -> bool:
    """Checks that all values in an iterable object
    are the same

    Args:
        seq: Iterable object
    Returns
        bool: True if all values are the same

    """
    it = iter(seq.values())
    try:
        first = next(it)
    except StopIteration:
        return True
    else:
        return all(i == first for i in it)


def pairwise(iterable: Iterable) -> Iterator[Tuple[Any, Any]]:
    """Return a zip of an iterable where a is the iterable
    and b is the iterable advanced one step.

    Args:
        iterable: Any iterable type
    Returns:
        tuple: Tuple of iterables
    """
    from itertools import tee

    a, b = tee(iterable)
    next(b, None)

    return zip(a, b)


def site_code_finder(site_name: str) -> Optional[str]:
    """Find the site code for a given site name.

    Args:
        site_name: Site long name
    Returns:
        str or None: Three letter site code if found
    """
    from openghg.util import remove_punctuation
    from rapidfuzz import process  # type: ignore

    site_name = remove_punctuation(site_name)

    inverted = _create_site_lookup_dict()

<<<<<<< HEAD
    matches: List = process.extract(query=site_name, choices=inverted.keys())
=======
    # rapidfuzz 3.9.0 seemed to stop giving type details - ignoring for now.
    matches = process.extract(query=site_name, choices=inverted.keys())  # type:ignore
>>>>>>> 20987ca1
    highest_score = matches[0][1]

    if highest_score < 90:
        return None

    # If there are multiple >= 90 matches we return None as this is ambiguous
    greater_than_90 = sum(match[1] >= 90 for match in matches)
    if greater_than_90 > 1:
        logger.warning("Please provide more site information, more than one site found.")
        return None

    matched_site = matches[0][0]
    site_code: str = inverted[matched_site]

    return site_code.lower()


def find_matching_site(site_name: str, possible_sites: Dict) -> str:
    """Try and find a similar name to site_name in site_list and return a suggestion or
    error string.

    Args:
        site_name: Name of site
        site_list: List of sites to check
    Returns:
        str: Suggestion / error message
    """
    from rapidfuzz import process

    site_list = possible_sites.keys()

<<<<<<< HEAD
    matches: List = process.extract(site_name, site_list)
=======
    # rapidfuzz 3.9.0 seemed to stop giving type details - ignoring for now.
    matches = process.extract(site_name, site_list)  # type:ignore
>>>>>>> 20987ca1

    scores = [s for m, s, _ in matches]

    # This seems like a decent cutoff score for a decent find
    cutoff_score = 85

    if scores[0] < cutoff_score:
        return f"No suggestion for {site_name}."
    elif scores[0] > cutoff_score and scores[0] > scores[1]:
        best_match = matches[0][0]
        return f"Did you mean {best_match.upper()}, code: {possible_sites[best_match]} ?"
    elif scores[0] == scores[1]:
        suggestions = [f"{match.title()}, code: {possible_sites[match]}" for match, _, _ in matches]
        nl_char = "\n"
        return f"Did you mean one of : \n {nl_char.join(suggestions)}"
    else:
        return f"Unknown site: {site_name}"


def _create_site_lookup_dict() -> Dict:
    """Create a dictionary of site name: three letter site code values

    Returns:
        dict: Dictionary of site_name: site_code values
    """
    from openghg_defs import site_info_file
    from openghg.util import load_json, remove_punctuation

    site_info = load_json(path=site_info_file)

    inverted = {}
    for site, site_data in site_info.items():
        for _, network_data in site_data.items():
            try:
                long_name = network_data["long_name"]
            except KeyError:
                pass
            else:
                # Remove the country from the name
                try:
                    no_country = remove_punctuation(long_name.split(",")[0])
                except IndexError:
                    no_country = remove_punctuation(long_name)

                inverted[no_country] = site

            break

    return inverted


def verify_site(site: str) -> Optional[str]:
    """Check if the passed site is a valid one and returns the three
    letter site code if found. Otherwise we use fuzzy text matching to suggest
    sites with similar names.

    Args:
        site: Three letter site code or site name
    Returns:
        str: Verified three letter site code if valid site
    """
    from openghg.util import load_json
    from openghg_defs import site_info_file

    site_data = load_json(path=site_info_file)

    if site.upper() in site_data:
        return site.lower()
    else:
        site_code = site_code_finder(site_name=site)
        if site_code is None:
            logger.warning(f"Unable to find site code for {site}, please provide additional metadata.")
        return site_code


def multiple_inlets(site: str) -> bool:
    """Check if the passed site has more than one inlet

    Args:
        site: Three letter site code
    Returns:
        bool: True if multiple inlets
    """
    from openghg.util import get_site_info

    site_data = get_site_info()

    site = site.upper()
    network = next(iter(site_data[site]))

    try:
        heights = set(site_data[network]["height"])
    except KeyError:
        try:
            heights = set(site_data[network]["height_name"])
        except KeyError:
            return True

    return len(heights) > 1<|MERGE_RESOLUTION|>--- conflicted
+++ resolved
@@ -100,12 +100,9 @@
 
     inverted = _create_site_lookup_dict()
 
-<<<<<<< HEAD
-    matches: List = process.extract(query=site_name, choices=inverted.keys())
-=======
     # rapidfuzz 3.9.0 seemed to stop giving type details - ignoring for now.
     matches = process.extract(query=site_name, choices=inverted.keys())  # type:ignore
->>>>>>> 20987ca1
+
     highest_score = matches[0][1]
 
     if highest_score < 90:
@@ -137,12 +134,8 @@
 
     site_list = possible_sites.keys()
 
-<<<<<<< HEAD
-    matches: List = process.extract(site_name, site_list)
-=======
     # rapidfuzz 3.9.0 seemed to stop giving type details - ignoring for now.
     matches = process.extract(site_name, site_list)  # type:ignore
->>>>>>> 20987ca1
 
     scores = [s for m, s, _ in matches]
 

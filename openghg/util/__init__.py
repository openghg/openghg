"""
    Utility functions for OpenGHG
"""

from ._download import download_data
from ._export import to_dashboard, to_dashboard_mobile
from ._file import get_datapath, load_json, load_surface_parser, read_header
from ._hashing import hash_file, hash_string, hash_retrieved_data
from ._strings import clean_string, remove_punctuation, to_lowercase, is_number
from ._time import (
    check_date,
    check_nan,
    closest_daterange,
    combine_dateranges,
    create_daterange,
    create_daterange_str,
    daterange_contains,
    daterange_from_str,
    daterange_overlap,
    daterange_to_str,
    find_daterange_gaps,
    find_duplicate_timestamps,
    first_last_dates,
    sanitise_daterange,
    split_daterange_str,
    split_encompassed_daterange,
    timestamp_epoch,
    timestamp_now,
    timestamp_tzaware,
    trim_daterange,
    valid_daterange,
    time_offset_definition,
    parse_period,
    create_frequency_str,
    relative_time_offset,
<<<<<<< HEAD
=======
    time_offset,
>>>>>>> b4e6aff2
)
from ._tutorial import bilsdale_datapaths, retrieve_example_data
from ._util import multiple_inlets, pairwise, running_in_cloud, unanimous, verify_site<|MERGE_RESOLUTION|>--- conflicted
+++ resolved
@@ -33,10 +33,7 @@
     parse_period,
     create_frequency_str,
     relative_time_offset,
-<<<<<<< HEAD
-=======
     time_offset,
->>>>>>> b4e6aff2
 )
 from ._tutorial import bilsdale_datapaths, retrieve_example_data
 from ._util import multiple_inlets, pairwise, running_in_cloud, unanimous, verify_site
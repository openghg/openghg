import logging
from typing import Any, Union

from openghg.dataobjects._basedata import _BaseData  # TODO: expose this type?
from openghg.dataobjects import (
    BoundaryConditionsData,
    FluxData,
    FootprintData,
    ObsColumnData,
    ObsData,
)
from openghg.types import SearchError
<<<<<<< HEAD
from openghg.util import combine_and_elevate_inlet, decompress, decompress_str, hash_bytes, running_on_hub
from openghg.util._data_cleaning import default_resampler
=======
from openghg.util import combine_and_elevate_inlet
>>>>>>> c5e91dca
from pandas import Timestamp
from xarray import Dataset

logger = logging.getLogger("openghg.retrieve")
logger.setLevel(logging.DEBUG)  # Have to set level for logger as well as handler

DataTypes = Union[BoundaryConditionsData, FluxData, FootprintData, ObsColumnData, ObsData]
multDataTypes = Union[
    list[BoundaryConditionsData], list[FluxData], list[FootprintData], list[ObsColumnData], list[ObsData]
]


def _get_generic(
    combine_multiple_inlets: bool = False,
    ambig_check_params: list | None = None,
    **kwargs: Any,
) -> _BaseData:
    """Perform a search and create a dataclass object with the results if any are found.

    Args:
        data_class: Type of dataobject to create
        elevate_inlets: Elevate the inlet attribute to be a variable within the Dataset
        ambig_check_params: Parameters to check and print if result is ambiguous.
        kwargs: Additional search terms
    Returns:
        dataclass
    """
    from openghg.retrieve import search

    results = search(**kwargs)

    keyword_string = _create_keyword_string(**kwargs)
    if not results:
        err_msg = f"Unable to find results for {keyword_string}"
        logger.exception(err_msg)
        raise SearchError(err_msg)

    # TODO: UPDATE THIS - just use retrieve when retrieve_all is removed.
    retrieved_data = results.retrieve_all()

    if retrieved_data is None:
        err_msg = f"Unable to retrieve results for {keyword_string}"
        logger.exception(err_msg)
        raise SearchError(err_msg)
    elif isinstance(retrieved_data, list) and len(retrieved_data) > 1:
        if combine_multiple_inlets:
            result = combine_and_elevate_inlet(retrieved_data)
        else:
            param_diff_formatted = _metadata_difference_formatted(
                data=retrieved_data, params=ambig_check_params
            )
            err_msg = f"""
            Multiple entries found for input parameters for {keyword_string}.
            Parameter differences:
            {param_diff_formatted}
            Please supply additional parameters or set ranking.
            """
            logger.exception(err_msg)
            raise SearchError(err_msg)
    elif isinstance(retrieved_data, list):
        result = retrieved_data[0]
    else:
        result = retrieved_data

    return result


def get_obs_surface(
    site: str,
    species: str,
    inlet: str | slice | None = None,
    height: str | None = None,
    start_date: str | Timestamp | None = None,
    end_date: str | Timestamp | None = None,
    average: str | None = None,
    network: str | None = None,
    instrument: str | None = None,
    calibration_scale: str | None = None,
    rename_vars: bool = True,
    keep_missing: bool = False,
    skip_ranking: bool = False,
    **kwargs: Any,
) -> ObsData | None:
    """This is the equivalent of the get_obs function from the ACRG repository.

    Usage and return values are the same whilst implementation may differ.

    Args:
        site: Site of interest e.g. MHD for the Mace Head site.
        species: Species identifier e.g. ch4 for methane.
        start_date: Output start date in a format that Pandas can interpret
        end_date: Output end date in a format that Pandas can interpret
        inlet: Inlet height above ground level in metres; This can be a single value or `slice(lower, upper)`
            can be used to search for a range of values. `lower` and `upper` can be int, float, or strings
            such as '100m'.
        height: Alias for inlet
        average: Averaging period for each dataset. Each value should be a string of
        the form e.g. "2H", "30min" (should match pandas offset aliases format).
        keep_missing: Keep missing data points or drop them.
        network: Network for the site/instrument (must match number of sites).
        instrument: Specific instrument for the sipte (must match number of sites).
        calibration_scale: Convert to this calibration scale
        rename_vars: Rename variables from species names to use "mf" explictly.
        kwargs: Additional search terms
    Returns:
        ObsData or None: ObsData object if data found, else None
    """
    import numpy as np
    from openghg.util import (
        format_inlet,
        get_site_info,
        synonyms,
        timestamp_tzaware,
    )
    from pandas import Timedelta

    # Allow height to be an alias for inlet but we do not expect height
    # to be within the metadata (for now)
    if inlet is None and height is not None:
        inlet = height
    inlet = format_inlet(inlet)
    if species is not None:
        species = synonyms(species)

    data_type = "surface"

    # Allow height to be an alias for inlet but we do not expect height
    # to be within the metadata (for now)
    if inlet is None and height is not None:
        inlet = height
    inlet = format_inlet(inlet)

    site_data = get_site_info()
    site = site.upper()

    # TODO: Evaluate this constraint - how do we want to handle and incorporate new sites?
    if site not in site_data:
        raise ValueError(f"No site called {site}, please enter a valid site name.")

    surface_keywords = {
        "site": site,
        "species": species,
        "inlet": inlet,
        "start_date": start_date,
        "end_date": end_date,
        "network": network,
        "instrument": instrument,
        "data_type": data_type,
    }
    surface_keywords.update(kwargs)

    # # Get the observation data
    # obs_results = search_surface(**surface_keywords)
    retrieved_data = _get_generic(
        combine_multiple_inlets=isinstance(inlet, slice),  # if range passed for inlet, try to combine
        ambig_check_params=["inlet", "network", "instrument"],
        **surface_keywords,  # type: ignore
    )

    data = retrieved_data.data

    if data.attrs["inlet"] == "multiple":
        data.attrs["inlet_height_magl"] = "multiple"
        retrieved_data.metadata["inlet"] = "multiple"

    if start_date is not None and end_date is not None:
        # Check if underlying data is timezone aware.
        data_time_index = data.indexes["time"]
        tzinfo = data_time_index.tzinfo

        if tzinfo:
            start_date_filter = timestamp_tzaware(start_date)
            end_date_filter = timestamp_tzaware(end_date)
        else:
            start_date_filter = Timestamp(start_date)
            end_date_filter = Timestamp(end_date)

        end_date_filter_exclusive = end_date_filter - Timedelta(
            1, unit="nanosecond"
        )  # Deduct 1 ns to make the end day (date) exclusive.

        # Slice the data to only cover the dates we're interested in
        data = data.sel(time=slice(start_date_filter, end_date_filter_exclusive))

    try:
        start_date_data = timestamp_tzaware(data.time[0].values)
        end_date_data = timestamp_tzaware(data.time[-1].values)
    except AttributeError:
        raise AttributeError("This dataset does not have a time attribute, unable to read date range")
    except IndexError:
        return None

    if average is not None:
        # We need to compute the value here for the operations done further down
        logger.info("Loading Dataset data into memory for resampling operations.")
        data = data.compute()

        data = default_resampler(data, averaging_period=average, species=species, drop_na=(not keep_missing))

        # # First do a mean resample on all variables
        # ds_resampled = data.resample(time=average).mean(skipna=False, keep_attrs=True)
        # # keep_attrs doesn't seem to work for some reason, so manually copy
        # ds_resampled.attrs = data.attrs.copy()

        # average_in_seconds = Timedelta(average).total_seconds()
        # ds_resampled.attrs["averaged_period"] = average_in_seconds
        # ds_resampled.attrs["averaged_period_str"] = average

        # # For some variables, need a different type of resampling
        # data_variables: list[str] = [str(v) for v in data.variables]

        # for var in data_variables:
        #     if "repeatability" in var:
        #         ds_resampled[var] = (
        #             np.sqrt((data[var] ** 2).resample(time=average).sum())
        #             / data[var].resample(time=average).count()
        #         )

        #     # Copy over some attributes
        #     if "long_name" in data[var].attrs:
        #         ds_resampled[var].attrs["long_name"] = data[var].attrs["long_name"]

        #     if "units" in data[var].attrs:
        #         ds_resampled[var].attrs["units"] = data[var].attrs["units"]

        # # Create a new variability variable, containing the standard deviation within the resampling period
        # ds_resampled[f"{species}_variability"] = (
        #     data[species].resample(time=average).std(skipna=False, keep_attrs=True)
        # )

        # # If there are any periods where only one measurement was resampled, just use the median variability
        # ds_resampled[f"{species}_variability"][ds_resampled[f"{species}_variability"] == 0.0] = ds_resampled[
        #     f"{species}_variability"
        # ].median()

        # # Create attributes for variability variable
        # if "long_name" in data[species].attrs:
        #     ds_resampled[f"{species}_variability"].attrs[
        #         "long_name"
        #     ] = f"{data[species].attrs['long_name']}_variability"

        # if "units" in data[species].attrs:
        #     ds_resampled[f"{species}_variability"].attrs["units"] = data[species].attrs["units"]

        # # Resampling may introduce NaNs, so remove, if not keep_missing
        # if keep_missing is False:
        #     ds_resampled = ds_resampled.dropna(dim="time")

        # data = ds_resampled

    # Rename variables
    if rename_vars:
        rename: dict[str, str] = {}

        data_variables = [str(v) for v in data.variables]
        for var in data_variables:
            if var.lower() == species.lower():
                rename[var] = "mf"
            if "repeatability" in var:
                rename[var] = "mf_repeatability"
            if "variability" in var:
                rename[var] = "mf_variability"
            if "number_of_observations" in var:
                rename[var] = "mf_number_of_observations"
            if "status_flag" in var:
                rename[var] = "status_flag"
            if "integration_flag" in var:
                rename[var] = "integration_flag"

        data = data.rename_vars(rename)  # type: ignore

    data.attrs["species"] = species

    if "calibration_scale" in data.attrs:
        data.attrs["scale"] = data.attrs.pop("calibration_scale")

    if calibration_scale is not None:
        data = _scale_convert(data, species, calibration_scale)

    metadata = retrieved_data.metadata
    metadata.update(data.attrs)

    obs_data = ObsData(data=data, metadata=metadata)

    return obs_data


def get_obs_column(
    species: str,
    max_level: int,
    satellite: str | None = None,
    domain: str | None = None,
    selection: str | None = None,
    site: str | None = None,
    network: str | None = None,
    instrument: str | None = None,
    platform: str = "satellite",
    start_date: str | Timestamp | None = None,
    end_date: str | Timestamp | None = None,
    return_mf: bool = True,
    **kwargs: Any,
) -> ObsColumnData:
    """Extract available column data from the object store using keywords.

    Args:
        species: Species name
        source: Source name
        domain: Domain e.g. EUROPE
        start_date: Start date
        end_date: End date
        time_resolution: One of ["standard", "high"]
        return_mf: Return mole fraction rather than column data. Default=True
        kwargs: Additional search terms
    Returns:
        ObsColumnData: ObsColumnData object
    """
    obs_data = _get_generic(
        species=species,
        satellite=satellite,
        domain=domain,
        selection=selection,
        site=site,
        network=network,
        instrument=instrument,
        platform=platform,
        start_date=start_date,
        end_date=end_date,
        data_type="column",
        **kwargs,
    )

    if return_mf:
        if max_level > max(obs_data.data.lev.values) + 1:
            logger.warning(
                f"passed max level is above max level in data ({max(obs_data.data.lev.values)+1}). Defaulting to highest level"
            )
            max_level = max(obs_data.data.lev.values) + 1

        ## processing taken from acrg/acrg/obs/read.py get_gosat()
        lower_levels = list(range(0, max_level))

        prior_factor = (
            obs_data.data.pressure_weights[dict(lev=list(lower_levels))]
            * (1.0 - obs_data.data.xch4_averaging_kernel[dict(lev=list(lower_levels))])
            * obs_data.data.ch4_profile_apriori[dict(lev=list(lower_levels))]
        ).sum(dim="lev")

        upper_levels = list(range(max_level, len(obs_data.data.lev.values)))
        prior_upper_level_factor = (
            obs_data.data.pressure_weights[dict(lev=list(upper_levels))]
            * obs_data.data.ch4_profile_apriori[dict(lev=list(upper_levels))]
        ).sum(dim="lev")

        obs_data.data["mf_prior_factor"] = prior_factor
        obs_data.data["mf_prior_upper_level_factor"] = prior_upper_level_factor
        obs_data.data["mf"] = (
            obs_data.data.xch4 - obs_data.data.mf_prior_factor - obs_data.data.mf_prior_upper_level_factor
        )
        obs_data.data["mf_repeatability"] = obs_data.data.xch4_uncertainty

        # rt17603: 06/04/2018 Added drop variables to ensure lev and id dimensions are also dropped, Causing problems in footprints_data_merge() function
        drop_data_vars = [
            "xch4",
            "xch4_uncertainty",
            "lon",
            "lat",
            "ch4_profile_apriori",
            "xch4_averaging_kernel",
            "pressure_levels",
            "pressure_weights",
            "exposure_id",
        ]
        drop_coords = ["lev", "id"]

        for dv in drop_data_vars:
            if dv in obs_data.data.data_vars:
                obs_data.data = obs_data.data.drop_vars(dv)
        for coord in drop_coords:
            if coord in obs_data.data.coords:
                obs_data.data = obs_data.data.drop_vars(coord)

        obs_data.data.attrs["max_level"] = max_level
        if species.upper() == "CH4":
            # obs_data.data.mf.attrs["units"] = "1e-9"
            obs_data.data.attrs["species"] = "CH4"
        if species.upper() == "CO2":
            # obs_data.data.mf.attrs["units"] = "1e-6"
            obs_data.data.attrs["species"] = "CO2"

        # obs_data.data.attrs["scale"] = "GOSAT"

        obs_data.metadata["transforms"] = (
            f"For creating mole fraction, used apriori data for levels above max_level={max_level}"
        )

    obs_data.data = obs_data.data.sortby("time")

    return ObsColumnData(data=obs_data.data, metadata=obs_data.metadata)


def get_flux(
    species: str,
    source: str,
    domain: str,
    database: str | None = None,
    database_version: str | None = None,
    model: str | None = None,
    start_date: str | Timestamp | None = None,
    end_date: str | Timestamp | None = None,
    time_resolution: str | None = None,
    **kwargs: Any,
) -> FluxData:
    """The flux function reads in all flux files for the domain and species as an xarray Dataset.
    Note that at present ALL flux data is read in per species per domain or by emissions name.
    To be consistent with the footprints, fluxes should be in mol/m2/s.

    Args:
        species: Species name
        source: Source name
        domain: Domain e.g. EUROPE
        start_date: Start date
        end_date: End date
        time_resolution: One of ["standard", "high"]
        kwargs: Additional search terms
    Returns:
        FluxData: FluxData object
    """
    em_data = _get_generic(
        species=species,
        source=source,
        domain=domain,
        database=database,
        database_version=database_version,
        model=model,
        time_resolution=time_resolution,
        start_date=start_date,
        end_date=end_date,
        data_type="flux",
        **kwargs,
    )

    em_ds = em_data.data
    # Check for level coordinate. If one level, assume surface and drop
    if "lev" in em_ds.coords:
        if len(em_ds.lev) > 1:
            raise ValueError("Error: More than one flux level")

        em_ds = em_ds.drop_vars(names="lev")

    return FluxData(data=em_data.data, metadata=em_data.metadata)


def get_bc(
    species: str,
    domain: str,
    bc_input: str | None = None,
    start_date: str | Timestamp | None = None,
    end_date: str | Timestamp | None = None,
    **kwargs: Any,
) -> BoundaryConditionsData:
    """Get boundary conditions for a given species, domain and bc_input name.

    Args:
        species: Species name
        bc_input: Input used to create boundary conditions. For example:
            - a model name such as "MOZART" or "CAMS"
            - a description such as "UniformAGAGE" (uniform values based on AGAGE average)
        domain: Region for boundary conditions e.g. EUROPE
        start_date: Start date
        end_date: End date
    Returns:
        BoundaryConditionsData: BoundaryConditionsData object
    """
    bc_data = _get_generic(
        species=species,
        bc_input=bc_input,
        domain=domain,
        start_date=start_date,
        end_date=end_date,
        data_type="boundary_conditions",
        **kwargs,
    )

    return BoundaryConditionsData(data=bc_data.data, metadata=bc_data.metadata)


def get_footprint(
    site: str,
    domain: str,
    inlet: str | None = None,
    height: str | None = None,
    model: str | None = None,
    start_date: str | Timestamp | None = None,
    end_date: str | Timestamp | None = None,
    species: str | None = None,
    **kwargs: Any,
) -> FootprintData:
    """Get footprints from one site.

    Args:
        site: The name of the site given in the footprints. This often matches
              to the site name but  if the same site footprints are run with a
              different met and they are named slightly differently from the obs
              file. E.g. site="DJI", site_modifier = "DJI-SAM" -
              station called DJI, footprints site called DJI-SAM
        domain : Domain name for the footprints
        inlet: Height above ground level in metres
        height: Alias for inlet
        model: Model used to create footprint (e.g. NAME or FLEXPART)
        start_date: Output start date in a format that Pandas can interpret
        end_date: Output end date in a format that Pandas can interpret
        species: Species identifier e.g. "co2" for carbon dioxide. Only needed
                 if species needs a modified footprints from the typical 30-day
                 footprints appropriate for a long-lived species (like methane)
                 e.g. for high time resolution (co2) or is a short-lived species.
        kwargs: Additional search terms
    Returns:
        FootprintData: FootprintData dataclass
    """
    from openghg.util import clean_string, format_inlet, synonyms

    # Find the correct synonym for the passed species
    if species is not None:
        species = clean_string(synonyms(species))

    # Allow inlet or height to be specified, both or either may be included
    # within the metadata so could use either to search
    inlet = format_inlet(inlet)
    height = format_inlet(height)

    fp_data = _get_generic(
        site=site,
        domain=domain,
        inlet=inlet,
        height=height,
        model=model,
        start_date=start_date,
        end_date=end_date,
        species=species,
        data_type="footprints",
        **kwargs,
    )

    return FootprintData(data=fp_data.data, metadata=fp_data.metadata)

    # TODO: Could incorporate this somewhere? Setting species to INERT?
    # if species is None:
    #     species = metadata.get("species", "INERT")


def _scale_convert(data: Dataset, species: str, to_scale: str) -> Dataset:
    """Convert to a new calibration scale

    Args:
        data: Must contain an mf variable (mole fraction), and scale must be in global attributes
        species: species name
        to_scale: Calibration scale to convert to
    Returns:
        xarray.Dataset: Dataset with mole fraction data scaled
    """
    from numexpr import evaluate
    from openghg.util import get_datapath
    from pandas import read_csv

    # If scale is already correct, return
    ds_scale = data.attrs["scale"]
    if ds_scale == to_scale:
        return data

    scale_convert_filepath = get_datapath("acrg_obs_scale_convert.csv")

    scale_converter = read_csv(scale_convert_filepath)
    scale_converter_scales = scale_converter[scale_converter.isin([species.upper(), ds_scale, to_scale])][
        ["species", "scale1", "scale2"]
    ].dropna(axis=0, how="any")

    if len(scale_converter_scales) == 0:
        raise ValueError(
            f"Scales {ds_scale} and {to_scale} are not both in any one row in acrg_obs_scale_convert.csv for species {species}"
        )
    elif len(scale_converter_scales) > 1:
        raise ValueError("Duplicate rows in acrg_obs_scale_convert.csv?")
    else:
        row = scale_converter_scales.index[0]

    converter = scale_converter.loc[row]

    direction = "2to1" if to_scale == converter["scale1"] else "1to2"

    # flake8: noqa: F841
    # scale_convert file has variable X in equations, so let's create it
    X = 1.0
    scale_factor = evaluate(converter[direction])
    data["mf"].values *= scale_factor

    data.attrs["scale"] = to_scale

    return data


def _create_keyword_string(**kwargs: Any) -> str:
    """Create a formatted string for supplied keyword values. This will ignore
    keywords where the value is None.
    This is used for printing details of keywords passed to the search functions.
    """
    used_keywords = {key: value for key, value in kwargs.items() if value is not None}
    keyword_string = ", ".join([f"{key}='{value}'" for key, value in used_keywords.items()])

    return keyword_string


def _metadata_difference(
    data: multDataTypes, params: list | None = None, print_output: bool = True
) -> dict[str, list]:
    """Check differences between metadata for returned data objects. Note this will
    only look at differences between values which are strings (not lists, floats etc.)

    Args:
        data: Multiple data objects e.g. multiple ObsData as a list
        params: Specific metadata parameters to check. If None all parameters will be checked
        print_output: Summarise and print output to screen.

    Returns:
        Dict[str, list]: Keys and lists of values from the metadata with differences.
    """
    # Extract metadata dictionaries from each data object in list
    metadata = [d.metadata for d in data]

    if not metadata:
        err_msg = "Unable to read metadata."
        logger.exception(err_msg)
        raise ValueError(err_msg)

    # Creating multiple metadata dictionaries to be compared
    # - Check if only selected parameters be included
    if params is not None:
        metadata = [{param: m[param] for param in params} for m in metadata]

    # - Check if some parameters should be explicitly ignored and not compared
    ignore_params = ["uuid", "data_owner", "data_owner_email"]
    if ignore_params is not None:
        metadata = [{key: value for key, value in m.items() if key not in ignore_params} for m in metadata]

    # - Extract string values  only from the underlying metadata dictionaries
    metadata = [{key: value for key, value in m.items() if isinstance(value, str)} for m in metadata]

    # Select first metadata dictionary from list and use this to compare to others
    # - Look at difference between first metadata dict and other metadata dicts
    metadata0 = metadata[0]
    difference = []
    for metadata_compare in metadata[1:]:
        try:
            metadata_diff = set(metadata0.items()) - set(metadata_compare.items())
        except TypeError:
            logger.warning("Unable to compare metadata between ambiguous results")
            return {}
        else:
            difference.extend(list(metadata_diff))
    # - Select parameter names for values which are different between metadata dictionaries
    param_difference = list(set([d[0] for d in difference]))

    # ignore_params = ["data_owner", "data_owner_email"]
    # for iparam in ignore_params:
    #     try:
    #         param_difference.remove(iparam)
    #     except ValueError:
    #         continue

    # - Collate summary of differences as a dictionary which maps as param: list of values
    summary_difference: dict[str, list] = {}
    for param in param_difference:
        summary_difference[param] = []
        if print_output:
            logger.info(f" {param}: ")
        for m in metadata:
            value = m.get(param, "NOT PRESENT")
            summary_difference[param].append(value)
            if print_output:
                logger.info(f" '{value}', ")
        if print_output:
            logger.info("\n")  # print new line

    # if print_output:
    #     print("Datasets contain:")
    #     for param in param_difference:
    #         print(f" {param}: ", end="")
    #         for m in metadata:
    #             print(f" '{m[param]}', ", end="")
    #         print()  # print new line

    return summary_difference


def _metadata_difference_formatted(
    data: multDataTypes, params: list | None = None, print_output: bool = True
) -> str:
    """Create formatted string for the difference in metadata between input objects.

    Args:
        data : Multiple data objects e.g. multiple ObsData as a list
        params : Specific metadata parameters to check. If None all parameters will be checked
        print_output : Summarise and print output to screen.

    Returns:
        str : Formatted string summarising differences in keys and sets of values
              from the metadata.
    """
    param_difference = _metadata_difference(data, params, print_output)
    formatted = "\n".join([f" - {key}: {', '.join(values)}" for key, values in param_difference.items()])
    return formatted<|MERGE_RESOLUTION|>--- conflicted
+++ resolved
@@ -10,12 +10,9 @@
     ObsData,
 )
 from openghg.types import SearchError
-<<<<<<< HEAD
-from openghg.util import combine_and_elevate_inlet, decompress, decompress_str, hash_bytes, running_on_hub
+from openghg.util import combine_and_elevate_inlet
 from openghg.util._data_cleaning import default_resampler
-=======
-from openghg.util import combine_and_elevate_inlet
->>>>>>> c5e91dca
+
 from pandas import Timestamp
 from xarray import Dataset
 

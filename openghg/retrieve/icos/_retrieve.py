--- conflicted
+++ resolved
@@ -409,7 +409,6 @@
         logger.error("Please check you have passed a valid ICOS site and have a working internet connection.")
         return None
 
-<<<<<<< HEAD
     # data_pids = stat.data(level=data_level)
 
     # # We want to get the PIDs of the data for each species here
@@ -442,35 +441,6 @@
 
     # # Now extract the PIDs along with some data about them
     # dobj_urls = filtered_sources["dobj"].tolist()
-=======
-    data_pids = stat.data(level=data_level)
-
-    # We want to get the PIDs of the data for each species here
-    species_upper = [s.upper() for s in species]
-    # For this see https://stackoverflow.com/a/55335207
-    search_str = r"\b(?:{})\b".format("|".join(map(re.escape, species_upper)))
-    # Now filter the dataframe so we can extract the PIDS
-    # We filter out any data that contains "Obspack" or "csv" in the specLabel
-    # Also filter out some drought files which cause trouble being read in
-    # For some reason they have separate station record pages that contain "ATMO_"
-    filtered_sources = data_pids[
-        data_pids["specLabel"].str.contains(search_str)
-        & ~data_pids["specLabel"].str.contains("Obspack")
-        & ~data_pids["specLabel"].str.contains("csv")
-        & ~data_pids["station"].str.contains("ATMO_")
-    ]
-
-    if filtered_sources.empty:
-        species_lower = [s.lower() for s in species]
-        # For this see https://stackoverflow.com/a/55335207
-        search_str = r"\b(?:{})\b".format("|".join(map(re.escape, species_lower)))
-        # Now filter the dataframe so we can extract the PIDS
-        filtered_sources = data_pids[
-            data_pids["specLabel"].str.contains(search_str)
-            & ~data_pids["specLabel"].str.contains("Obspack")
-            & ~data_pids["specLabel"].str.contains("csv")
-        ]
->>>>>>> 98219b44
 
     try:
         species_and_dobj_url = _get_species_and_dobjs_url(site, data_level, species, inlet)

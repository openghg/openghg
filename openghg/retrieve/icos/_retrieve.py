import logging
import re
from typing import Any, cast, Dict, List, Optional, Union

from openghg.dataobjects import ObsData
from openghg.objectstore import get_writable_bucket
from openghg.util import running_on_hub, load_json
import openghg_defs
import pandas as pd

logger = logging.getLogger("openghg.retrieve")
logger.setLevel(logging.DEBUG)  # Have to set level for logger as well as handler


def retrieve_atmospheric(
    site: str,
    species: Optional[Union[str, List]] = None,
    inlet: Optional[str] = None,
    sampling_height: Optional[str] = None,
    start_date: Optional[str] = None,
    end_date: Optional[str] = None,
    force_retrieval: bool = False,
    data_level: int = 2,
    dataset_source: Optional[str] = None,
    store: Optional[str] = None,
    update_mismatch: str = "never",
    force: bool = False,
) -> Union[ObsData, List[ObsData], None]:
    """Retrieve ICOS atmospheric measurement data. If data is found in the object store it is returned. Otherwise
    data will be retrieved from the ICOS Carbon Portal. Data retrieval from the Carbon Portal may take a short time.
    If only a single data source is found an ObsData object is returned, if multiple a list of ObsData objects
    if returned, if nothing then None.

    Args:
        site: Site code
        species: Species name
        inlet: Height of the inlet for sampling in metres.
        sampling_height: Alias for inlet
        start_date: Start date
        end_date: End date
        force_retrieval: Force the retrieval of data from the ICOS Carbon Portal
        data_level: ICOS data level (1, 2)
        - Data level 1: Near Real Time Data (NRT) or Internal Work data (IW).
        - Data level 2: The final quality checked ICOS RI data set, published by the CFs,
                        to be distributed through the Carbon Portal.
                        This level is the ICOS-data product and free available for users.
        See https://icos-carbon-portal.github.io/pylib/modules/#stationdatalevelnone
        dataset_source: Dataset source name, for example ICOS, InGOS, European ObsPack
        store: Name of object to search/store data to
        update_mismatch: This determines how mismatches between the "metadata" derived from
            stored data and "attributes" derived from ICOS Header are handled.
            This includes the options:
                - "never" - don't update mismatches and raise an AttrMismatchError
                - "from_source" / "attributes" - update mismatches based on attributes from ICOS Header
                - "from_definition" / "metadata" - update mismatches based on input metadata
        force: Force adding of data even if this is identical to data stored (checked based on previously retrieved file hashes).
    Returns:
        ObsData, list[ObsData] or None
    """
    return retrieve(
        site=site,
        species=species,
        inlet=inlet,
        sampling_height=sampling_height,
        start_date=start_date,
        end_date=end_date,
        force_retrieval=force_retrieval,
        data_level=data_level,
        dataset_source=dataset_source,
        update_mismatch=update_mismatch,
        store=store,
        force=force,
    )


def retrieve(**kwargs: Any) -> Union[ObsData, List[ObsData], None]:
    """Retrieve data from the ICOS Carbon Portal. If data is found in the local object store
    it will be retrieved from there first.

    This function detects the running environment and routes the call
    to either the cloud or local search function.

    Example / commonly used arguments are given below.

    Args:
        site: Site code
        species: Species name
        start_date: Start date
        end_date: End date
        inlet: Height of the inlet for sampling in metres.
        sampling_height: Alias for inlet
        force_retrieval: Force the retrieval of data from the ICOS Carbon Portal
        data_level: ICOS data level (1, 2)
        - Data level 1: Near Real Time Data (NRT) or Internal Work data (IW).
        - Data level 2: The final quality checked ICOS RI data set, published by the CFs,
                        to be distributed through the Carbon Portal.
                        This level is the ICOS-data product and free available for users.
        See https://icos-carbon-portal.github.io/pylib/modules/#stationdatalevelnone
        update_mismatch: This determines how mismatches between the "metadata" derived from
            stored data and "attributes" derived from ICOS Header are handled.
            This includes the options:
                - "never" - don't update mismatches and raise an AttrMismatchError
                - "from_source" / "attributes" - update mismatches based on attributes from ICOS Header
                - "from_definition" / "metadata" - update mismatches based on input metadata
    Returns:
        ObsData, list[ObsData] or None
    """
    from io import BytesIO
    from xarray import load_dataset
    from openghg.cloud import call_function, unpackage

    # The hub is the only place we want to make remote calls
    if running_on_hub():
        raise NotImplementedError("Cloud functionality marked for rewrite.")
        post_data: Dict[str, Union[str, Dict]] = {}
        post_data["function"] = "retrieve_icos"
        post_data["search_terms"] = kwargs

        call_result = call_function(data=post_data)

        content = call_result["content"]
        found = content["found"]

        if not found:
            return None

        observations = content["data"]

        obs_data = []
        for package in observations.values():
            unpackaged = unpackage(data=package)
            buf = BytesIO(unpackaged["data"])
            ds = load_dataset(buf)
            obs = ObsData(data=ds, metadata=unpackaged["metadata"])

            obs_data.append(obs)

        if len(obs_data) == 1:
            return obs_data[0]
        else:
            return obs_data
    else:
        return local_retrieve(**kwargs)


def local_retrieve(
    site: str,
    species: Optional[Union[str, List]] = None,
    inlet: Optional[str] = None,
    sampling_height: Optional[str] = None,
    start_date: Optional[str] = None,
    end_date: Optional[str] = None,
    force_retrieval: bool = False,
    data_level: int = 2,
    dataset_source: Optional[str] = None,
    store: Optional[str] = None,
    update_mismatch: str = "never",
    force: bool = False,
    **kwargs: Any,
) -> Union[ObsData, List[ObsData], None]:
    """Retrieve ICOS atmospheric measurement data. If data is found in the object store it is returned. Otherwise
    data will be retrieved from the ICOS Carbon Portal. Data retrieval from the Carbon Portal may take a short time.
    If only a single data source is found an ObsData object is returned, if multiple a list of ObsData objects
    if returned, if nothing then None.

    Args:
        site: Site code
        species: Species name
        inlet: Height of the inlet for sampling in metres.
        sampling_height: Alias for inlet
        start_date: Start date
        end_date: End date
        force_retrieval: Force the retrieval of data from the ICOS Carbon Portal
        data_level: ICOS data level (1, 2)
        - Data level 1: Near Real Time Data (NRT) or Internal Work data (IW).
        - Data level 2: The final quality checked ICOS RI data set, published by the CFs,
                        to be distributed through the Carbon Portal.
                        This level is the ICOS-data product and free available for users.
        See https://icos-carbon-portal.github.io/pylib/modules/#stationdatalevelnone
        dataset_source: Dataset source name, for example ICOS, InGOS, European ObsPack
        store: Name of object to search/store data to
        update_mismatch: This determines how mismatches between the "metadata" derived from
            stored data and "attributes" derived from ICOS Header are handled.
            This includes the options:
                - "never" - don't update mismatches and raise an AttrMismatchError
                - "from_source" / "attributes" - update mismatches based on attributes from ICOS Header
                - "from_definition" / "metadata" - update mismatches based on input metadata
        force: Force adding of data even if this is identical to data stored (checked based on previously retrieved file hashes).
    Returns:
        ObsData, list[ObsData] or None
    """
    from openghg.retrieve import search_surface
    from openghg.store import ObsSurface
    from openghg.util import to_lowercase

    if not 1 <= data_level <= 2:
        logger.error("Error: data level must be 1 or 2.")

    if sampling_height and inlet is None:
        inlet = sampling_height
    elif sampling_height and inlet:
        logger.warning(f"Both sampling height and inlet specified. Using inlet value of {inlet}")

    # NOTE - we skip ranking here, will we be ranking ICOS data?
    results = search_surface(
        site=site,
        species=species,
        inlet=inlet,
        network="ICOS",
        data_source="icoscp",
        start_date=start_date,
        end_date=end_date,
        icos_data_level=data_level,
        dataset_source=dataset_source,
        store=store,
    )

    if results and not force_retrieval:
        obs_data = results.retrieve_all()
    else:
        # We'll also need to check we have current data
        standardised_data = _retrieve_remote(
            site=site,
            species=species,
            data_level=data_level,
            dataset_source=dataset_source,
            inlet=inlet,
            sampling_height=sampling_height,
            update_mismatch=update_mismatch,
        )

        if standardised_data is None:
            return None

        bucket = get_writable_bucket(name=store)
        with ObsSurface(bucket=bucket) as obs:
            obs.store_data(data=standardised_data, force=force)

        # Create the expected ObsData type
        obs_data = []
        for data in standardised_data.values():
            measurement_data = data["data"]
            # These contain URLs that are case sensitive so skip lowercasing these
            skip_keys = [
                "citation_string",
                "instrument_data",
                "dobj_pid",
                "dataset_source",
            ]
            metadata = to_lowercase(data["metadata"], skip_keys=skip_keys)
            obs_data.append(ObsData(data=measurement_data, metadata=metadata))

    if isinstance(obs_data, list) and len(obs_data) == 1:
        return obs_data[0]
    else:
        return obs_data


def _get_species_and_dobjs_url(
    site: str,
    data_level: int,
    species: List,
    inlet: Optional[str] = None,
    ignore_obs_pack: bool = True,
) -> pd.DataFrame:
    """Get icoscp Dobjs for given site and data level, keyed by species. Additonal parameters filter the results.

    Args:
        site: ICOS site code, for site codes see
        https://www.icos-cp.eu/observations/atmosphere/stations
        data_level: ICOS data level (1, 2)
            - Data level 1: Near Real Time Data (NRT) or Internal Work data (IW).
            - Data level 2: The final quality checked ICOS RI data set, published by the CFs,
                            to be distributed through the Carbon Portal.
                            This level is the ICOS-data product and free available for users.
            See https://icos-carbon-portal.github.io/pylib/modules/#stationdatalevelnone
        species: Species name
        inlet: Height of the inlet for sampling in metres.
        ignore_obs_pack: if True, ignore ObsPack data. Default = True.

    Returns:
        dict: Dictionary of icos Dobjs for given site, species, and keywords, keyed by species.

    TODO: refactor into two functions: 1) get Dobjs (filter ObsPack and inlet), 2) extract metadata
    """
    # icoscp isn't available to conda so we've got to resort to this for now
    try:
        from icoscp.cpb.dobj import Dobj  # type: ignore
        from icoscp.station import station  # type: ignore
    except ImportError:
        raise ImportError(
            "Cannot import icoscp, if you've installed OpenGHG using conda please run: pip install icoscp"
        )

    stat = station.get(stationId=site.upper())

    if not stat.valid:
        raise ValueError("Please check you have passed a valid ICOS site.")

    data_pids = cast(pd.DataFrame, stat.data(level=data_level))

    if ignore_obs_pack:
        data_pids = data_pids[~data_pids["specLabel"].str.contains("ObsPack")]

    # extract species, unit, measurement_type from dobj metadata
    def get_species_from_col_names(url: str, species: list[str]) -> pd.Series:
        """Get species, unit, and measurement type given "dobj" url."""
<<<<<<< HEAD
        try:
            dobj = Dobj(url)
            names = dobj.colNames
        except:
            return pd.Series({"species": None, "units": None, "measurement_type": None})

=======
        dobj = Dobj(url)

        names = dobj.colNames
>>>>>>> bf3bf360
        if names is None:
            return pd.Series({"species": None, "units": None, "measurement_type": None})

        col_data = dobj.meta["specificInfo"]["columns"]  # type: ignore

        # match the species string (upper or lower) *exactly*
        pat = re.compile(r"^({})$".format("|".join(map(re.escape, species))), re.IGNORECASE)

        for name, data in zip(names, col_data):
            if re.search(pat, name):
                species = name
                units = data["valueType"]["unit"]  # type: ignore
                measurement_type = data["valueType"]["self"]["label"]  # type: ignore

                return pd.Series({"species": species, "units": units, "measurement_type": measurement_type})

        return pd.Series({"species": None, "units": None, "measurement_type": None})

    info_df = data_pids["dobj"].apply(lambda x: get_species_from_col_names(x, species))
    data_pids = pd.concat([data_pids, info_df], axis=1)

    # drop rows where no species is found
    data_pids = data_pids.dropna(subset="species")

    # filter by inlet
    if inlet is not None:
        inlet = str(float(inlet.rstrip("m")))
        filt = data_pids["samplingheight"].astype("string").str.contains(inlet)  # astype needed for tests...
        data_pids = data_pids[filt]

    return data_pids[["dobj", "species", "units", "measurement_type"]]


def _retrieve_remote(
    site: str,
    data_level: int,
    species: Optional[Union[str, List]] = None,
    inlet: Optional[str] = None,
    sampling_height: Optional[str] = None,
    dataset_source: Optional[str] = None,
    update_mismatch: str = "never",
) -> Optional[Dict]:
    """Retrieve ICOS data from the ICOS Carbon Portal and standardise it into
    a format expected by OpenGHG. A dictionary of metadata and Datasets

    Args:
        site: ICOS site code, for site codes see
        https://www.icos-cp.eu/observations/atmosphere/stations
        data_level: ICOS data level (1, 2)
        - Data level 1: Near Real Time Data (NRT) or Internal Work data (IW).
        - Data level 2: The final quality checked ICOS RI data set, published by the CFs,
                        to be distributed through the Carbon Portal.
                        This level is the ICOS-data product and free available for users.
        See https://icos-carbon-portal.github.io/pylib/modules/#stationdatalevelnone
        species: Species name
        inlet: Height of the inlet for sampling in metres.
        sampling_height: Alias for inlet
        dataset_source: Dataset source name, for example ICOS, InGOS, European ObsPack
        update_mismatch: This determines how mismatches between the "metadata" derived from
            stored data and "attributes" derived from ICOS Header are handled.
            This includes the options:
                - "never" - don't update mismatches and raise an AttrMismatchError
                - "from_source" / "attributes" - update mismatches based on attributes from ICOS Header
                - "from_definition" / "metadata" - update mismatches based on input metadata
    Returns:
        dict or None: Dictionary of processed data and metadata if found
    """
    # icoscp isn't available to conda so we've got to resort to this for now
    try:
        from icoscp.cpb.dobj import Dobj  # type: ignore
        from icoscp.station import station  # type: ignore
    except ImportError:
        raise ImportError(
            "Cannot import icoscp, if you've installed OpenGHG using conda please run: pip install icoscp"
        )

    import re
    from openghg.standardise.meta import assign_attributes
    from openghg.util import format_inlet
    from pandas import to_datetime

    if species is None:
        species = ["CO", "CO2", "CH4"]

    if not isinstance(species, list):
        species = [species]

    if sampling_height and inlet is None:
        inlet = sampling_height
    elif sampling_height and inlet:
        logger.warning(f"Both sampling height and inlet specified. Using inlet value of {inlet}")

    # We should first check if it's stored in the object store
    # Will need to make sure ObsSurface can accept the datasets we
    # create from the ICOS data
    stat = station.get(stationId=site.upper())

    if not stat.valid:
        logger.error("Please check you have passed a valid ICOS site and have a working internet connection.")
        return None

    # data_pids = stat.data(level=data_level)

    # # We want to get the PIDs of the data for each species here
    # species_upper = [s.upper() for s in species]
    # # For this see https://stackoverflow.com/a/55335207
    # search_str = r"\b(?:{})\b".format("|".join(map(re.escape, species_upper)))
    # # Now filter the dataframe so we can extract the PIDS
    # # Remove ObsPack results - GJ 2023-10-11 - added as a quick fix for now
    # filtered_sources = data_pids[
    #     data_pids["specLabel"].str.contains(search_str) & ~data_pids["specLabel"].str.contains("Obspack")
    # ]

    # if filtered_sources.empty:
    #     species_lower = [s.lower() for s in species]
    #     # For this see https://stackoverflow.com/a/55335207
    #     search_str = r"\b(?:{})\b".format("|".join(map(re.escape, species_lower)))
    #     # Now filter the dataframe so we can extract the PIDS
    #     filtered_sources = data_pids[data_pids["specLabel"].str.contains(search_str)]

    # if inlet is not None:
    #     inlet = str(float(inlet.rstrip("m")))
    #     height_filter = [inlet in str(x) for x in filtered_sources["samplingheight"]]
    #     filtered_sources = filtered_sources[height_filter]

    # if filtered_sources.empty:
    #     logger.error(
    #         f"No sources found for {species} at {site}. Please check with the ICOS Carbon Portal that this data is available."
    #     )
    #     return None

    # # Now extract the PIDs along with some data about them
    # dobj_urls = filtered_sources["dobj"].tolist()

    try:
        species_and_dobj_url = _get_species_and_dobjs_url(site, data_level, species, inlet)
    except ValueError:
        logger.error("Please check you have passed a valid ICOS site.")
        return None

    if species_and_dobj_url.empty:
        logger.error(
            f"No sources found for {species} at {site}. Please check with the ICOS Carbon Portal that this data is available."
        )
        return None

    # Load our site metadata for a few things like the station's long_name that
    # isn't in the ICOS metadata in the way we want it at the momenet - 2023-03-20
    site_info_fpath = openghg_defs.site_info_file
    openghg_site_metadata = load_json(path=site_info_fpath)

    standardised_data: Dict[str, Dict] = {}

    # for n, dobj_url in enumerate(dobj_urls):
    for n, dobj_url, the_species, units, measurement_type in species_and_dobj_url.itertuples():
        print(n, dobj_url, the_species, units, measurement_type)
        dobj = Dobj(dobj_url)
        logger.info(f"Retrieving {dobj_url}...")
        # We've got to jump through some hoops here to try and avoid the NOAA
        # ObsPack GlobalView data
        try:
            if "globalview" in dobj.meta["references"]["doi"]["titles"][0]["title"].lower():
                logger.info(f"Skipping {dobj_url} as ObsPack GlobalView detected.")
                continue
        except KeyError:
            pass

        try:
            dobj_dataset_source = dobj.meta["specification"]["project"]["self"]["label"]
        except KeyError:
            dobj_dataset_source = "NA"
            logger.warning("Unable to read project information from dobj.")

        if dataset_source is not None and dataset_source.lower() != dobj_dataset_source.lower():
            continue

        # We need to pull the data down as .info (metadata) is populated further on this step
        dataframe = dobj.get()
        # This is the metadata, dobj.info and dobj.meta are equal
        dobj_info = cast(dict[str, dict[str, Any]], dobj.meta)

        attributes = {}

        # specific_info = dobj_info["specificInfo"]
        # col_data = specific_info["columns"]
<<<<<<< HEAD

        # # Get the species this dobj holds information for
        # not_the_species = {"TIMESTAMP", "Flag", "NbPoints", "Stdev"}
        # species_info = next(i for i in col_data if i["label"] not in not_the_species)

=======

        # # Get the species this dobj holds information for
        # not_the_species = {"TIMESTAMP", "Flag", "NbPoints", "Stdev"}
        # species_info = next(i for i in col_data if i["label"] not in not_the_species)

>>>>>>> bf3bf360
        # measurement_type = species_info["valueType"]["self"]["label"].lower()
        # units = species_info["valueType"]["unit"].lower()
        # the_species = species_info["label"]

        attributes["species"] = the_species
        acq_data = cast(dict[str, Any], dobj_info["specificInfo"]["acquisition"])  # type: ignore
        station_data = acq_data["station"]

        to_store: Dict[str, Any] = {}
        try:
            instrument_attributes = acq_data["instrument"]
        except KeyError:
            to_store["instrument"] = "NA"
            to_store["instrument_data"] = "NA"
        else:
            # Do some tidying of the instrument attributes
            instruments = set()
            cleaned_instrument_attributes = []

            if not isinstance(instrument_attributes, list):
                instrument_attributes = [instrument_attributes]

            for inst in instrument_attributes:
                instrument_name = inst["label"]
                instruments.add(instrument_name)
                uri = inst["uri"]

                cleaned_instrument_attributes.extend([instrument_name, uri])

            if len(instruments) == 1:
                instrument = instruments.pop()
            else:
                instrument = "multiple"

            to_store["instrument"] = instrument
            to_store["instrument_data"] = cleaned_instrument_attributes

        attributes.update(to_store)

        attributes["site"] = station_data["id"]
        attributes["measurement_type"] = measurement_type
        # TODO: Remove this from general attributes but make sure this is
        # included as a specific value on the appropriate variable.
        attributes["units"] = units

        _sampling_height = acq_data["samplingHeight"]
        attributes["sampling_height"] = format_inlet(_sampling_height, key_name="sampling_height")
        attributes["sampling_height_units"] = "metres"
        attributes["inlet"] = format_inlet(_sampling_height, key_name="inlet")
        attributes["inlet_height_magl"] = format_inlet(_sampling_height, key_name="inlet_height_magl")

        loc_data = station_data["location"]

        attributes["station_long_name"] = loc_data["label"]
        attributes["station_latitude"] = str(loc_data["lat"])
        attributes["station_longitude"] = str(loc_data["lon"])

        # 03/05/2023: Updated attributes to include altitude for "station_height_masl" explicitly.
        # attributes["station_altitude"] = format_inlet(loc_data["alt"], key_name="station_altitude")
        # attributes["station_height_masl"] = format_inlet(str(stat.eas), key_name="station_height_masl")
        attributes["station_height_masl"] = format_inlet(loc_data["alt"], key_name="station_height_masl")

        attributes["data_owner"] = f"{stat.firstName} {stat.lastName}"
        attributes["data_owner_email"] = str(stat.email)

        attributes["citation_string"] = dobj_info["references"]["citationString"]
        attributes["licence_name"] = dobj_info["references"]["licence"]["name"]
        attributes["licence_info"] = dobj_info["references"]["licence"]["url"]

        metadata = {}

        network = "ICOS"

        try:
            site_info = openghg_site_metadata[site.upper()][network]
        except KeyError:
            pass
        else:
            metadata["station_long_name"] = site_info["long_name"]
            metadata["station_latitude"] = site_info["latitude"]
            metadata["station_longitude"] = site_info["longitude"]

        # Add some values directly for attributes (for now)
        metadata["species"] = attributes["species"]

        # Add ICOS in directly here for now
        additional_data = {}
        additional_data["network"] = network
        additional_data["data_type"] = "surface"
        additional_data["data_source"] = "icoscp"
        additional_data["source_format"] = "icos"
        additional_data["icos_data_level"] = str(data_level)
        additional_data["dataset_source"] = dobj_dataset_source
        additional_data["site"] = site

        attributes.update(additional_data)
        metadata.update(additional_data)

        dataframe.columns = [x.lower() for x in dataframe.columns]
        dataframe = dataframe.dropna(axis="index")

        if not dataframe.index.is_monotonic_increasing:
            dataframe = dataframe.sort_index()

        spec = attributes["species"]

        rename_cols = {
            "stdev": spec + " variability",
            "nbpoints": spec + " number_of_observations",
        }

        # TODO - add this back in once we've merged the fixes in
        # Try and conver the flag / userflag column to str
        # possible_flag_cols = ("flag", "userflag")
        # flag_col = [x for x in dataframe.columns if x in possible_flag_cols]

        # PR328
        # if flag_col:
        #     flag_str = flag_col[0]
        #     dataframe = dataframe.astype({flag_str: str})
        try:
            dataframe = dataframe.rename(columns=rename_cols).set_index("timestamp")
<<<<<<< HEAD
            dataframe.index.name = "time"
            dataframe.index = to_datetime(dataframe.index, format="%Y-%m-%d %H:%M:%S")
        except KeyError:
            # flask data has sampling start instead of timestamp
            dataframe = dataframe.rename(columns=rename_cols).set_index("samplingstart")
            dataframe.index.name = "time"
            dataframe.index = to_datetime(dataframe.index, unit="ms")

=======
        except KeyError:
            # flask data has sampling start instead of timestamp
            dataframe = dataframe.rename(columns=rename_cols).set_index("samplingstart")
>>>>>>> bf3bf360


        dataset = dataframe.to_xarray()
        dataset.attrs.update(attributes)

        # So there isn't an easy way of getting a hash of a Dataset, can we do something
        # simple here we can compare data that's being added? Then we'll be able to make sure
        # ObsSurface.store_data won't accept data it's already seen
        data_key = f"key-{n}"
        # TODO - do we need both attributes and metadata here?
        standardised_data[data_key] = {
            "metadata": metadata,
            "data": dataset,
            "attributes": attributes,
        }

    standardised_data = assign_attributes(data=standardised_data, update_mismatch=update_mismatch)

    return standardised_data


# def _read_site_metadata():
#     """ Read site metadata from object store, if it doesn't exist we'll
#     retrieve it from the ICOS CP and store it.

#     Returns:
#         dict: Dictionary of site data
#     """
#     from openghg.objectstore import get_bucket, get_object_from_json
#     from openghg.types import ObjectStoreError
#     from openghg.util import timestamp_now
# raise NotImplementedError
#     key = "metadata/icos_atmos_site_metadata"
#     bucket = get_bucket()

#     try:
#         data = get_object_from_json(bucket=bucket, key=key)
#     except ObjectStoreError:
#         # Retrieve and store
#         from icoscp import station
#         station_data = station.getIdList()
#         metadata = {d.id: dict(d) for _, d in df.iterrows()}<|MERGE_RESOLUTION|>--- conflicted
+++ resolved
@@ -305,18 +305,11 @@
     # extract species, unit, measurement_type from dobj metadata
     def get_species_from_col_names(url: str, species: list[str]) -> pd.Series:
         """Get species, unit, and measurement type given "dobj" url."""
-<<<<<<< HEAD
         try:
             dobj = Dobj(url)
             names = dobj.colNames
         except:
-            return pd.Series({"species": None, "units": None, "measurement_type": None})
-
-=======
-        dobj = Dobj(url)
-
-        names = dobj.colNames
->>>>>>> bf3bf360
+
         if names is None:
             return pd.Series({"species": None, "units": None, "measurement_type": None})
 
@@ -502,19 +495,11 @@
 
         # specific_info = dobj_info["specificInfo"]
         # col_data = specific_info["columns"]
-<<<<<<< HEAD
 
         # # Get the species this dobj holds information for
         # not_the_species = {"TIMESTAMP", "Flag", "NbPoints", "Stdev"}
         # species_info = next(i for i in col_data if i["label"] not in not_the_species)
 
-=======
-
-        # # Get the species this dobj holds information for
-        # not_the_species = {"TIMESTAMP", "Flag", "NbPoints", "Stdev"}
-        # species_info = next(i for i in col_data if i["label"] not in not_the_species)
-
->>>>>>> bf3bf360
         # measurement_type = species_info["valueType"]["self"]["label"].lower()
         # units = species_info["valueType"]["unit"].lower()
         # the_species = species_info["label"]
@@ -637,7 +622,7 @@
         #     dataframe = dataframe.astype({flag_str: str})
         try:
             dataframe = dataframe.rename(columns=rename_cols).set_index("timestamp")
-<<<<<<< HEAD
+
             dataframe.index.name = "time"
             dataframe.index = to_datetime(dataframe.index, format="%Y-%m-%d %H:%M:%S")
         except KeyError:
@@ -645,12 +630,6 @@
             dataframe = dataframe.rename(columns=rename_cols).set_index("samplingstart")
             dataframe.index.name = "time"
             dataframe.index = to_datetime(dataframe.index, unit="ms")
-
-=======
-        except KeyError:
-            # flask data has sampling start instead of timestamp
-            dataframe = dataframe.rename(columns=rename_cols).set_index("samplingstart")
->>>>>>> bf3bf360
 
 
         dataset = dataframe.to_xarray()

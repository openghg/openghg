import logging
from typing import Any

from openghg.dataobjects import ObsData
from openghg.objectstore import get_writable_bucket
from openghg.types import MetadataAndData

logger = logging.getLogger("openghg.retrieve")
logger.setLevel(logging.DEBUG)  # Have to set level for logger as well as handler


def retrieve_surface(
    site: str | None = None,
    species: str | None = None,
    inlet: str | None = None,
    url: str | None = None,
    force_retrieval: bool = False,
    additional_metadata: dict | None = None,
    store: str | None = None,
) -> list[ObsData] | ObsData | None:
    """Retrieve surface measurements from the CEDA archive. This function will route the call
    to either local or cloud functions based on the environment.

    Args:
        site: Site name
        species: Species name
        inlet: Inlet height
        url: URL of data in CEDA archive
        force_retrieval: Force the retrieval of data from a URL
        additional_metadata: Additional metadata to pass if the returned data
        doesn't contain everythging we need. At the moment we try and find site and inlet
        keys if they aren't found in the dataset's attributes.
        For example:
            {"site": "AAA", "inlet": "10m"}
        store: Name of object store to use
    Returns:
        ObsData or None: ObsData if data found / retrieved successfully.

    Example:
        To retrieve new data from the CEDA archive using a URL
        >>> retrieve_surface(url=https://dap.ceda.ac.uk/badc/...)
        To retrieve already cached data from the object store
        >>> retrieve_surface(site="BSD", species="ch4)

    """
    return retrieve(
        site=site,
        species=species,
        inlet=inlet,
        url=url,
        force_retrieval=force_retrieval,
        additional_metadata=additional_metadata,
        store=store,
        data_type="surface",
    )


def retrieve_column(
    site: Optional[str] = None,
    species: Optional[str] = None,
    inlet: Optional[str] = None,
    url: Optional[str] = None,
    force_retrieval: bool = False,
    additional_metadata: Optional[Dict] = None,
    store: Optional[str] = None,
) -> Union[List[ObsData], ObsData, None]:
    """Retrieve column measurements from the CEDA archive. This function will route the call
    to either local or cloud functions based on the environment.

    Args:
        site: Site name
        species: Species name
        inlet: Inlet height
        url: URL of data in CEDA archive
        force_retrieval: Force the retrieval of data from a URL
        additional_metadata: Additional metadata to pass if the returned data
        doesn't contain everythging we need. At the moment we try and find site and inlet
        keys if they aren't found in the dataset's attributes.
        For example:
            {"site": "AAA", "inlet": "10m"}
        store: Name of object store to use
    Returns:
        ObsData or None: ObsData if data found / retrieved successfully.

    Example:
        To retrieve new data from the CEDA archive using a URL
        >>> retrieve_column(url=https://dap.ceda.ac.uk/neodc/...)
        To retrieve already cached data from the object store
        >>> retrieve_column(site="BSD", species="ch4)

    """
    return retrieve(
        site=site,
        species=species,
        inlet=inlet,
        url=url,
        force_retrieval=force_retrieval,
        additional_metadata=additional_metadata,
        store=store,
        data_type="column",
    )


<<<<<<< HEAD
def retrieve(**kwargs: Any) -> Union[List[ObsData], ObsData, None]:
    """Retrieve surface from the CEDA Archive. This function
    should not be used directly and is called by the retrieve_* functions,
    such as retrieve_surface, that retrieve specific data from the archive.

    To retrieve data from the CEDA Archive please browse the
    website (https://data.ceda.ac.uk/badc) to find the URL of the dataset to retrieve.

    Args:
        site: Site name
        species: Species name
        inlet: Inlet height
        url: URL of data in CEDA archive
        force_retrieval: Force the retrieval of data from a URL
        additional_metadata: Additional metadata to pass if the returned data
        doesn't contain everythging we need. At the moment we try and find site and inlet
        keys if they aren't found in the dataset's attributes.
        For example:
            {"site": "AAA", "inlet": "10m"}
    Returns:
        ObsData or None: ObsData if data found / retrieved successfully.
    """
    from io import BytesIO

    from openghg.cloud import call_function, unpackage
    from xarray import load_dataset

    if running_on_hub():
        raise NotImplementedError("Cloud functionality marked for rewrite.")
        post_data: Dict[str, Union[str, Dict]] = {}
        post_data["function"] = "retrieve_ceda"
        post_data["arguments"] = kwargs

        call_result = call_function(data=post_data)

        content = call_result["content"]
        found = content["found"]

        if not found:
            return None

        observations = content["data"]

        obs_data = []
        for package in observations.values():
            unpackaged = unpackage(data=package)
            buf = BytesIO(unpackaged["data"])
            ds = load_dataset(buf)
            obs = ObsData(data=ds, metadata=unpackaged["metadata"])

            obs_data.append(obs)

        if len(obs_data) == 1:
            return obs_data[0]
        else:
            return obs_data
    else:
        return local_retrieve(**kwargs)


def local_retrieve(
    site: Optional[str] = None,
    species: Optional[str] = None,
    inlet: Optional[str] = None,
    url: Optional[str] = None,
=======
def retrieve(
    site: str | None = None,
    species: str | None = None,
    inlet: str | None = None,
    url: str | None = None,
>>>>>>> 8d04a36b
    force_retrieval: bool = False,
    additional_metadata: dict | None = None,
    store: str | None = None,
    **kwargs: Any,
) -> list[ObsData] | ObsData | None:
    """Retrieve surface observations data from the CEDA archive. You can pass
    search terms and the object store will be searched. To retrieve data from the
    CEDA Archive please browse the website for surface (https://data.ceda.ac.uk/badc) and website for column (https://data.ceda.ac.uk/neodc)  to find
    the URL of the dataset to retrieve.

    Args:
        site: Site name
        species: Species name
        inlet: Inlet height
        url: URL of data in CEDA archive
        force_retrieval: Force the retrieval of data from a URL
        additional_metadata: Additional metadata to pass if the returned data
        doesn't contain everythging we need. At the moment we try and find site and inlet
        keys if they aren't found in the dataset's attributes.
        For example:
            {"site": "AAA", "inlet": "10m"}
        store: Name of object store
    Returns:
        ObsData or None: ObsData if data found / retrieved successfully.

    Example:
        To retrieve new data from the CEDA archive using a URL
        >>> retrieve_surface(url=https://dap.ceda.ac.uk/badc/...)
        To retrieve already cached data from the object store
        >>> retrieve_surface(site="BSD", species="ch4)
    """
    import io

    import xarray as xr
<<<<<<< HEAD
    from openghg.retrieve import search
    from openghg.store import ObsSurface, ObsColumn
    from openghg.util import download_data, parse_url_filename, site_code_finder, timestamp_now
=======
    from openghg.retrieve import search_surface
    from openghg.store import ObsSurface
    from openghg.util import download_data, parse_url_filename, site_code_finder
>>>>>>> 8d04a36b

    if additional_metadata is None:
        additional_metadata = {}

    results = search(
        site=site,
        species=species,
        inlet=inlet,
        data_source="ceda_archive",
        data_type=kwargs["data_type"],
        store=store,
    )

    if results and not force_retrieval or url is None:
        return results.retrieve_all()

    filename = parse_url_filename(url=url)
    extension = filename.split(".")[-1].lower()

    if extension != "nc":
        logger.warning("We can only currently retrieve and process NetCDF files.")
        return None

    binary_data = download_data(url=url)

    if binary_data is None:
        logger.error("No data retrieved.")
        return None

    with io.BytesIO(binary_data) as buf:
        # Type ignored as buf is file-like which should be accepted by xarray
        # open_dataset - https://docs.xarray.dev/en/stable/generated/xarray.open_dataset.html
        # 27/07/2022: file-like (including BytesIO) isn't included in the accepted types
        #  - Union[str, PathLike[Any], AbstractDataStore]
        dataset = xr.open_dataset(buf).load()  # type:ignore

    # We expect to be dealing with timeseries data here
    # We'll take the attributes as metadata
    metadata = dataset.attrs.copy()

    metadata["data_type"] = kwargs["data_type"]
    metadata["data_source"] = "ceda_archive"
    # TODO - how should we find these? Need to change how we're retrieving Datasources
    # using metadata
    metadata["network"] = metadata.get("network", "CEDA_RETRIEVED")
    metadata["sampling_period"] = metadata.get("sampling_period", "NA")

    # If we're going to be using site, species and inlet here we should check that that
    # information is in the metadata

    if not {"site", "inlet"} <= metadata.keys():
        site_name = metadata["station_long_name"]
        site_code = site_code_finder(site_name=site_name)

        if site_code is not None:
            metadata["site"] = site_code
        else:
            if additional_metadata:
                try:
                    metadata["site"] = additional_metadata["site"]
                except KeyError:
                    logger.error("Unable to read site from additional_metadata.")
                    return None
            else:
                logger.error("Error: cannot find site code, please pass additional metadata.")
                return None

        try:
            metadata["inlet"] = f"{int(metadata['inlet_height_magl'])}m"
        except KeyError:
            try:
                metadata["inlet"] = additional_metadata["inlet"]
            except KeyError:
                logger.error("Unable to read inlet from data or additional_metadata.")
                return None

    to_store = [MetadataAndData(metadata=metadata, data=dataset)]

    bucket = get_writable_bucket(name=store)

    if kwargs["data_type"] == "column":
        with ObsColumn(bucket=bucket) as obs:
            obs.store_data(data=to_store)

        return ObsData(data=dataset, metadata=metadata)
    else:
        with ObsSurface(bucket=bucket) as obs:
            obs.store_data(data=to_store)

        return ObsData(data=dataset, metadata=metadata)<|MERGE_RESOLUTION|>--- conflicted
+++ resolved
@@ -101,79 +101,11 @@
     )
 
 
-<<<<<<< HEAD
-def retrieve(**kwargs: Any) -> Union[List[ObsData], ObsData, None]:
-    """Retrieve surface from the CEDA Archive. This function
-    should not be used directly and is called by the retrieve_* functions,
-    such as retrieve_surface, that retrieve specific data from the archive.
-
-    To retrieve data from the CEDA Archive please browse the
-    website (https://data.ceda.ac.uk/badc) to find the URL of the dataset to retrieve.
-
-    Args:
-        site: Site name
-        species: Species name
-        inlet: Inlet height
-        url: URL of data in CEDA archive
-        force_retrieval: Force the retrieval of data from a URL
-        additional_metadata: Additional metadata to pass if the returned data
-        doesn't contain everythging we need. At the moment we try and find site and inlet
-        keys if they aren't found in the dataset's attributes.
-        For example:
-            {"site": "AAA", "inlet": "10m"}
-    Returns:
-        ObsData or None: ObsData if data found / retrieved successfully.
-    """
-    from io import BytesIO
-
-    from openghg.cloud import call_function, unpackage
-    from xarray import load_dataset
-
-    if running_on_hub():
-        raise NotImplementedError("Cloud functionality marked for rewrite.")
-        post_data: Dict[str, Union[str, Dict]] = {}
-        post_data["function"] = "retrieve_ceda"
-        post_data["arguments"] = kwargs
-
-        call_result = call_function(data=post_data)
-
-        content = call_result["content"]
-        found = content["found"]
-
-        if not found:
-            return None
-
-        observations = content["data"]
-
-        obs_data = []
-        for package in observations.values():
-            unpackaged = unpackage(data=package)
-            buf = BytesIO(unpackaged["data"])
-            ds = load_dataset(buf)
-            obs = ObsData(data=ds, metadata=unpackaged["metadata"])
-
-            obs_data.append(obs)
-
-        if len(obs_data) == 1:
-            return obs_data[0]
-        else:
-            return obs_data
-    else:
-        return local_retrieve(**kwargs)
-
-
-def local_retrieve(
-    site: Optional[str] = None,
-    species: Optional[str] = None,
-    inlet: Optional[str] = None,
-    url: Optional[str] = None,
-=======
 def retrieve(
     site: str | None = None,
     species: str | None = None,
     inlet: str | None = None,
     url: str | None = None,
->>>>>>> 8d04a36b
     force_retrieval: bool = False,
     additional_metadata: dict | None = None,
     store: str | None = None,
@@ -208,15 +140,10 @@
     import io
 
     import xarray as xr
-<<<<<<< HEAD
-    from openghg.retrieve import search
+    
+    from openghg.retrieve import search_surface
     from openghg.store import ObsSurface, ObsColumn
-    from openghg.util import download_data, parse_url_filename, site_code_finder, timestamp_now
-=======
-    from openghg.retrieve import search_surface
-    from openghg.store import ObsSurface
     from openghg.util import download_data, parse_url_filename, site_code_finder
->>>>>>> 8d04a36b
 
     if additional_metadata is None:
         additional_metadata = {}

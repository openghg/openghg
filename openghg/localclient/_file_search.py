--- conflicted
+++ resolved
@@ -1,8 +1,8 @@
 import glob
-from openghg.util import load_json
 from os.path import join
 from typing import List, Dict, Tuple
 
+from openghg.util import load_json
 from openghg.modules import ObsSurface
 
 
@@ -21,7 +21,7 @@
             List of tuple pairs for data file and associated
             GCWERKS precision data file.
     """
-    params = load_json(filename="process_gcwerks_parameters_bp1.json")
+    params = load_json(filename="process_gcwerks_parameters.json")
 
     try:
         site_gcwerks = params["GC"][site]["gcwerks_site_name"]
@@ -228,19 +228,12 @@
     return data_files
 
 
-<<<<<<< HEAD
 def find_process_files(data_folders: Dict) -> List[Dict]:
     """This searches the directories passed in the data_folders
     dictionary, finds valid files and then processes them using the ObsSurface
     module.
 
-    Args:
-        data_folders: Dictionary of data folders
-    Returns:
-        list: List of processed file details
-=======
-def process_files(data_folders: Dict) -> List[str]:
-    """ Find and process data files.
+    Find and process data files.
 
     Args:
         data_folders: Dictionary such as
@@ -253,7 +246,6 @@
         }
     Returns:
         list: List of processing results
->>>>>>> 69785350
     """
     file_param_sets = find_files(data_folders=data_folders)
 
@@ -263,11 +255,8 @@
 
         results.append(result)
 
-<<<<<<< HEAD
     return results
 
-=======
->>>>>>> 69785350
 
 ###
 

--- conflicted
+++ resolved
@@ -57,16 +57,10 @@
     metadata: Dict,
     attributes: Dict,
     keys_to_add: Optional[List] = None,
-<<<<<<< HEAD
     update_mismatch: str = "never",
 ) -> Tuple[Dict, Dict]:
-    """Makes sure any duplicated keys between the metadata and attributes
-=======
-    update_mismatch: bool = False,
-) -> Dict:
     """
     Makes sure any duplicated keys between the metadata and attributes
->>>>>>> 2f5a01cf
     dictionaries match and that certain keys are present in the metadata.
 
     Args:

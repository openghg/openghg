--- conflicted
+++ resolved
@@ -101,14 +101,7 @@
                 # metadata as all lowercase, within the attributes we'll keep the case.
                 if str(value).lower() != str(attr_value).lower():
                     if not update_mismatch:
-<<<<<<< HEAD
-                        raise AttrMismatchError(
-                            f"Metadata mismatch for '{key}', metadata: {value} - attributes: {attr_value}\n"
-                            "To allow metadata to be updated using attribute values pass 'update_mismatch=True'"
-                        )
-=======
                         attr_mismatches[key] = (value, attr_value)
->>>>>>> 7c5b151c
                     else:
                         logger.warning(
                             f"Metadata mismatch for '{key}', metadata: {value} - attributes: {attr_value}\n"

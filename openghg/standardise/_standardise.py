from pathlib import Path
from typing import Dict, List, Optional, Union, Any
from pandas import Timedelta
import warnings

from openghg.cloud import create_file_package, create_post_dict
from openghg.objectstore import get_writable_bucket
from openghg.util import running_on_hub
from openghg.types import optionalPathType, multiPathType
from numcodecs import Blosc
import logging

logger = logging.getLogger("openghg.standardise")


def standardise(data_type: str, filepath: multiPathType, store: Optional[str] = None, **kwargs: Any) -> Dict:
    """Generic standardise function, used by data-type specific versions.

    Args:
        data_type: type of data to standardise
        filepath: path to file(s) to standardise
        store: Name of object store to write to, required if user has access to more than one
        writable store
        **kwargs: data type specific arguments, see specific implementations below.
    Returns:
        dict: Dictionary of result data.
    """
    from openghg.store import get_data_class

    dclass = get_data_class(data_type)
    bucket = get_writable_bucket(name=store)

    compression = kwargs.get("compression", True)
    compressor = kwargs.get("compressor")

    if compression:
        if compressor is None:
            compressor = Blosc(cname="zstd", clevel=5, shuffle=Blosc.SHUFFLE)
    else:
        logger.info("Compression disabled")
        compressor = None

    kwargs["compressor"] = compressor

    try:
        del kwargs["compression"]
    except KeyError:
        pass

    with dclass(bucket=bucket) as dc:
        result = dc.read_file(filepath=filepath, **kwargs)
    return result


def standardise_surface(
    source_format: str,
    network: str,
    site: str,
    filepath: Optional[multiPathType] = None,
    filepaths: Optional[multiPathType] = None,
    inlet: Optional[str] = None,
    height: Optional[str] = None,
    instrument: Optional[str] = None,
    sampling_period: Optional[Union[Timedelta, str]] = None,
    calibration_scale: Optional[str] = None,
    measurement_type: str = "insitu",
    verify_site_code: bool = True,
    site_filepath: optionalPathType = None,
    store: Optional[str] = None,
<<<<<<< HEAD
    **kwargs: Any
) -> dict:
=======
    update_mismatch: str = "never",
    if_exists: str = "auto",
    save_current: str = "auto",
    overwrite: bool = False,
    force: bool = False,
    compression: bool = True,
    compressor: Optional[Any] = None,
    filters: Optional[Any] = None,
    chunks: Optional[Dict] = None,
) -> Dict:
>>>>>>> fa5d1ba1
    """Standardise surface measurements and store the data in the object store.

    Args:
        filepath: Filepath(s)
        source_format: Data format, for example CRDS, GCWERKS
        site: Site code/name
        network: Network name
        inlet: Inlet height. Format 'NUMUNIT' e.g. "10m".
            If retrieve multiple files pass None, OpenGHG will attempt to
            extract this from the file.
        height: Alias for inlet.
        instrument: Instrument name
        sampling_period: Sampling period as pandas time code, e.g. 1m for 1 minute, 1h for 1 hour
        calibration_scale: Calibration scale for data
        measurement_type: Type of measurement e.g. insitu, flask
        verify_site_code: Verify the site code
        site_filepath: Alternative site info file (see openghg/supplementary_data repository for format).
            Otherwise will use the data stored within openghg_defs/data/site_info JSON file by default.
        store: Name of object store to write to, required if user has access to more than one
            writable store
        update_mismatch: This determines how mismatches between the internal data
            "attributes" and the supplied / derived "metadata" are handled.
            This includes the options:
                - "never" - don't update mismatches and raise an AttrMismatchError
                - "from_source" / "attributes" - update mismatches based on input attributes
                - "from_definition" / "metadata" - update mismatches based on input metadata
<<<<<<< HEAD
        measurement_type: Type of measurement e.g. insitu, flask
        overwrite: Overwrite previously uploaded data
        verify_site_code: Verify the site code
        site_filepath: Alternative site info file (see openghg/supplementary_data repository for format).
            Otherwise will use the data stored within openghg_defs/data/site_info JSON file by default.
        store: Name of object store to write to, required if user has access to more than one
        writable store
        kwargs: To pass in additional tag as metadata

=======
        if_exists: What to do if existing data is present.
            - "auto" - checks new and current data for timeseries overlap
                - adds data if no overlap
                - raises DataOverlapError if there is an overlap
            - "new" - just include new data and ignore previous
            - "combine" - replace and insert new data into current timeseries
        save_current: Whether to save data in current form and create a new version.
             - "auto" - this will depend on if_exists input ("auto" -> False), (other -> True)
             - "y" / "yes" - Save current data exactly as it exists as a separate (previous) version
             - "n" / "no" - Allow current data to updated / deleted
        overwrite: Deprecated. This will use options for if_exists="new".
        force: Force adding of data even if this is identical to data stored.
        compression: Enable compression in the store
        compressor: A custom compressor to use. If None, this will default to
            `Blosc(cname="zstd", clevel=5, shuffle=Blosc.SHUFFLE)`.
            See https://zarr.readthedocs.io/en/stable/api/codecs.html for more information on compressors.
        filters: Filters to apply to the data on storage, this defaults to no filtering. See
            https://zarr.readthedocs.io/en/stable/tutorial.html#filters for more information on picking filters.
        chunks: Chunking schema to use when storing data. It expects a dictionary of dimension name and chunk size,
            for example {"time": 100}. If None then a chunking schema will be set automatically by OpenGHG.
            See documentation for guidance on chunking: https://docs.openghg.org/tutorials/local/Adding_data/Adding_ancillary_data.html#chunking.
            To disable chunking pass an empty dictionary.
>>>>>>> fa5d1ba1
    Returns:
        dict: Dictionary of result data
    """
    from openghg.cloud import call_function

    if filepath is None and filepaths is None:
        raise ValueError("One of `filepath` and `filepaths` must be specified.")
    elif filepath is None:
        filepath = filepaths
        warnings.warn(
            "The argument 'filepaths' will be deprecated in a future release. Please use 'filepath' instead.",
            FutureWarning,
        )

    if not isinstance(filepath, list):
        filepath = [filepath]

    if running_on_hub():
        # TODO: Use input for site_filepath here? How to include this?

        # To convert bytes to megabytes
        MB = 1e6
        # The largest file we'll just directly POST to the standardisation
        # function will be this big (megabytes)
        post_limit = 40  # MB

        metadata = {}
        metadata["site"] = site
        metadata["source_format"] = source_format
        metadata["network"] = network
        metadata["data_type"] = "surface"

        if inlet is not None:
            metadata["inlet"] = inlet
        if instrument is not None:
            metadata["instrument"] = instrument
        if sampling_period is not None:
            metadata["sampling_period"] = sampling_period

        metadata.update(kwargs) if kwargs else None

        responses = {}
        for fpath in filepath:
            gcwerks = False
            if source_format.lower() in ("gc", "gcwerks"):
                metadata["source_format"] = "gcwerks"

                try:
                    filepath = Path(fpath[0])
                except TypeError:
                    raise TypeError("We require both data and precision files for GCWERKS data.")
                else:
                    gcwerks = True
            else:
                filepath = Path(fpath)

            compressed_data, file_metadata = create_file_package(filepath=filepath, obs_type="surface")
            compressed_size = len(compressed_data) / MB

            if compressed_size > post_limit:
                raise NotImplementedError("Compressed size over 40 MB, not currently supported.")

            to_post = {
                "function": "standardise",
                "data": compressed_data,
                "metadata": metadata,
                "file_metadata": file_metadata,
            }

            if gcwerks:
                precision_filepath = Path(fpath[1])
                compressed_prec, prec_file_metadata = create_file_package(
                    filepath=precision_filepath, obs_type="surface"
                )

                to_post["precision_data"] = compressed_prec
                to_post["precision_file_metadata"] = prec_file_metadata

            # else:
            # If we want chunked uploading what do we do?
            # raise NotImplementedError
            # tmp_dir = tempfile.TemporaryDirectory()
            # compressed_filepath = Path(tmp_dir.name).joinpath(f"{filepath.name}.tar.gz")
            # # Compress in place and then upload
            # with tarfile.open(compressed_filepath, mode="w:gz") as tar:
            #     tar.add(filepath)
            # compressed_data = compressed_filepath.read_bytes()

            fn_response = call_function(data=to_post)

            responses[filepath.name] = fn_response["content"]

        return responses
    else:
        return standardise(
            store=store,
            data_type="surface",
            filepath=filepath,
            source_format=source_format,
            network=network,
            site=site,
            inlet=inlet,
            height=height,
            instrument=instrument,
            sampling_period=sampling_period,
            calibration_scale=calibration_scale,
            measurement_type=measurement_type,
            overwrite=overwrite,
            verify_site_code=verify_site_code,
            site_filepath=site_filepath,
            update_mismatch=update_mismatch,
            if_exists=if_exists,
            save_current=save_current,
            force=force,
            compression=compression,
            compressor=compressor,
            filters=filters,
            chunks=chunks,
        )


def standardise_column(
    filepath: Union[str, Path],
    satellite: Optional[str] = None,
    domain: Optional[str] = None,
    selection: Optional[str] = None,
    site: Optional[str] = None,
    species: Optional[str] = None,
    network: Optional[str] = None,
    instrument: Optional[str] = None,
    platform: str = "satellite",
    source_format: str = "openghg",
    store: Optional[str] = None,
<<<<<<< HEAD
    **kwargs: Any
) -> dict:
=======
    if_exists: str = "auto",
    save_current: str = "auto",
    overwrite: bool = False,
    force: bool = False,
    compression: bool = True,
    compressor: Optional[Any] = None,
    filters: Optional[Any] = None,
    chunks: Optional[Dict] = None,
) -> Dict:
>>>>>>> fa5d1ba1
    """Read column observation file

    Args:
        filepath: Path of observation file
        satellite: Name of satellite (if relevant)
        domain: For satellite only. If data has been selected on an area include the
            identifier name for domain covered. This can map to previously defined domains
            (see openghg_defs "domain_info.json" file) or a newly defined domain.
        selection: For satellite only, identifier for any data selection which has been
            performed on satellite data. This can be based on any form of filtering, binning etc.
            but should be unique compared to other selections made e.g. "land", "glint", "upperlimit".
            If not specified, domain will be used.
        site : Site code/name (if relevant). Can include satellite OR site.
        species: Species name or synonym e.g. "ch4"
        instrument: Instrument name e.g. "TANSO-FTS"
        network: Name of in-situ or satellite network e.g. "TCCON", "GOSAT"
        platform: Type of platform. Should be one of:
            - "satellite"
            - "site"
        source_format : Type of data being input e.g. openghg (internal format)
        store: Name of store to write to
<<<<<<< HEAD
        kwargs: To pass in additional tag as metadata


=======
        if_exists: What to do if existing data is present.
            - "auto" - checks new and current data for timeseries overlap
                - adds data if no overlap
                - raises DataOverlapError if there is an overlap
            - "new" - just include new data and ignore previous
            - "combine" - replace and insert new data into current timeseries
        save_current: Whether to save data in current form and create a new version.
             - "auto" - this will depend on if_exists input ("auto" -> False), (other -> True)
             - "y" / "yes" - Save current data exactly as it exists as a separate (previous) version
             - "n" / "no" - Allow current data to updated / deleted
        overwrite: Deprecated. This will use options for if_exists="new".
        force: Force adding of data even if this is identical to data stored.
        compression: Enable compression in the store
        compressor: A custom compressor to use. If None, this will default to
            `Blosc(cname="zstd", clevel=5, shuffle=Blosc.SHUFFLE)`.
            See https://zarr.readthedocs.io/en/stable/api/codecs.html for more information on compressors.
        filters: Filters to apply to the data on storage, this defaults to no filtering. See
            https://zarr.readthedocs.io/en/stable/tutorial.html#filters for more information on picking filters.
        chunks: Chunking schema to use when storing data. It expects a dictionary of dimension name and chunk size,
            for example {"time": 100}. If None then a chunking schema will be set automatically by OpenGHG.
            See documentation for guidance on chunking: https://docs.openghg.org/tutorials/local/Adding_data/Adding_ancillary_data.html#chunking
            To disable chunking pass an empty dictionary.
>>>>>>> fa5d1ba1
    Returns:
        dict: Dictionary containing confirmation of standardisation process.
    """
    from openghg.cloud import call_function

    filepath = Path(filepath)

    if running_on_hub():
        compressed_data, file_metadata = create_file_package(filepath=filepath, obs_type="footprints")

        metadata = {
            "site": site,
            "satellite": satellite,
            "domain": domain,
            "selection": selection,
            "site": site,
            "species": species,
            "network": network,
            "instrument": instrument,
            "platform": platform,
            "source_format": source_format,
            "overwrite": overwrite,
        }

        metadata = {k: v for k, v in metadata.items() if v is not None}
        metadata.update(kwargs) if kwargs else None

        to_post = create_post_dict(
            function_name="standardise", data=compressed_data, metadata=metadata, file_metadata=file_metadata
        )

        fn_response = call_function(data=to_post)
        response_content: Dict = fn_response["content"]
        return response_content
    else:
        return standardise(
            store=store,
            data_type="column",
            filepath=filepath,
            satellite=satellite,
            domain=domain,
            selection=selection,
            site=site,
            species=species,
            network=network,
            instrument=instrument,
            platform=platform,
            source_format=source_format,
            overwrite=overwrite,
            if_exists=if_exists,
            save_current=save_current,
            force=force,
            compression=compression,
            compressor=compressor,
            filters=filters,
            chunks=chunks,
        )


def standardise_bc(
    filepath: Union[str, Path],
    species: str,
    bc_input: str,
    domain: str,
    period: Optional[Union[str, tuple]] = None,
    continuous: bool = True,
    store: Optional[str] = None,
<<<<<<< HEAD
    **kwargs: Any
) -> dict:
=======
    if_exists: str = "auto",
    save_current: str = "auto",
    overwrite: bool = False,
    force: bool = False,
    compression: bool = True,
    compressor: Optional[Any] = None,
    filters: Optional[Any] = None,
    chunks: Optional[Dict] = None,
) -> Dict:
>>>>>>> fa5d1ba1
    """Standardise boundary condition data and store it in the object store.

    Args:
        filepath: Path of boundary conditions file
        species: Species name
        bc_input: Input used to create boundary conditions. For example:
            - a model name such as "MOZART" or "CAMS"
            - a description such as "UniformAGAGE" (uniform values based on AGAGE average)
        domain: Region for boundary conditions
        period: Period of measurements, if not passed this is inferred from the time coords
        continuous: Whether time stamps have to be continuous.
        store: Name of store to write to
<<<<<<< HEAD
        kwargs: To pass in additional tag as metadata


    Returns:
=======
        if_exists: What to do if existing data is present.
            - "auto" - checks new and current data for timeseries overlap
                - adds data if no overlap
                - raises DataOverlapError if there is an overlap
            - "new" - just include new data and ignore previous
            - "combine" - replace and insert new data into current timeseries
        save_current: Whether to save data in current form and create a new version.
             - "auto" - this will depend on if_exists input ("auto" -> False), (other -> True)
             - "y" / "yes" - Save current data exactly as it exists as a separate (previous) version
             - "n" / "no" - Allow current data to updated / deleted
        overwrite: Deprecated. This will use options for if_exists="new".
        force: Force adding of data even if this is identical to data stored.
        compression: Enable compression in the store
        compressor: A custom compressor to use. If None, this will default to
            `Blosc(cname="zstd", clevel=5, shuffle=Blosc.SHUFFLE)`.
            See https://zarr.readthedocs.io/en/stable/api/codecs.html for more information on compressors.
        filters: Filters to apply to the data on storage, this defaults to no filtering. See
            https://zarr.readthedocs.io/en/stable/tutorial.html#filters for more information on picking filters.
        chunks: Chunking schema to use when storing data. It expects a dictionary of dimension name and chunk size,
            for example {"time": 100}. If None then a chunking schema will be set automatically by OpenGHG.
            See documentation for guidance on chunking: https://docs.openghg.org/tutorials/local/Adding_data/Adding_ancillary_data.html#chunking
            To disable chunking pass an empty dictionary.
    returns:
>>>>>>> fa5d1ba1
        dict: Dictionary containing confirmation of standardisation process.
    """
    from openghg.cloud import call_function

    filepath = Path(filepath)

    if running_on_hub():
        compressed_data, file_metadata = create_file_package(filepath=filepath, obs_type="bc")

        metadata = {
            "species": species,
            "bc_input": bc_input,
            "domain": domain,
            "continuous": continuous,
            "overwrite": overwrite,
        }
        metadata.update(kwargs) if kwargs else None

        if period is not None:
            metadata["period"] = period

        to_post = create_post_dict(
            function_name="standardise", data=compressed_data, metadata=metadata, file_metadata=file_metadata
        )

        fn_response = call_function(data=to_post)
        response_content: Dict = fn_response["content"]
        return response_content
    else:
        return standardise(
            store=store,
            data_type="boundary_conditions",
            filepath=filepath,
            species=species,
            bc_input=bc_input,
            domain=domain,
            period=period,
            continuous=continuous,
            overwrite=overwrite,
            if_exists=if_exists,
            save_current=save_current,
            force=force,
            compression=compression,
            compressor=compressor,
            filters=filters,
            chunks=chunks,
        )


def standardise_footprint(
    filepath: Union[str, Path, List],
    site: str,
    domain: str,
    model: str,
    inlet: Optional[str] = None,
    height: Optional[str] = None,
    met_model: Optional[str] = None,
    species: Optional[str] = None,
    network: Optional[str] = None,
    source_format: str = "acrg_org",
    period: Optional[Union[str, tuple]] = None,
    chunks: Optional[Dict] = None,
    continuous: bool = True,
    retrieve_met: bool = False,
    store: Optional[str] = None,
    if_exists: str = "auto",
    save_current: str = "auto",
    overwrite: bool = False,
    force: bool = False,
    high_spatial_resolution: bool = False,
    high_time_resolution: bool = False,
<<<<<<< HEAD
    overwrite: bool = False,
    store: Optional[str] = None,
    bucket: Optional[str] = None,
    **kwargs: Any
) -> dict:
=======
    short_lifetime: bool = False,
    sort: bool = False,
    drop_duplicates: bool = False,
    compression: bool = True,
    compressor: Optional[Any] = None,
    filters: Optional[Any] = None,
) -> Dict:
>>>>>>> fa5d1ba1
    """Reads footprint data files and returns the UUIDs of the Datasources
    the processed data has been assigned to

    Args:
        filepath: Path(s) of file to standardise
        site: Site name
        domain: Domain of footprints
        model: Model used to create footprint (e.g. NAME or FLEXPART)
        inlet: Height above ground level in metres. Format 'NUMUNIT' e.g. "10m"
        height: Alias for inlet. One of height or inlet must be included.
        met_model: Underlying meteorlogical model used (e.g. UKV)
        species: Species name. Only needed if footprint is for a specific species e.g. co2 (and not inert)
        network: Network name
        source_format: Format of the input data format, for example acrg_org
        period: Period of measurements. Only needed if this can not be inferred from the time coords
        chunks: Chunk schema to use when storing data. It expects a dictionary of dimension name and chunk size,
            for example {"time": 100}. If None then a chunking schema will be set automatically by OpenGHG.
            See documentation for guidance on chunking: https://docs.openghg.org/tutorials/local/Adding_data/Adding_ancillary_data.html#chunking
            by OpenGHG as per the TODO RELEASE: add link to documentation. To disable chunking pass an empty dictionary.
        continuous: Whether time stamps have to be continuous.
        retrieve_met: Whether to also download meterological data for this footprints area
        high_spatial_resolution : Indicate footprints include both a low and high spatial resolution.
        high_time_resolution: Indicate footprints are high time resolution (include H_back dimension)
            Note this will be set to True automatically for Carbon Dioxide data.
        short_lifetime: Indicate footprint is for a short-lived species. Needs species input.
            Note this will be set to True if species has an associated lifetime.
        store: Name of store to write to
<<<<<<< HEAD
        bucket: object store bucket to use; this takes precendence over 'store'
        kwargs: To pass in additional tag as metadata

=======
        if_exists: What to do if existing data is present.
            - "auto" - checks new and current data for timeseries overlap
                - adds data if no overlap
                - raises DataOverlapError if there is an overlap
            - "new" - just include new data and ignore previous
            - "combine" - replace and insert new data into current timeseries
        save_current: Whether to save data in current form and create a new version.
             - "auto" - this will depend on if_exists input ("auto" -> False), (other -> True)
             - "y" / "yes" - Save current data exactly as it exists as a separate (previous) version
             - "n" / "no" - Allow current data to updated / deleted        overwrite: Deprecated. This will use options for if_exists="new".
        force: Force adding of data even if this is identical to data stored.
        sort: Sort data in by time
        drop_duplicates: Drop duplicate timestamps, keeping the first value
        compression: Enable compression in the store
        compressor: A custom compressor to use. If None, this will default to
            `Blosc(cname="zstd", clevel=5, shuffle=Blosc.SHUFFLE)`.
            See https://zarr.readthedocs.io/en/stable/api/codecs.html for more information on compressors.
        filters: Filters to apply to the data on storage, this defaults to no filtering. See
            https://zarr.readthedocs.io/en/stable/tutorial.html#filters for more information on picking filters.
>>>>>>> fa5d1ba1
    Returns:
        dict / None: Dictionary containing confirmation of standardisation process. None
        if file already processed.
    """
    from openghg.cloud import call_function

    if running_on_hub():
        raise NotImplementedError("Cloud support not yet implemented.")
        compressed_data, file_metadata = create_file_package(filepath=filepath, obs_type="footprints")

        metadata = {
            "site": site,
            "domain": domain,
            "model": model,
            "inlet": inlet,
            "height": height,
            "continuous": continuous,
            "retrieve_met": retrieve_met,
            "high_spatial_resolution": high_spatial_resolution,
            "high_time_resolution": high_time_resolution,
            "overwrite": overwrite,
            "met_model": met_model,
            "species": species,
            "network": network,
            "period": period,
            "chunks": chunks,
        }

        metadata = {k: v for k, v in metadata.items() if v is not None}
        metadata.update(kwargs) if kwargs else None

        to_post = create_post_dict(
            function_name="standardise", data=compressed_data, metadata=metadata, file_metadata=file_metadata
        )

        fn_response = call_function(data=to_post)
        response_content: Dict = fn_response["content"]
        return response_content
    else:
        return standardise(
            store=store,
            data_type="footprints",
            filepath=filepath,
            site=site,
            domain=domain,
            model=model,
            inlet=inlet,
            height=height,
            met_model=met_model,
            species=species,
            network=network,
            source_format=source_format,
            period=period,
            chunks=chunks,
            continuous=continuous,
            retrieve_met=retrieve_met,
            high_spatial_resolution=high_spatial_resolution,
            high_time_resolution=high_time_resolution,
            short_lifetime=short_lifetime,
            overwrite=overwrite,
            if_exists=if_exists,
            save_current=save_current,
            force=force,
            compression=compression,
            compressor=compressor,
            filters=filters,
            sort=sort,
            drop_duplicates=drop_duplicates,
        )


def standardise_flux(
    filepath: Union[str, Path],
    species: str,
    source: str,
    domain: str,
    database: Optional[str] = None,
    source_format: str = "openghg",
    database_version: Optional[str] = None,
    model: Optional[str] = None,
    high_time_resolution: Optional[bool] = False,
    period: Optional[Union[str, tuple]] = None,
    chunks: Optional[Dict] = None,
    continuous: bool = True,
    store: Optional[str] = None,
<<<<<<< HEAD
    **kwargs: Any
) -> dict:
    """Process flux data
=======
    if_exists: str = "auto",
    save_current: str = "auto",
    overwrite: bool = False,
    force: bool = False,
    compression: bool = True,
    compressor: Optional[Any] = None,
    filters: Optional[Any] = None,
) -> Dict:
    """Process flux / emissions data
>>>>>>> fa5d1ba1

    Args:
        filepath: Path of flux / emissions file
        species: Species name
        source: Flux / Emissions source
        domain: Flux / Emissions domain
        source_format: Data format, for example openghg, intem
        date : Date as a string e.g. "2012" or "201206" associated with emissions as a string.
               Only needed if this can not be inferred from the time coords
        high_time_resolution: If this is a high resolution file
        period: Period of measurements, if not passed this is inferred from the time coords
        chunks: Chunking schema to use when storing data. It expects a dictionary of dimension name and chunk size,
            for example {"time": 100}. If None then a chunking schema will be set automatically by OpenGHG.
            See documentation for guidance on chunking: https://docs.openghg.org/tutorials/local/Adding_data/Adding_ancillary_data.html#chunking.
            To disable chunking pass an empty dictionary.
        continuous: Whether time stamps have to be continuous.
        store: Name of store to write to
<<<<<<< HEAD
        kwargs: To pass in additional tag as metadata

    Returns:
=======
        if_exists: What to do if existing data is present.
            - "auto" - checks new and current data for timeseries overlap
                - adds data if no overlap
                - raises DataOverlapError if there is an overlap
            - "new" - just include new data and ignore previous
            - "combine" - replace and insert new data into current timeseries
        save_current: Whether to save data in current form and create a new version.
             - "auto" - this will depend on if_exists input ("auto" -> False), (other -> True)
             - "y" / "yes" - Save current data exactly as it exists as a separate (previous) version
             - "n" / "no" - Allow current data to updated / deleted
        overwrite: Deprecated. This will use options for if_exists="new".
        force: Force adding of data even if this is identical to data stored.
        compression: Enable compression in the store
        compressor: A custom compressor to use. If None, this will default to
            `Blosc(cname="zstd", clevel=5, shuffle=Blosc.SHUFFLE)`.
            See https://zarr.readthedocs.io/en/stable/api/codecs.html for more information on compressors.
        filters: Filters to apply to the data on storage, this defaults to no filtering. See
            https://zarr.readthedocs.io/en/stable/tutorial.html#filters for more information on picking filters.
    returns:
>>>>>>> fa5d1ba1
        dict: Dictionary of Datasource UUIDs data assigned to
    """
    from openghg.cloud import call_function

    filepath = Path(filepath)

    if running_on_hub():
        compressed_data, file_metadata = create_file_package(filepath=filepath, obs_type="flux")

        metadata = {
            "species": species,
            "source": source,
            "domain": domain,
            "high_time_resolution": high_time_resolution,
            "continuous": continuous,
            "overwrite": overwrite,
            "chunks": chunks,
            "period": period,
            "source_format": source_format,
        }

        optional_keywords = {"database": database, "database_version": database_version, "model": model}
        for key, value in optional_keywords.items():
            if value is not None:
                metadata[key] = value

        metadata = {k: v for k, v in metadata.items()}
        metadata.update(kwargs) if kwargs else None

        to_post = create_post_dict(
            function_name="standardise", data=compressed_data, metadata=metadata, file_metadata=file_metadata
        )

        fn_response = call_function(data=to_post)
        response_content: Dict = fn_response["content"]
        return response_content
    else:
        return standardise(
            data_type="flux",
            store=store,
            filepath=filepath,
            species=species,
            source=source,
            domain=domain,
            database=database,
            database_version=database_version,
            model=model,
            high_time_resolution=high_time_resolution,
            period=period,
            continuous=continuous,
            chunks=chunks,
            overwrite=overwrite,
            if_exists=if_exists,
            save_current=save_current,
            force=force,
            compression=compression,
            compressor=compressor,
            filters=filters,
        )


def standardise_eulerian(
    filepath: Union[str, Path],
    model: str,
    species: str,
    start_date: Optional[str] = None,
    end_date: Optional[str] = None,
    setup: Optional[str] = None,
    if_exists: str = "auto",
    save_current: str = "auto",
    overwrite: bool = False,
    store: Optional[str] = None,
<<<<<<< HEAD
    **kwargs: Any
) -> dict:
=======
    force: bool = False,
    compression: bool = True,
    compressor: Optional[Any] = None,
    filters: Optional[Any] = None,
    chunks: Optional[Dict] = None,
) -> Dict:
>>>>>>> fa5d1ba1
    """Read Eulerian model output

    Args:
        filepath: Path of Eulerian model species output
        model: Eulerian model name
        species: Species name
        start_date: Start date (inclusive) associated with model run
        end_date: End date (exclusive) associated with model run
        setup: Additional setup details for run
        if_exists: What to do if existing data is present.
            - "auto" - checks new and current data for timeseries overlap
                - adds data if no overlap
                - raises DataOverlapError if there is an overlap
            - "new" - just include new data and ignore previous
            - "combine" - replace and insert new data into current timeseries
        save_current: Whether to save data in current form and create a new version.
            - "auto" - this will depend on if_exists input ("auto" -> False), (other -> True)
            - "y" / "yes" - Save current data exactly as it exists as a separate (previous) version
            - "n" / "no" - Allow current data to updated / deleted
        overwrite: Deprecated. This will use options for if_exists="new".
        store: Name of object store to write to, required if user has access to more than one
        writable store
<<<<<<< HEAD
        kwargs: To pass in additional tag as metadata

=======
        force: Force adding of data even if this is identical to data stored.
        compression: Enable compression in the store
        compressor: A custom compressor to use. If None, this will default to
            `Blosc(cname="zstd", clevel=5, shuffle=Blosc.SHUFFLE)`.
            See https://zarr.readthedocs.io/en/stable/api/codecs.html for more information on compressors.
        filters: Filters to apply to the data on storage, this defaults to no filtering. See
            https://zarr.readthedocs.io/en/stable/tutorial.html#filters for more information on picking filters.
        chunks: Chunking schema to use when storing data. It expects a dictionary of dimension name and chunk size,
            for example {"time": 100}. If None then a chunking schema will be set automatically by OpenGHG.
            See documentation for guidance on chunking: https://docs.openghg.org/tutorials/local/Adding_data/Adding_ancillary_data.html#chunking.
            To disable chunking pass an empty dictionary.
>>>>>>> fa5d1ba1
    Returns:
        dict: Dictionary of result data
    """
    if running_on_hub():
        metadata = {}
        metadata.update(kwargs) if kwargs else None
        raise NotImplementedError("Serverless not implemented yet for Eulerian model.")

    else:
        return standardise(
            store=store,
            data_type="eulerian_model",
            filepath=filepath,
            model=model,
            species=species,
            start_date=start_date,
            end_date=end_date,
            setup=setup,
            overwrite=overwrite,
            if_exists=if_exists,
            force=force,
            save_current=save_current,
            compression=compression,
            compressor=compressor,
            filters=filters,
            chunks=chunks,
        )


def standardise_from_binary_data(
    store: str,
    data_type: str,
    binary_data: bytes,
    metadata: dict,
    file_metadata: dict,
    **kwargs: Any,
) -> Optional[Dict]:
    """Standardise binary data from serverless function.
        The data dictionary should contain sub-dictionaries that contain
        data and metadata keys.

    args:
        store: Name of object store to write to, required if user has access to more than one
        writable store
        data_type: type of data to standardise
        binary_data: Binary measurement data
        metadata: Metadata
        file_metadata: File metadata such as original filename
        **kwargs: data type specific arguments, see specific implementations in data classes.
    returns:
        Dictionary of result data.
    """
    from openghg.store import get_data_class

    dclass = get_data_class(data_type)
    bucket = get_writable_bucket(name=store)

    with dclass(bucket) as dc:
        result = dc.read_data(
            binary_data=binary_data, metadata=metadata, file_metadata=file_metadata, **kwargs
        )
    return result<|MERGE_RESOLUTION|>--- conflicted
+++ resolved
@@ -67,10 +67,6 @@
     verify_site_code: bool = True,
     site_filepath: optionalPathType = None,
     store: Optional[str] = None,
-<<<<<<< HEAD
-    **kwargs: Any
-) -> dict:
-=======
     update_mismatch: str = "never",
     if_exists: str = "auto",
     save_current: str = "auto",
@@ -80,8 +76,8 @@
     compressor: Optional[Any] = None,
     filters: Optional[Any] = None,
     chunks: Optional[Dict] = None,
+    **kwargs: Any,
 ) -> Dict:
->>>>>>> fa5d1ba1
     """Standardise surface measurements and store the data in the object store.
 
     Args:
@@ -108,17 +104,6 @@
                 - "never" - don't update mismatches and raise an AttrMismatchError
                 - "from_source" / "attributes" - update mismatches based on input attributes
                 - "from_definition" / "metadata" - update mismatches based on input metadata
-<<<<<<< HEAD
-        measurement_type: Type of measurement e.g. insitu, flask
-        overwrite: Overwrite previously uploaded data
-        verify_site_code: Verify the site code
-        site_filepath: Alternative site info file (see openghg/supplementary_data repository for format).
-            Otherwise will use the data stored within openghg_defs/data/site_info JSON file by default.
-        store: Name of object store to write to, required if user has access to more than one
-        writable store
-        kwargs: To pass in additional tag as metadata
-
-=======
         if_exists: What to do if existing data is present.
             - "auto" - checks new and current data for timeseries overlap
                 - adds data if no overlap
@@ -141,7 +126,8 @@
             for example {"time": 100}. If None then a chunking schema will be set automatically by OpenGHG.
             See documentation for guidance on chunking: https://docs.openghg.org/tutorials/local/Adding_data/Adding_ancillary_data.html#chunking.
             To disable chunking pass an empty dictionary.
->>>>>>> fa5d1ba1
+        kwargs: To pass in additional tag as metadata
+
     Returns:
         dict: Dictionary of result data
     """
@@ -275,10 +261,6 @@
     platform: str = "satellite",
     source_format: str = "openghg",
     store: Optional[str] = None,
-<<<<<<< HEAD
-    **kwargs: Any
-) -> dict:
-=======
     if_exists: str = "auto",
     save_current: str = "auto",
     overwrite: bool = False,
@@ -287,8 +269,8 @@
     compressor: Optional[Any] = None,
     filters: Optional[Any] = None,
     chunks: Optional[Dict] = None,
+    **kwargs: Any,
 ) -> Dict:
->>>>>>> fa5d1ba1
     """Read column observation file
 
     Args:
@@ -310,11 +292,6 @@
             - "site"
         source_format : Type of data being input e.g. openghg (internal format)
         store: Name of store to write to
-<<<<<<< HEAD
-        kwargs: To pass in additional tag as metadata
-
-
-=======
         if_exists: What to do if existing data is present.
             - "auto" - checks new and current data for timeseries overlap
                 - adds data if no overlap
@@ -336,8 +313,9 @@
         chunks: Chunking schema to use when storing data. It expects a dictionary of dimension name and chunk size,
             for example {"time": 100}. If None then a chunking schema will be set automatically by OpenGHG.
             See documentation for guidance on chunking: https://docs.openghg.org/tutorials/local/Adding_data/Adding_ancillary_data.html#chunking
-            To disable chunking pass an empty dictionary.
->>>>>>> fa5d1ba1
+            To disable chunking pass an empty dictionary.        kwargs: To pass in additional tag as metadata
+
+
     Returns:
         dict: Dictionary containing confirmation of standardisation process.
     """
@@ -405,10 +383,6 @@
     period: Optional[Union[str, tuple]] = None,
     continuous: bool = True,
     store: Optional[str] = None,
-<<<<<<< HEAD
-    **kwargs: Any
-) -> dict:
-=======
     if_exists: str = "auto",
     save_current: str = "auto",
     overwrite: bool = False,
@@ -417,8 +391,8 @@
     compressor: Optional[Any] = None,
     filters: Optional[Any] = None,
     chunks: Optional[Dict] = None,
+    **kwargs: Any,
 ) -> Dict:
->>>>>>> fa5d1ba1
     """Standardise boundary condition data and store it in the object store.
 
     Args:
@@ -431,13 +405,9 @@
         period: Period of measurements, if not passed this is inferred from the time coords
         continuous: Whether time stamps have to be continuous.
         store: Name of store to write to
-<<<<<<< HEAD
-        kwargs: To pass in additional tag as metadata
-
-
-    Returns:
-=======
-        if_exists: What to do if existing data is present.
+        if_exists: What to do if existing data is present.        kwargs: To pass in additional tag as metadata
+
+
             - "auto" - checks new and current data for timeseries overlap
                 - adds data if no overlap
                 - raises DataOverlapError if there is an overlap
@@ -460,7 +430,6 @@
             See documentation for guidance on chunking: https://docs.openghg.org/tutorials/local/Adding_data/Adding_ancillary_data.html#chunking
             To disable chunking pass an empty dictionary.
     returns:
->>>>>>> fa5d1ba1
         dict: Dictionary containing confirmation of standardisation process.
     """
     from openghg.cloud import call_function
@@ -532,21 +501,14 @@
     force: bool = False,
     high_spatial_resolution: bool = False,
     high_time_resolution: bool = False,
-<<<<<<< HEAD
-    overwrite: bool = False,
-    store: Optional[str] = None,
-    bucket: Optional[str] = None,
-    **kwargs: Any
-) -> dict:
-=======
     short_lifetime: bool = False,
     sort: bool = False,
     drop_duplicates: bool = False,
     compression: bool = True,
     compressor: Optional[Any] = None,
     filters: Optional[Any] = None,
+    **kwargs: Any,
 ) -> Dict:
->>>>>>> fa5d1ba1
     """Reads footprint data files and returns the UUIDs of the Datasources
     the processed data has been assigned to
 
@@ -574,11 +536,6 @@
         short_lifetime: Indicate footprint is for a short-lived species. Needs species input.
             Note this will be set to True if species has an associated lifetime.
         store: Name of store to write to
-<<<<<<< HEAD
-        bucket: object store bucket to use; this takes precendence over 'store'
-        kwargs: To pass in additional tag as metadata
-
-=======
         if_exists: What to do if existing data is present.
             - "auto" - checks new and current data for timeseries overlap
                 - adds data if no overlap
@@ -598,7 +555,8 @@
             See https://zarr.readthedocs.io/en/stable/api/codecs.html for more information on compressors.
         filters: Filters to apply to the data on storage, this defaults to no filtering. See
             https://zarr.readthedocs.io/en/stable/tutorial.html#filters for more information on picking filters.
->>>>>>> fa5d1ba1
+        kwargs: To pass in additional tag as metadata
+
     Returns:
         dict / None: Dictionary containing confirmation of standardisation process. None
         if file already processed.
@@ -684,11 +642,6 @@
     chunks: Optional[Dict] = None,
     continuous: bool = True,
     store: Optional[str] = None,
-<<<<<<< HEAD
-    **kwargs: Any
-) -> dict:
-    """Process flux data
-=======
     if_exists: str = "auto",
     save_current: str = "auto",
     overwrite: bool = False,
@@ -696,9 +649,9 @@
     compression: bool = True,
     compressor: Optional[Any] = None,
     filters: Optional[Any] = None,
+    **kwargs: Any,
 ) -> Dict:
     """Process flux / emissions data
->>>>>>> fa5d1ba1
 
     Args:
         filepath: Path of flux / emissions file
@@ -716,12 +669,8 @@
             To disable chunking pass an empty dictionary.
         continuous: Whether time stamps have to be continuous.
         store: Name of store to write to
-<<<<<<< HEAD
-        kwargs: To pass in additional tag as metadata
-
-    Returns:
-=======
-        if_exists: What to do if existing data is present.
+        if_exists: What to do if existing data is present.        kwargs: To pass in additional tag as metadata
+
             - "auto" - checks new and current data for timeseries overlap
                 - adds data if no overlap
                 - raises DataOverlapError if there is an overlap
@@ -740,7 +689,6 @@
         filters: Filters to apply to the data on storage, this defaults to no filtering. See
             https://zarr.readthedocs.io/en/stable/tutorial.html#filters for more information on picking filters.
     returns:
->>>>>>> fa5d1ba1
         dict: Dictionary of Datasource UUIDs data assigned to
     """
     from openghg.cloud import call_function
@@ -813,17 +761,13 @@
     save_current: str = "auto",
     overwrite: bool = False,
     store: Optional[str] = None,
-<<<<<<< HEAD
-    **kwargs: Any
-) -> dict:
-=======
     force: bool = False,
     compression: bool = True,
     compressor: Optional[Any] = None,
     filters: Optional[Any] = None,
     chunks: Optional[Dict] = None,
+    **kwargs: Any,
 ) -> Dict:
->>>>>>> fa5d1ba1
     """Read Eulerian model output
 
     Args:
@@ -846,10 +790,6 @@
         overwrite: Deprecated. This will use options for if_exists="new".
         store: Name of object store to write to, required if user has access to more than one
         writable store
-<<<<<<< HEAD
-        kwargs: To pass in additional tag as metadata
-
-=======
         force: Force adding of data even if this is identical to data stored.
         compression: Enable compression in the store
         compressor: A custom compressor to use. If None, this will default to
@@ -860,8 +800,8 @@
         chunks: Chunking schema to use when storing data. It expects a dictionary of dimension name and chunk size,
             for example {"time": 100}. If None then a chunking schema will be set automatically by OpenGHG.
             See documentation for guidance on chunking: https://docs.openghg.org/tutorials/local/Adding_data/Adding_ancillary_data.html#chunking.
-            To disable chunking pass an empty dictionary.
->>>>>>> fa5d1ba1
+            To disable chunking pass an empty dictionary.        kwargs: To pass in additional tag as metadata
+
     Returns:
         dict: Dictionary of result data
     """

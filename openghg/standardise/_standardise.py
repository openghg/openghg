--- conflicted
+++ resolved
@@ -595,7 +595,6 @@
     chunks: Union[int, Dict, Literal["auto"], None] = None,
     continuous: bool = True,
     store: Optional[str] = None,
-<<<<<<< HEAD
     if_exists: str = "auto",
     save_current: str = "auto",
     overwrite: bool = False,
@@ -603,13 +602,10 @@
     compression: bool = True,
     compressor: Optional[Any] = None,
     filters: Optional[Any] = None,
+    source_format: str = "openghg",
 ) -> Dict:
     """Process flux / emissions data
-=======
-    source_format: str = "openghg",
-) -> dict:
-    """Process flux data
->>>>>>> db17b8ef
+
 
     Args:
         filepath: Path of flux / emissions file
@@ -622,7 +618,6 @@
         period: Period of measurements, if not passed this is inferred from the time coords
         continuous: Whether time stamps have to be continuous.
         store: Name of store to write to
-<<<<<<< HEAD
         if_exists: What to do if existing data is present.
             - "auto" - checks new and current data for timeseries overlap
                 - adds data if no overlap
@@ -641,12 +636,8 @@
             See https://zarr.readthedocs.io/en/stable/api/codecs.html for more information on compressors.
         filters: Filters to apply to the data on storage, this defaults to no filtering. See
             https://zarr.readthedocs.io/en/stable/tutorial.html#filters for more information on picking filters.
+        source_format: format of raw data file (e.g. "openghg" or "edgar")
     returns:
-=======
-        source_format: format of raw data file (e.g. "openghg" or "edgar")
-
-    Returns:
->>>>>>> db17b8ef
         dict: Dictionary of Datasource UUIDs data assigned to
     """
     from openghg.cloud import call_function
@@ -697,16 +688,13 @@
             continuous=continuous,
             chunks=chunks,
             overwrite=overwrite,
-<<<<<<< HEAD
             if_exists=if_exists,
             save_current=save_current,
             force=force,
             compression=compression,
             compressor=compressor,
             filters=filters,
-=======
             source_format=source_format,
->>>>>>> db17b8ef
         )
 
 

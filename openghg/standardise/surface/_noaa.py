from pathlib import Path
from typing import Any, Dict, Hashable, Optional, Union, cast
import logging
import xarray as xr

from openghg.types import optionalPathType

logger = logging.getLogger("openghg.standardise.surface")
logger.setLevel(logging.DEBUG)  # Have to set level for logger as well as handler


def parse_noaa(
    data_filepath: Union[str, Path],
    site: str,
    measurement_type: str,
    inlet: Optional[str] = None,
    network: str = "NOAA",
    instrument: Optional[str] = None,
    sampling_period: Optional[str] = None,
    site_filepath: optionalPathType = None,
    **kwarg: Dict,
) -> Dict:
    """Read NOAA data from raw text file or ObsPack NetCDF

    Args:
        data_filepath: Data filepath
        site: Three letter site code
        inlet: Inlet height (as value unit e.g. "10m")
        measurement_type: One of ("flask", "insitu", "pfp")
        network: Network, defaults to NOAA
        instrument: Instrument name
        sampling_period: Sampling period
        site_filepath: Alternative site info file (see openghg/supplementary_data repository for format).
            Otherwise will use the data stored within openghg_defs/data/site_info JSON file by default.
    Returns:
        dict: Dictionary of data and metadata
    """
    if sampling_period is None:
        sampling_period = "NOT_SET"

    sampling_period = str(sampling_period)

    file_extension = Path(data_filepath).suffix

    if file_extension == ".nc":
        return _read_obspack(
            data_filepath=data_filepath,
            site=site,
            inlet=inlet,
            measurement_type=measurement_type,
            instrument=instrument,
            sampling_period=sampling_period,
            site_filepath=site_filepath,
        )
    else:
        return _read_raw_file(
            data_filepath=data_filepath,
            site=site,
            inlet=inlet,
            measurement_type=measurement_type,
            instrument=instrument,
            sampling_period=sampling_period,
            site_filepath=site_filepath,
        )


def _standarise_variables(obspack_ds: xr.Dataset, species: str) -> xr.Dataset:
    """
    Converts data from NOAA ObsPack dataset into our standardised variables to be stored within the object store.
    The species is also needed so this name can be used to label the variables in the new dataset.

    Expects inputs with: "value", "value_std_dev" or "value_unc", "nvalue" as per NOAA ObsPack standard.

    Args:
        obspack_ds : Dataset derived from a netcdf file within the NOAA obspack
        species : Standardised species name (e.g. "ch4")

    Returns:
        Dataset : Standardised dataset with variables extracted and renamed

    Example output:
        For species = "ch4":
            xarray.Dataset("ch4":[...]
                           "ch4_variability":[...]
                           "ch4_number_of_observations": [...])
    """

    processed_ds = obspack_ds.copy()

    # Rename variables to match our internal standard
    # "value_std_dev" --> f"{species}_variability"
    # "value_unc" --> ??
    # TODO: Clarify what "value_unc" should be renamed to

    variable_names = {
        "value": species,
        "value_std_dev": f"{species}_variability",
        "value_unc": f"{species}_variability",  # May need to be updated
        "nvalue": f"{species}_number_of_observations",
    }

    to_extract = [name for name in variable_names.keys() if name in obspack_ds]

    # For the error variables we only want to take one set of values from the
    # obspack dataset but multiple variables may be available.
    # If multiple are present, combine these together and only extract one
    error_names = ["value_std_dev", "value_unc"]
    error_variables = [name for name in error_names if name in to_extract]

    if len(error_variables) > 1:
        main_ev = error_variables[0]  # Treat first item in the list at the one to keep

        history_attr = "history"
        processed_ds[main_ev].attrs[history_attr] = f"Merged {main_ev} variable from original file with "

        for ev in error_variables[1:]:
            # Combine details from additional additional error variable with main variable
            variable = processed_ds[main_ev]
            new_variable = processed_ds[ev]

            # Update Dataset and add details within attributes
            updated_variable = variable.combine_first(new_variable)
            processed_ds[main_ev] = updated_variable
            processed_ds[main_ev].attrs[history_attr] += f"{ev}, "

            # Remove this extra variables from the list of variables to extract from the dataset
            to_extract.remove(ev)

    # Create dictionary of names to convert obspack ds to our format
    name_dict = {name: key for name, key in variable_names.items() if name in to_extract}

    if not to_extract:
        wanted = variable_names.keys()
        raise ValueError(
            f"No valid data variables columns found in obspack dataset. We expect the following data variables in the passed NetCDF: {wanted}"
        )

    # Grab only the variables we want to keep and rename these
    processed_ds = processed_ds[to_extract]
    processed_ds = processed_ds.rename(name_dict)
    processed_ds = processed_ds.sortby("time")

    return processed_ds


def _split_inlets(
    obspack_ds: xr.Dataset, attributes: Dict, metadata: Dict, inlet: Optional[str] = None
) -> Dict:
    """
    Splits the overall dataset by different inlet values, if present. The expected dataset input should be from the NOAA ObsPack.

    Args:
        obspack_ds : Dataset derived from a netcdf file within the NOAA obspack
        attributes: Attributes extracted from the NOAA obspack. Should contain at least "species" and "measurement_type"
        metadata: Metadata to store alongside standardised data

    Returns:
        Dict: gas data containing "data", "metadata", "attributes" for each inlet

    Example output:
        {"ch4": {"data": xr.Dataset(...), "attributes": {...}, "metadata": {...}}}
        or
        {"ch4_40m": {"data": xr.Dataset(...), "attributes": {...}, "metadata": {...}}, "ch4_60m": {...}, ...}

    """
    from openghg.util import format_inlet

    orig_attrs = obspack_ds.attrs
    species = attributes["species"]
    measurement_type = attributes["measurement_type"]

    height_var = "intake_height"

    # Check whether the input data contains different inlet height values for each data point ("intake_height" data variable)
    # If so we need to select the data for each inlet and indicate this is a separate Datasource
    # Each data key is labelled based on the species and the inlet (if needed)

    gas_data: Dict[str, Dict] = {}
    if height_var in obspack_ds.data_vars:
        if inlet is not None:
            # TODO: Add to logging?
            logger.warning(
                f"Ignoring inlet value of {inlet} since file has each data point has an associated height (contains 'intake_height' variable)"
            )

        # Group dataset by the height values
        # Note: could use ds.groupby_bins(...) if necessary if there are lots of small height differences to group these
        obspack_ds_grouped = obspack_ds.groupby(height_var)
        num_groups = len(obspack_ds_grouped.groups)

        # For each group standardise and store with id based on species and inlet height
        for ht, obspack_ds_ht in obspack_ds_grouped:
            # Creating id keys of the form "<species>_<inlet>" e.g. "ch4_40m" or "co_12.5m"
            inlet_str = format_inlet(str(ht), key_name="inlet")
            inlet_magl_str = format_inlet(str(ht), key_name="inlet_height_magl")

            if num_groups > 1:
                id_key = f"{species}_{inlet_str}"
            else:
                id_key = f"{species}"

            # Extract wanted variables and convert to standardised names
            standarised_ds = _standarise_variables(obspack_ds_ht, species)

            gas_data[id_key] = {}
            gas_data[id_key]["data"] = standarised_ds

            # Add inlet details to attributes and metadata
            attrs_copy = attributes.copy()
            meta_copy = metadata.copy()

            attrs_copy["inlet"] = inlet_str
            attrs_copy["inlet_height_magl"] = inlet_magl_str
            meta_copy["inlet"] = inlet_str
            meta_copy["inlet_height_magl"] = inlet_magl_str

            gas_data[id_key]["metadata"] = meta_copy
            gas_data[id_key]["attributes"] = attrs_copy

    else:
        try:
            inlet_value = orig_attrs["dataset_intake_ht"]
        except KeyError:
            inlet_from_file = None
        else:
            inlet_from_file = format_inlet(str(inlet_value))

        if measurement_type == "flask":
            inlet_from_file = "flask"

        # Check inlet from file against any provided inlet
        if inlet is None and inlet_from_file:
            inlet = inlet_from_file
        elif inlet is not None and inlet_from_file:
            if inlet != inlet_from_file:
                logger.warning(
                    f"Provided inlet {inlet} does not match inlet derived from the input file: {inlet_from_file}"
                )
        else:
            raise ValueError(
                "Unable to derive inlet from NOAA file. Please pass as an input. If flask data pass 'flask' as inlet."
            )

        id_key = f"{species}"

        if inlet != "flask":
            inlet_magl_str = format_inlet(inlet, key_name="inlet_height_magl")
        else:
            inlet_magl_str = "NA"

        metadata["inlet"] = inlet
        metadata["inlet_height_magl"] = inlet_magl_str
        attributes["inlet"] = inlet
        attributes["inlet_height_magl"] = inlet_magl_str

        standardised_ds = _standarise_variables(obspack_ds, species)

        gas_data[id_key] = {"data": standardised_ds, "metadata": metadata, "attributes": attributes}

    return gas_data


def _read_obspack(
    data_filepath: Union[str, Path],
    site: str,
    sampling_period: str,
    measurement_type: str,
    inlet: Optional[str] = None,
    instrument: Optional[str] = None,
    site_filepath: optionalPathType = None,
) -> Dict[str, Dict]:
    """Read NOAA ObsPack NetCDF files

    Args:
        data_filepath: Path to file
        site: Three letter site code
        sampling_period: Sampling period
        measurement_type: One of flask, insitu or pfp
        inlet: Inlet height, if no height use measurement type e.g. flask
        instrument: Instrument name
        site_filepath: Alternative site info file (see openghg/supplementary_data repository for format).
            Otherwise will use the data stored within openghg_defs/data/site_info JSON file by default.
    Returns:
        dict: Dictionary of results
    """
    from openghg.standardise.meta import assign_attributes
    from openghg.util import clean_string

    valid_types = ("flask", "insitu", "pfp")

    if measurement_type not in valid_types:
        raise ValueError(f"measurement_type must be one of {valid_types}")

    with xr.open_dataset(data_filepath) as temp:
        obspack_ds = temp
        orig_attrs = temp.attrs

    # Want to find and drop any duplicate time values for the original dataset
    # Using xarray directly we have to do in a slightly convoluted way as this is not well built
    # into the xarray workflow yet - https://github.com/pydata/xarray/pull/5239
    # - can use da.drop_duplicates() but only on one variable at a time and not on the whole Dataset
    # This method keeps attributes for each of the variables including units

    # The dimension within the original dataset is called "obs" and has no associated coordinates
    # Extract time from original Dataset (dimension is "obs")
    time = obspack_ds.time

    # To keep associated "obs" dimension, need to assign coordinate values to this (just 0, len(obs))
    time = time.assign_coords(obs=obspack_ds.obs)

    # Make "time" the primary dimension (while retaining "obs") and add "time" values as coordinates
    time = time.swap_dims(dims_dict={"obs": "time"})
    time = time.assign_coords(time=time)

    # Drop any duplicate time values and extract the associated "obs" values
    # TODO: Work out what to do with duplicates - may be genuine multiple measurements
    time_unique = time.drop_duplicates(dim="time", keep="first")
    obs_unique = time_unique.obs

    # Use these obs values to filter the original dataset to remove any repeated times
    processed_ds = obspack_ds.sel(obs=obs_unique)
    processed_ds = processed_ds.set_coords(["time"])

    # Estimate sampling period using metadata and midpoint time
    if sampling_period == "NOT_SET":
        sampling_period_estimate = _estimate_sampling_period(obspack_ds)
    else:
        sampling_period_estimate = -1.0

    species = clean_string(obspack_ds.attrs["dataset_parameter"])
    network = "NOAA"

    try:
        # Extract units attribute from value data variable
        units = processed_ds["value"].units
    except (KeyError, AttributeError):
        logger.warning("Unable to extract units from 'value' within input dataset")
        units = "NA"

    metadata = {}
    metadata["site"] = site
    metadata["network"] = network
    metadata["measurement_type"] = measurement_type
    metadata["species"] = species
    metadata["units"] = units
    metadata["sampling_period"] = sampling_period
<<<<<<< HEAD
    # metadata["data_source"] = "noaa_obspack"
=======
    metadata["data_source"] = "noaa_obspack"
    metadata["data_type"] = "surface"
>>>>>>> 1759c16c

    # Add additional sampling_period_estimate if sampling_period is not set
    if sampling_period_estimate >= 0.0:
        metadata["sampling_period_estimate"] = str(
            sampling_period_estimate
        )  # convert to string to keep consistent with "sampling_period"

    # Add instrument if present
    if instrument is not None:
        metadata["instrument"] = instrument
    else:
        metadata["instrument"] = orig_attrs.get("instrument", "NOT_SET")

    # Add data owner details, station position and calibration scale, if present
    metadata["data_owner"] = orig_attrs.get("provider_1_name", "NOT_SET")
    metadata["data_owner_email"] = orig_attrs.get("provider_1_email", "NOT_SET")
    metadata["station_longitude"] = orig_attrs.get("site_longitude", "NOT_SET")
    metadata["station_latitude"] = orig_attrs.get("site_latitude", "NOT_SET")
    metadata["calibration_scale"] = orig_attrs.get("dataset_calibration_scale", "NOT_SET")

    # Create attributes with copy of metadata values
    attributes = cast(Dict[Hashable, Any], metadata.copy())  # Cast to match xarray attributes type

    # TODO: At the moment all attributes from the NOAA ObsPack are being copied
    # plus any variables we're adding - decide if we want to reduce this
    attributes.update(orig_attrs)

    # expected_keys = {
    #     "site",
    #     "species",
    #     "inlet",
    #     "instrument",
    #     "sampling_period",
    #     "calibration_scale",
    #     "station_longitude",
    #     "station_latitude",
    # }

    gas_data = _split_inlets(processed_ds, attributes, metadata, inlet=inlet)

    gas_data = assign_attributes(data=gas_data, site=site, network=network, site_filepath=site_filepath)

    return gas_data


def _read_raw_file(
    data_filepath: Union[str, Path],
    site: str,
    sampling_period: str,
    measurement_type: str,
    inlet: Optional[str] = None,
    instrument: Optional[str] = None,
    site_filepath: optionalPathType = None,
) -> Dict:
    """Reads NOAA data files and returns a dictionary of processed
    data and metadata.

    Args:
        data_filepath: Path of file to load
        site: Site name
        sampling_period: Sampling period
        measurement_type: One of flask, insitu or pfp
        inlet: Inlet height, if no height use measurement type e.g. flask
        instrument: Instrument name
        site_filepath: Alternative site info file (see openghg/supplementary_data repository for format).
            Otherwise will use the data stored within openghg_defs/data/site_info JSON file by default.

    Returns:
        list: UUIDs of Datasources data has been assigned to
    """
    from openghg.standardise.meta import assign_attributes

    # TODO: Added this for now to make sure inlet is specified but may be able to remove
    # if this can be derived from the data format.
    if inlet is None:
        raise ValueError("Inlet must be specified to derive data from NOAA raw (txt) files.")

    data_filepath = Path(data_filepath)
    filename = data_filepath.name

    species = filename.split("_")[0].lower()

    source_name = data_filepath.stem
    source_name = source_name.split("-")[0]

    gas_data = _read_raw_data(
        data_filepath=data_filepath,
        inlet=inlet,
        species=species,
        measurement_type=measurement_type,
        sampling_period=sampling_period,
    )

    gas_data = assign_attributes(data=gas_data, site=site, network="NOAA", site_filepath=site_filepath)

    return gas_data


def _read_raw_data(
    data_filepath: Path,
    species: str,
    inlet: str,
    sampling_period: str,
    measurement_type: str = "flask",
) -> Dict:
    """Separates the gases stored in the dataframe in
    separate dataframes and returns a dictionary of gases
    with an assigned UUID as gas:UUID and a list of the processed
    dataframes

    Args:
        data_filepath: Path of datafile
        species: Species string such as CH4, CO
        measurement_type: Type of measurements e.g. flask
    Returns:
        dict: Dictionary containing attributes, data and metadata keys
    """
    from openghg.util import clean_string, read_header, get_site_info, load_internal_json
    from pandas import Timestamp, read_csv

    header = read_header(filepath=data_filepath)

    column_names = header[-1][14:].split()

    def date_parser(year: str, month: str, day: str, hour: str, minute: str, second: str) -> Timestamp:
        return Timestamp(year, month, day, hour, minute, second)

    date_parsing = {
        "time": [
            "sample_year",
            "sample_month",
            "sample_day",
            "sample_hour",
            "sample_minute",
            "sample_seconds",
        ]
    }

    data_types = {
        "sample_year": int,
        "sample_month": int,
        "sample_day": int,
        "sample_hour": int,
        "sample_minute": int,
        "sample_seconds": int,
    }

    # Number of header lines to skip
    n_skip = len(header)

    data = read_csv(
        data_filepath,
        skiprows=n_skip,
        names=column_names,
        sep=r"\s+",
        dtype=data_types,
        parse_dates=date_parsing,
        date_parser=date_parser,
        index_col="time",
        skipinitialspace=True,
    )

    # Drop duplicates
    data = data.loc[~data.index.duplicated(keep="first")]

    # Check if the index is sorted
    if not data.index.is_monotonic_increasing:
        data = data.sort_index()

    # Read the site code from the Dataframe
    site = str(data["sample_site_code"][0]).upper()

    site_data = get_site_info()
    # If this isn't a site we recognize try and read it from the filename
    if site not in site_data:
        site = str(data_filepath.name).split("_")[1].upper()

        if site not in site_data:
            raise ValueError(f"The site {site} is not recognized.")

    if species is not None:
        # If we're passed a species ensure that it is in fact the correct species
        data_species = str(data["parameter_formula"].values[0]).lower()

        passed_species = species.lower()
        if data_species != passed_species:
            raise ValueError(
                f"Mismatch between passed species ({passed_species}) and species read from data ({data_species})"
            )

    species = species.upper()

    flag = []
    selection_flag = []
    for flag_str in data.analysis_flag:
        flag.append(flag_str[0] == ".")
        selection_flag.append(int(flag_str[1] != "."))

    combined_data = {}

    data[species + "_status_flag"] = flag
    data[species + "_selection_flag"] = selection_flag

    data = data[data[species + "_status_flag"]]

    data = data[
        [
            "sample_latitude",
            "sample_longitude",
            "sample_altitude",
            "analysis_value",
            "analysis_uncertainty",
            species + "_selection_flag",
        ]
    ]

    rename_dict = {
        "analysis_value": species,
        "analysis_uncertainty": species + "_repeatability",
        "sample_longitude": "longitude",
        "sample_latitude": "latitude",
        "sample_altitude": "altitude",
    }

    data = data.rename(columns=rename_dict, inplace=False)
    data = data.to_xarray()

    # TODO  - this could do with a better name
    noaa_params = load_internal_json(filename="attributes.json")["NOAA"]

    site_attributes = noaa_params["global_attributes"]
    site_attributes["inlet_height_magl"] = "NA"
    site_attributes["instrument"] = noaa_params["instrument"][species.upper()]
    site_attributes["sampling_period"] = sampling_period

    metadata = {}
    metadata["species"] = clean_string(species)
    metadata["site"] = site
    metadata["measurement_type"] = measurement_type
    metadata["network"] = "NOAA"
    metadata["inlet"] = inlet
    metadata["sampling_period"] = sampling_period
    metadata["instrument"] = noaa_params["instrument"][species.upper()]
    metadata["data_type"] = "surface"
    metadata["source_format"] = "noaa"

    combined_data[species.lower()] = {
        "metadata": metadata,
        "data": data,
        "attributes": site_attributes,
    }

    return combined_data


def _estimate_sampling_period(obspack_ds: xr.Dataset, min_estimate: float = 10.0) -> float:
    """
    Estimate the sampling period for the NOAA data using either the "data_selection_tag"
    attribute (this sometimes contains useful information such as "HourlyData") or by using
    the midpoint_time within the data itself.

    Note: midpoint_time often seems to match start_time implying instantaneous measurement
    or that this value has not been correctly included.

    If the estimate is less than `min_estimate` the estimate sampling period will be set to
    this value.

    Args:
        obspack_ds : Dataset of raw obs pack file opened as an xarray Dataset
        min_estimate : Minimum sampling period estimate to use in seconds.

    Returns:
        int: Seconds for the estimated sampling period.
    """
    # Check useful attributes
    data_selection = obspack_ds.attrs["dataset_selection_tag"]

    hourly_s = 60 * 60
    daily_s = hourly_s * 24
    weekly_s = daily_s * 7
    monthly_s = weekly_s * 28  # approx
    yearly_s = daily_s * 365  # approx

    sampling_period_estimate = 0.0  # seconds

    frequency_keywords = {
        "hourly": hourly_s,
        "daily": daily_s,
        "weekly": weekly_s,
        "monthly": monthly_s,
        "yearly": yearly_s,
    }
    for freq, time_s in frequency_keywords.items():
        if freq in data_selection.lower():
            sampling_period_estimate = time_s

    if not sampling_period_estimate:
        if "start_time" in obspack_ds and "midpoint_time" in obspack_ds:
            half_sample_time = (obspack_ds["midpoint_time"] - obspack_ds["start_time"]).values
            half_sample_time_s = half_sample_time.astype("timedelta64[s]").mean().astype(float)
            sampling_period_estimate = round(half_sample_time_s * 2, 1)

    if sampling_period_estimate < min_estimate:
        sampling_period_estimate = min_estimate

    return sampling_period_estimate<|MERGE_RESOLUTION|>--- conflicted
+++ resolved
@@ -344,12 +344,8 @@
     metadata["species"] = species
     metadata["units"] = units
     metadata["sampling_period"] = sampling_period
-<<<<<<< HEAD
-    # metadata["data_source"] = "noaa_obspack"
-=======
     metadata["data_source"] = "noaa_obspack"
     metadata["data_type"] = "surface"
->>>>>>> 1759c16c
 
     # Add additional sampling_period_estimate if sampling_period is not set
     if sampling_period_estimate >= 0.0:

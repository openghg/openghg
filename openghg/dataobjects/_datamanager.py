--- conflicted
+++ resolved
@@ -231,12 +231,9 @@
         Returns:
             None
         """
-<<<<<<< HEAD
         from openghg.objectstore import delete_object
 
         # Add in ability to delete metadata keys
-=======
->>>>>>> 47415d6e
         if not isinstance(uuid, list):
             uuid = [uuid]
 
@@ -252,12 +249,7 @@
                 d.delete_all_data()
 
                 # Then delete the Datasource itself
-<<<<<<< HEAD
-                key = d.key()
-                delete_object(bucket=self._bucket, key=key)
-=======
                 delete_object(bucket=self._bucket, key=d.key())
->>>>>>> 47415d6e
 
                 logger.info(f"Deleted Datasource with UUID {uid}.")
 

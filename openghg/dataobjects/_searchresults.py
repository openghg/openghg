--- conflicted
+++ resolved
@@ -57,17 +57,10 @@
 
         self.hub = running_on_hub()
 
-<<<<<<< HEAD
-    # def __str__(self) -> str:
-    # SearchResults.df_to_table_console_output(df=DataFrame.from_dict(data=self.metadata))
-
-    # return f"Found {len(self.results)} results.\nView the results DataFrame using the results property."
-=======
     def __str__(self) -> str:
         SearchResults.df_to_table_console_output(df=DataFrame.from_dict(data=self.metadata))
 
         return f"Found {len(self.results)} results.\nView the results DataFrame using the results property."
->>>>>>> 171698a8
 
     def __repr__(self) -> str:
         return self.__str__()

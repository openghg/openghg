import glob
import json
import os
import threading
from pathlib import Path
import shutil
from typing import Dict, List, Optional, Union
from uuid import uuid4
import logging
import pyvis
from openghg.types import ObjectStoreError

rlock = threading.RLock()

__all__ = [
    "delete_object",
    "get_local_objectstore_path",
    "get_tutorial_store_path",
    "get_all_object_names",
    "get_object_names",
    "get_object",
    "set_object",
    "set_object_from_json",
    "set_object_from_file",
    "get_object_from_json",
    "exists",
    "visualise_store",
]

logger = logging.getLogger("openghg.objectstore")
logger.setLevel(logging.DEBUG)  # Have to set level for logger as well as handler


def get_tutorial_store_path() -> Path:
    """Get the path to the local tutorial store

    Returns:
        pathlib.Path: Path of tutorial store
    """
    return get_local_objectstore_path() / "tutorial_store"


# @lru_cache
def get_local_objectstore_path() -> Path:
    """Read

    Returns:
        pathlib.Path: Path of object store
    """
    from openghg.util import read_local_config

    config = read_local_config()
    object_store_path = Path(config["object_store"]["local_store"])

    return object_store_path


def get_all_object_names(bucket: str, prefix: Optional[str] = None, without_prefix: bool = False) -> List:
    """Returns the names of all objects in the passed bucket

    Args:
        bucket: Bucket path
        prefix: Prefix for keys
        without_prefix: If True don't use prefix
    Returns:
        list: List of object names
    """
    root = bucket

    if prefix is not None:
        root = f"{bucket}/{prefix}"

    root_len = len(bucket) + 1

    if without_prefix is not None:
        prefix_len = len(str(prefix))

    subdir_names = glob.glob(f"{root}*")

    object_names = []

    while True:
        names = subdir_names
        subdir_names = []

        for name in names:
            if name.endswith("._data"):
                # remove the  ._data at the end
                name = name[root_len:-6]
                while name.endswith("/"):
                    name = name[0:-1]

                if without_prefix:
                    name = name[prefix_len:]
                    while name.startswith("/"):
                        name = name[1:]

                if len(name) > 0:
                    object_names.append(name)
            elif os.path.isdir(name):
                subdir_names += glob.glob(f"{name}/*")

        if len(subdir_names) == 0:
            break

    return object_names


def delete_object(bucket: str, key: str) -> None:
    """Remove object at key in bucket

    Args:
        bucket: Bucket path
        key: Key to data in bucket
    Returns:
        None
    """
    key = f"{bucket}/{key}._data"
    try:
        os.remove(key)
    except FileNotFoundError:
        pass


def get_object_names(bucket: str, prefix: Optional[str] = None) -> List[str]:
    """List all the keys in the object store

    Args:
        bucket: Bucket containing data
    Returns:
        list: List of keys in object store
    """
    return get_all_object_names(bucket=bucket, prefix=prefix)


def get_object(bucket: str, key: str) -> bytes:
    """Gets the object at key in the passed bucket

    Args:
        bucket: Bucket containing data
        key: Key for data in bucket
    Returns:
        bytes: Binary data from the store
    """
    with rlock:
        filepath = Path(f"{bucket}/{key}._data")

        if filepath.exists():
            return filepath.read_bytes()
        else:
            raise ObjectStoreError(f"No object at key '{key}'")


def set_object(bucket: str, key: str, data: bytes) -> None:
    """Store data in bucket at key

    Args:
        bucket: Bucket path
        key: Key to store data in bucket
        data: Data in string form
    Returns:
        None
    """
    filename = f"{bucket}/{key}._data"

    with rlock:
        try:
            with open(filename, "wb") as f:
                f.write(data)
        except FileNotFoundError:
            dir = "/".join(filename.split("/")[0:-1])
            os.makedirs(dir, exist_ok=True)

            with open(filename, "wb") as f:
                f.write(data)


def set_object_from_json(bucket: str, key: str, data: Union[str, Dict]) -> None:
    """Set JSON data in the object store

    Args:
        bucket: Bucket for data storage
        key: Key for data in bucket
        data: JSON serialised data string
    Returns:
        None
    """
    data_bytes = json.dumps(data).encode("utf-8")

    set_object(bucket=bucket, key=key, data=data_bytes)


def set_object_from_file(bucket: str, key: str, filename: Union[str, Path]) -> None:
    """Set the contents of file at filename to key in bucket

    Args:
        bucket: Bucket path
        key: Key to for data
        filename (str, pathlib.Path): Filename/path
    Returns:
        None
    """
    set_object(bucket=bucket, key=key, data=open(filename, "rb").read())


def get_object_from_json(bucket: str, key: str) -> Dict[str, Union[str, Dict]]:
    """Return an object constructed from JSON stored at key.

    Args:
        bucket: Bucket containing data
        key: Key for data in bucket
    Returns:
        dict: Dictionary
    """
    data: Union[str, bytes] = get_object(bucket, key).decode("utf-8")
    data_dict: Dict = json.loads(data)

    return data_dict


def exists(bucket: str, key: str) -> bool:
    """Checks if there is an object in the object store with the given key

    Args:
        bucket: Bucket containing data
        key: Prefix for key in object store
    Returns:
        bool: True if key exists in store
    """
    names = get_all_object_names(bucket=bucket, prefix=key)

    return len(names) > 0


def get_bucket() -> str:
    """Find and return the local object store path (bucket)

    Returns:
        str: Path to object store
    """
<<<<<<< HEAD
    tutorial_store = os.getenv("OPENGHG_TMP_STORE")
=======
    import os

    tutorial_store = os.getenv("OPENGHG_TUT_STORE")
>>>>>>> f0c799ea
    if tutorial_store is not None:
        return str(get_tutorial_store_path())

    local_store = get_local_objectstore_path()

    return str(local_store)


def clear_object_store() -> None:
    """Delete the object store. This will only delete a local object store and not
    a group level or other store. You will be asked for input to confirm the path.

    Returns:
        None
    """
    local_store = str(get_local_objectstore_path())
    logger.warning(f"You have requested to delete {local_store}.")

    confirmed_path = input("Please enter the full path of the store: ")
    if confirmed_path == local_store:
        shutil.rmtree(local_store, ignore_errors=True)
    else:
        logger.warning("Cannot delete object store.")


def query_store() -> Dict:
    """Create a dictionary that can be used to visualise the object store

    Returns:
        dict: Dictionary for data to be shown in force graph
    """
    from openghg.store import ObsSurface
    from openghg.store.base import Datasource

    obs = ObsSurface.load()

    datasource_uuids = obs.datasources()
    datasources = (Datasource.load(uuid=uuid, shallow=True) for uuid in datasource_uuids)

    data = {}

    for d in datasources:
        metadata = d.metadata()
        result = {
            "site": metadata["site"],
            "species": metadata["species"],
            "instrument": metadata.get("instrument", "Unknown"),
            "network": metadata.get("network", "Unknown"),
            "inlet": metadata.get("inlet", "Unknown"),
        }
        data[d.uuid()] = result

    return data


def visualise_store() -> pyvis.network.Network:
    """View the object store using a pyvis force graph.

    This function should only be called from within a notebook

    Returns:
        pyvis.network.Network
    """
    raise NotImplementedError
    from addict import Dict as aDict

    data = query_store()

    net = pyvis.network.Network("800px", "100%", notebook=True)
    net.force_atlas_2based()

    # Create the ObsSurface node
    net.add_node(0, label="Surface Observations", color="#4e79a7", value=5000)

    network_split = aDict()

    for key, value in data.items():
        # Iterate over Datasources to select the networks
        network = value["network"]
        site = value["site"]
        inlet = value["inlet"]
        network_split[network][site][inlet][key] = value

    for network, sites in network_split.items():
        network_name = network.upper()
        net.add_node(network, label=network_name, color="#59a14f", value=2500)
        net.add_edge(source=0, to=network)

        # Then we want a subnode for each site
        for site, site_data in sites.items():
            # Don't want to use a site here as a site might be in multiple networks
            site_name = site.upper()
            site_id = str(uuid4())
            net.add_node(site_id, label=site_name, color="#e15759", value=1000)
            net.add_edge(source=network, to=site_id)

            for inlet, inlet_data in site_data.items():
                inlet_name = str(inlet).lower()
                inlet_id = str(uuid4())
                net.add_node(n_id=inlet_id, label=inlet_name, color="#808080", value=500)
                net.add_edge(source=site_id, to=inlet_id)

                # Now for each site create the datasource nodes
                for uid, datasource in inlet_data.items():
                    species = datasource["species"]
                    instrument = datasource["instrument"].upper()

                    label = f"{species.upper()} {instrument}"
                    title = "\n".join(
                        [
                            f"Site: {site.upper()}",
                            f"Species : {species.upper()}",
                            f"Instrument: {instrument}",
                        ]
                    )
                    net.add_node(n_id=uid, label=label, title=title, color="#f28e2b", value=100)
                    net.add_edge(source=inlet_id, to=uid)

    return net.show("openghg_objstore.html")<|MERGE_RESOLUTION|>--- conflicted
+++ resolved
@@ -238,13 +238,8 @@
     Returns:
         str: Path to object store
     """
-<<<<<<< HEAD
-    tutorial_store = os.getenv("OPENGHG_TMP_STORE")
-=======
-    import os
-
     tutorial_store = os.getenv("OPENGHG_TUT_STORE")
->>>>>>> f0c799ea
+
     if tutorial_store is not None:
         return str(get_tutorial_store_path())
 

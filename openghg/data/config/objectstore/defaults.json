--- conflicted
+++ resolved
@@ -253,15 +253,6 @@
                 "type": [
                     "str"
                 ]
-            },
-<<<<<<< HEAD
-            "data_type": {
-=======
-            "icos_data_level": {
->>>>>>> 796556df
-                "type": [
-                    "str"
-                ]
             }
         },
         "optional": {}
